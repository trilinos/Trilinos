tribits_get_package_enable_status(Kokkos  KokkosEnable "")


macro(disable_warnings_for_deprecated_packages)
    message(STATUS "Disabling all warnings/errors for deprecated packages")
    foreach(package ${DEPRECATED_PACKAGES})
        set(${package}_CXX_FLAGS "-w ${${package}_CXX_FLAGS}")
    endforeach()
endmacro()


macro(enable_warnings warnings)
    message(STATUS "Trilinos warnings enabled: ${warnings}")
    foreach(warning ${warnings})
        set(CMAKE_CXX_FLAGS "-W${warning} -Wno-error=${warning} ${CMAKE_CXX_FLAGS}")
    endforeach()
endmacro()


macro(disable_warnings warnings)
    message(STATUS "Trilinos warnings disabled: ${warnings}")
    foreach(warning ${warnings})
        set(CMAKE_CXX_FLAGS "-Wno-${warning} ${CMAKE_CXX_FLAGS}")
    endforeach()
endmacro()


macro(enable_errors errors)
    message(STATUS "Trilinos warnings-as-errors enabled: ${errors}")
    foreach(error ${errors})
        set(CMAKE_CXX_FLAGS "-Werror=${error} ${CMAKE_CXX_FLAGS}")
    endforeach()
endmacro()


IF (CMAKE_CXX_COMPILER_ID STREQUAL "IntelLLVM")
  MESSAGE("-- " "Adding '-fp-model=precise' to C++ compiler flags because Trilinos needs it when using the Intel OneAPI C++ compiler.")
  SET(CMAKE_CXX_FLAGS "${CMAKE_CXX_FLAGS} -fp-model=precise")
ENDIF()

IF (KokkosEnable)
  MESSAGE("-- " "Skip adding flags for OpenMP because Kokkos flags does that ...")
  SET(OpenMP_CXX_FLAGS_OVERRIDE " ")

  # There is a top-level CMAKE_CXX_FLAGS. Warnings and other flags get added
  # in the sub-scope of each individual package
  # Grab those variables here so we know what was the original top-level flags
  # and what are the CMAKE_CXX_FLAGS added afterwards for an individual package
  SET(TRILINOS_TOPLEVEL_CXX_FLAGS ${CMAKE_CXX_FLAGS})
  # NOTE: Setting TRILINOS_TOPLEVEL_CXX_FLAGS only has any impact if Kokkos is
  # being treated as an internal package.
ENDIF()

set(explicitly_disabled_warnings
    deprecated-declarations
    inline
)
set(upcoming_warnings
    class-memaccess
    missing-braces
    shadow
<<<<<<< HEAD
    unused-but-set-variable
=======
    uninitialized
>>>>>>> 7ab90edc
    ${Trilinos_ADDITIONAL_WARNINGS}
)
set(promoted_warnings
    address
    aggressive-loop-optimizations
    aligned-new
    array-bounds=1
    array-bounds=2
    array-compare
    bool-compare
    bool-operation
    builtin-declaration-mismatch
    c++11-compat
    c++14-compat
    c++17compat
    c++20compat
    cast-align
    catch-value
    char-subscripts
    comment
    dangling-else
    dangling-pointer=2
    delete-non-virtual-dtor
    div-by-zero
    duplicate-decl-specifier
    enum-compare
    enum-int-mismatch
    format
    format=1
    format-contains-nul
    format-diag
    format-extra-args
    format-overflow=1
    format-truncation=1
    format-zero-length
    frame-address
    implicit
    implicit-function-declaration
    implicit-int
    infinite-recursion
    init-self
    int-in-bool-context
    int-to-pointer-cast
    logical-not-parentheses
    main
    maybe-uninitialized
    memset-elt-size
    memset-transposed-args
    misleading-indentation
    mismatched-dealloc
    mismatched-new-delete
    missing-attributes
    multistatement-macros
    narrowing
    nonnull
    nonnull-compare
    openmp-simd
    overloaded-virtual=1
    packed-not-aligned
    parentheses
    pessimizing-move
    pointer-sign
    range-loop-construct
    reorder
    restrict
    return-type
    self-move
    sequence-point
    sign-compare
    sizeof-array-div
    sizeof-pointer-div
    sizeof-pointer-memaccess
    strict-aliasing
    strict-overflow=1
    switch
    tautological-compare
    trigraphs
    type-limits
<<<<<<< HEAD
    uninitialized
    uninitialized
    unknown-pragmas
    unused
    unused-const-variable=1
=======
>>>>>>> 7ab90edc
    unused-function
    unused-label
    unused-local-typedefs
    unused-value
    unused-variable
    use-after-free=2
    variadic-macros
    vla-parameter
    volatile-register-var
    write-strings
    zero-length-bounds
)

include(CheckCXXCompilerFlag)

function(filter_valid_warnings warnings output)
    set(valid_warnings "")
    foreach(warning ${warnings})
        # Check if the compiler supports the warning flag
        string(CONCAT flag "-W" ${warning})
        check_cxx_compiler_flag("${flag}" COMPILER_SUPPORTS_${warning}_WARNING)

        if(COMPILER_SUPPORTS_${warning}_WARNING)
            list(APPEND valid_warnings "${warning}")
        endif()
    endforeach()
    set(${output} ${valid_warnings} PARENT_SCOPE)
endfunction()


function(filter_valid_warnings_as_errors warnings output)
    set(valid_warnings "")
    foreach(warning ${warnings})
        # Check if the compiler supports the warning-as-error flag
        string(CONCAT flag "-Werror=" ${warning})
        check_cxx_compiler_flag("${flag}" COMPILER_SUPPORTS_${warning}_WARNING_AS_ERROR)

        if(COMPILER_SUPPORTS_${warning}_WARNING_AS_ERROR)
            list(APPEND valid_warnings "${warning}")
        endif()
    endforeach()
    set(${output} ${valid_warnings} PARENT_SCOPE)
endfunction()


if("${Trilinos_WARNINGS_MODE}" STREQUAL "WARN")
    filter_valid_warnings("${upcoming_warnings}" upcoming_warnings)
    enable_warnings("${upcoming_warnings}")
    filter_valid_warnings_as_errors("${promoted_warnings}" promoted_warnings)
    enable_errors("${promoted_warnings}")
    disable_warnings_for_deprecated_packages()
elseif("${Trilinos_WARNINGS_MODE}" STREQUAL "ERROR")
    filter_valid_warnings_as_errors("${promoted_warnings}" promoted_warnings)
    filter_valid_warnings_as_errors("${upcoming_warnings}" upcoming_warnings)
    enable_errors("${promoted_warnings};${upcoming_warnings}")
    disable_warnings_for_deprecated_packages()
endif()

if(CMAKE_CXX_COMPILER_ID STREQUAL "GNU")
    disable_warnings("${explicitly_disabled_warnings}")
endif()<|MERGE_RESOLUTION|>--- conflicted
+++ resolved
@@ -59,11 +59,8 @@
     class-memaccess
     missing-braces
     shadow
-<<<<<<< HEAD
     unused-but-set-variable
-=======
     uninitialized
->>>>>>> 7ab90edc
     ${Trilinos_ADDITIONAL_WARNINGS}
 )
 set(promoted_warnings
@@ -142,14 +139,9 @@
     tautological-compare
     trigraphs
     type-limits
-<<<<<<< HEAD
-    uninitialized
-    uninitialized
     unknown-pragmas
     unused
     unused-const-variable=1
-=======
->>>>>>> 7ab90edc
     unused-function
     unused-label
     unused-local-typedefs
