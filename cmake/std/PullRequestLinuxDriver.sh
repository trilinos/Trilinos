#!/usr/bin/env bash
# set -x  # echo commands

function get_scriptname() {
    # Get the full path to the current script
    local script_name=`basename $0`
    local script_path=$(dirname $(readlink -f $0))
    local script_file="${script_path}/${script_name:?}"
    echo "${script_file}"
}

function get_scriptpath() {
    # Get the full path to the current script
    local script_name=`basename $0`
    local script_path=$(dirname $(readlink -f $0))
    echo "${script_path}"
}

# Get the md5sum of a filename.
# param1: filename
# returns: md5sum of the file.
function get_md5sum() {
    local filename=${1:?}
    local sig=$(md5sum ${filename:?} | cut -d' ' -f1)
    echo "${sig:?}"
}

echo -e "PRDRiver> ================================================="
echo -e "PRDriver> ="
echo -e "PRDriver> = PullRequestLinuxDriver.sh"
echo -e "PRDriver> ="
echo -e "PRDriver> ================================================="

# Set up Sandia PROXY environment vars
export https_proxy=http://wwwproxy.sandia.gov:80
export http_proxy=http://wwwproxy.sandia.gov:80
export no_proxy='localhost,localnets,127.0.0.1,169.254.0.0/16,forge.sandia.gov'


# Load the right version of Git / Python based on a regex 
# match to the Jenkins job name.
cuda_regex=".*(_cuda_).*"
ride_regex=".*(ride).*"
if [[ ${JOB_BASE_NAME:?} =~ ${cuda_regex} ]]; then
    if [[ ${NODE_NAME:?} =~ ${ride_regex} ]]; then
        echo -e "Job is CUDA"
        module load git/2.10.1
        module load python/2.7.12
    else
        echo -e "ERROR: Unable to find matching environment for CUDA job not on Ride."
        exit -1
    fi
else
    source /projects/sems/modulefiles/utils/sems-modules-init.sh
    module load sems-git/2.10.1
    #module load sems-python/2.7.9          # SCAFFOLDING (TESTING)
    module load sems-python/3.5.2
    pip3 install --user configparser        # SCAFFOLDING -- This stuff won't run on an update
fi


# Identify the path to this script
SCRIPTPATH=$(get_scriptpath)
script_file=$(get_scriptname)

# Identify the path to the trilinos repository root
REPO_ROOT=`readlink -f ${SCRIPTPATH:?}/../..`
echo -e "PRDriver> REPO_ROOT : ${REPO_ROOT}"

# Get the md5 checksum of this script:
sig_script_old=$(get_md5sum ${script_file:?})

# Get the md5 checksum of the Merge script
sig_merge_old=$(get_md5sum ${SCRIPTPATH}/PullRequestLinuxDriverMerge.py)

# Prepare the command for the MERGE operation
merge_cmd_options=(
    ${TRILINOS_SOURCE_REPO:?}
    ${TRILINOS_SOURCE_BRANCH:?}
    ${TRILINOS_TARGET_REPO:?}
    ${TRILINOS_TARGET_BRANCH:?}
    ${TRILINOS_SOURCE_SHA:?}
    ${WORKSPACE:?}
    )
merge_cmd="${SCRIPTPATH}/PullRequestLinuxDriverMerge.py ${merge_cmd_options[@]}"


# Call the script to handle merging the incoming branch into
# the current trilinos/develop branch for testing.
<<<<<<< HEAD
${SCRIPTPATH}/PullRequestLinuxDriverMerge.py ${TRILINOS_SOURCE_REPO:?} \
                                              ${TRILINOS_SOURCE_BRANCH:?} \
                                              ${TRILINOS_TARGET_REPO:?} \
                                              ${TRILINOS_TARGET_BRANCH:?} \
                                              ${TRILINOS_SOURCE_SHA:?} \
                                              ${WORKSPACE:?}


options=(
    --sourceRepo=${TRILINOS_SOURCE_REPO:?}
    --sourceBranch=${TRILINOS_SOURCE_BRANCH:?}
    --targetRepo=${TRILINOS_TARGET_REPO:?}
    --targetBranch=${TRILINOS_TARGET_BRANCH:?}
    --job_base_name=${JOB_BASE_NAME:?}
    --workspaceDir=${WORKSPACE:?}
    --github_pr_number=${PULLREQUESTNUM:?}
    --job_number=${BUILD_NUMBER:?}
    --req-mem-per-core=3.0
    --max-cores-allowed=29
    --num-concurrent-tests=4
    --mode=installation
    --config="Trilinos/cmake/std/configs/trilinos_pr.ini"
    #--dry-run
)    

#echo "=========================================================="
#echo "=========================================================="
#echo "=========================================================="
#echo "=========================================================="
#echo "    OLD SCRIPT "
#echo "which python3: $(which python3)"
#echo "which pip3   : $(which pip3)"
#echo "cmd:"
#echo "python3 ${SCRIPTPATH}/PullRequestLinuxDriverTest.py ${options[@]}"

#python3 ${SCRIPTPATH}/PullRequestLinuxDriverTest.py ${options[@]}

# Bootstrapping
module unload sems-python
module unload sems-git
module unload python
=======
echo -e "PRDriver> "
echo -e "PRDriver> Execute Merge Command: ${merge_cmd:?}" 
echo -e "PRDriver> "
${merge_cmd:?}
err=$?
if [ $err != 0 ]; then
    echo -e "PRDriver> An error occurred during merge"
    exit $err
else
    echo -e "PRDriver> Merge completed successfully."
fi
echo -e "PRDriver> "


# Get the md5 checksum of this script:
sig_script_new=$(get_md5sum ${script_file:?})
echo -e "PRDriver> Old md5 checksum ${sig_script_old:?} for ${script_file:?}"
echo -e "PRDriver> New md5 checksum ${sig_script_new:?} for ${script_file:?}"
echo -e "PRDriver> "

# Get the md5 checksum of the Merge script
sig_merge_new=$(get_md5sum ${SCRIPTPATH}/PullRequestLinuxDriverMerge.py)
echo -e "PRDriver> Old md5 checksum ${sig_merge_old:?} for ${SCRIPTPATH}/PullRequestLinuxDriverMerge.py"
echo -e "PRDriver> New md5 checksum ${sig_merge_new:?} for ${SCRIPTPATH}/PullRequestLinuxDriverMerge.py"

if [ "${sig_script_old:?}" != "${sig_script_new:?}" ] || [ "${sig_merge_old:?}" != "${sig_merge_new:?}"  ]
then
    echo -e "PRDriver> "
    echo -e "PRDriver> Driver or Merge script change detected. Re-launching PR Driver"
    echo -e "PRDriver> "
    ${script_file:?}
    exit $?
fi

echo -e "PRDriver> "
echo -e "PRDriver> Driver and Merge scripts unchaged, proceeding to TEST phase"
echo -e "PRDriver> "

# Prepare the command for the TEST operation
test_cmd_options=(
    ${TRILINOS_SOURCE_REPO:?}
    ${TRILINOS_SOURCE_BRANCH:?}
    ${TRILINOS_TARGET_REPO:?}
    ${TRILINOS_TARGET_BRANCH:?}
    ${JOB_BASE_NAME:?}
    ${PULLREQUESTNUM:?}
    ${BUILD_NUMBER:?}
    ${WORKSPACE:?}
    )
test_cmd="${SCRIPTPATH}/PullRequestLinuxDriverTest.py ${test_cmd_options[@]}"

# Call the script to launch the tests
echo -e "PRDriver> "
echo -e "PRDriver> Execute Test Command: ${test_cmd:?}"
echo -e "PRDriver> "
${test_cmd}
exit $?
>>>>>>> 6761d1a2
<|MERGE_RESOLUTION|>--- conflicted
+++ resolved
@@ -87,49 +87,6 @@
 
 # Call the script to handle merging the incoming branch into
 # the current trilinos/develop branch for testing.
-<<<<<<< HEAD
-${SCRIPTPATH}/PullRequestLinuxDriverMerge.py ${TRILINOS_SOURCE_REPO:?} \
-                                              ${TRILINOS_SOURCE_BRANCH:?} \
-                                              ${TRILINOS_TARGET_REPO:?} \
-                                              ${TRILINOS_TARGET_BRANCH:?} \
-                                              ${TRILINOS_SOURCE_SHA:?} \
-                                              ${WORKSPACE:?}
-
-
-options=(
-    --sourceRepo=${TRILINOS_SOURCE_REPO:?}
-    --sourceBranch=${TRILINOS_SOURCE_BRANCH:?}
-    --targetRepo=${TRILINOS_TARGET_REPO:?}
-    --targetBranch=${TRILINOS_TARGET_BRANCH:?}
-    --job_base_name=${JOB_BASE_NAME:?}
-    --workspaceDir=${WORKSPACE:?}
-    --github_pr_number=${PULLREQUESTNUM:?}
-    --job_number=${BUILD_NUMBER:?}
-    --req-mem-per-core=3.0
-    --max-cores-allowed=29
-    --num-concurrent-tests=4
-    --mode=installation
-    --config="Trilinos/cmake/std/configs/trilinos_pr.ini"
-    #--dry-run
-)    
-
-#echo "=========================================================="
-#echo "=========================================================="
-#echo "=========================================================="
-#echo "=========================================================="
-#echo "    OLD SCRIPT "
-#echo "which python3: $(which python3)"
-#echo "which pip3   : $(which pip3)"
-#echo "cmd:"
-#echo "python3 ${SCRIPTPATH}/PullRequestLinuxDriverTest.py ${options[@]}"
-
-#python3 ${SCRIPTPATH}/PullRequestLinuxDriverTest.py ${options[@]}
-
-# Bootstrapping
-module unload sems-python
-module unload sems-git
-module unload python
-=======
 echo -e "PRDriver> "
 echo -e "PRDriver> Execute Merge Command: ${merge_cmd:?}" 
 echo -e "PRDriver> "
@@ -170,16 +127,25 @@
 
 # Prepare the command for the TEST operation
 test_cmd_options=(
-    ${TRILINOS_SOURCE_REPO:?}
-    ${TRILINOS_SOURCE_BRANCH:?}
-    ${TRILINOS_TARGET_REPO:?}
-    ${TRILINOS_TARGET_BRANCH:?}
-    ${JOB_BASE_NAME:?}
-    ${PULLREQUESTNUM:?}
-    ${BUILD_NUMBER:?}
-    ${WORKSPACE:?}
-    )
+    --sourceRepo=${TRILINOS_SOURCE_REPO:?}
+    --sourceBranch=${TRILINOS_SOURCE_BRANCH:?}
+    --targetRepo=${TRILINOS_TARGET_REPO:?}
+    --targetBranch=${TRILINOS_TARGET_BRANCH:?}
+    --job_base_name=${JOB_BASE_NAME:?}
+    --workspaceDir=${WORKSPACE:?}
+    --github_pr_number=${PULLREQUESTNUM:?}
+    --job_number=${BUILD_NUMBER:?}
+    --req-mem-per-core=3.0
+    --max-cores-allowed=29
+    --num-concurrent-tests=4
+    --mode=installation
+    --config="Trilinos/cmake/std/configs/trilinos_pr.ini"
+    #--dry-run
+)
+
+# Execute the TEST operation
 test_cmd="${SCRIPTPATH}/PullRequestLinuxDriverTest.py ${test_cmd_options[@]}"
+
 
 # Call the script to launch the tests
 echo -e "PRDriver> "
@@ -187,4 +153,5 @@
 echo -e "PRDriver> "
 ${test_cmd}
 exit $?
->>>>>>> 6761d1a2
+
+
