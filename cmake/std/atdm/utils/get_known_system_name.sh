--- conflicted
+++ resolved
@@ -38,15 +38,12 @@
 elif [[ $THIS_HOSTNAME == "mutrino"* ]] ; then
   ATDM_HOSTNAME=mutrino
   ATDM_SYSTEM_NAME=mutrino
-<<<<<<< HEAD
+elif [[ $THIS_HOSTNAME == "waterman"* ]] ; then
+  ATDM_HOSTNAME=waterman
+  ATDM_SYSTEM_NAME=waterman
 elif [[ -f /projects/sparc/modules/cee-rhel6/sparc/master ]] ; then
   ATDM_SYSTEM_NAME=cee-rhel6
   ATDM_HOSTNAME=cee-rhel6
-=======
-elif [[ $THIS_HOSTNAME == "waterman"* ]] ; then
-  ATDM_HOSTNAME=waterman
-  ATDM_SYSTEM_NAME=waterman
->>>>>>> 3c06320e
 elif [[ -f /projects/sems/modulefiles/utils/get-platform ]] ; then
   ATDM_SYSTEM_NAME=`source /projects/sems/modulefiles/utils/get-platform`
   if [[ $ATDM_SYSTEM_NAME == "rhel6-x86_64" ]] ; then
