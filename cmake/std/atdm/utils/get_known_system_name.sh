################################################################################
#
# Get the known system name (or error out)
#
################################################################################

# Assert this script is sourced, not run!
called=$_
if [ "$called" == "$0" ] ; then
  echo "This script '$0' is being called.  Instead, it must be sourced!"
  exit 1
fi

THIS_HOSTNAME=`hostname`
#echo "Hostname = '$THIS_HOSTNAME'"

ATDM_HOSTNAME=
ATDM_SYSTEM_NAME=

if [[ $THIS_HOSTNAME == "hansen"* ]] ; then
  ATDM_HOSTNAME=hansen
  ATDM_SYSTEM_NAME=shiller
elif [[ $THIS_HOSTNAME == "shiller"* ]] ; then
  ATDM_HOSTNAME=shiller
  ATDM_SYSTEM_NAME=shiller
elif [[ $THIS_HOSTNAME == "white"* ]] ; then
  ATDM_HOSTNAME=white
  ATDM_SYSTEM_NAME=ride
elif [[ $THIS_HOSTNAME == "ride"* ]] ; then
  ATDM_HOSTNAME=ride
  ATDM_SYSTEM_NAME=ride
<<<<<<< HEAD
elif [[ -f /projects/sems/modulefiles/utils/get-platform ]] ; then
  ATDM_SYSTEM_NAME=`source /projects/sems/modulefiles/utils/get-platform`
  if [[ $ATDM_SYSTEM_NAME == "rhel6-x86_64" ]] ; then
    ATDM_HOSTNAME=$THIS_HOSTNAME
    ATDM_SYSTEM_NAME=rhel6
  fi
=======
elif [[ $THIS_HOSTNAME == "chama"* ]] ; then
  ATDM_HOSTNAME=chama
  ATDM_SYSTEM_NAME=toss3
elif [[ $THIS_HOSTNAME == "serrano"* ]] ; then
  ATDM_HOSTNAME=serrano
  ATDM_SYSTEM_NAME=toss3
>>>>>>> ee8b15b7
fi

# ToDo: Add more known hosts as you add them!

if [[ $ATDM_SYSTEM_NAME == "" ]] ; then
  echo "Error, hostname = '$THIS_HOSTNAME' not recognized as a known ATDM system name!"
  return
else
  echo "Hostname '$THIS_HOSTNAME' matches known ATDM host '$ATDM_HOSTNAME' and system '$ATDM_SYSTEM_NAME'"
fi

export ATDM_CONFIG_KNOWN_HOSTNAME=$ATDM_HOSTNAME
export ATDM_CONFIG_KNOWN_SYSTEM_NAME=$ATDM_SYSTEM_NAME<|MERGE_RESOLUTION|>--- conflicted
+++ resolved
@@ -29,21 +29,18 @@
 elif [[ $THIS_HOSTNAME == "ride"* ]] ; then
   ATDM_HOSTNAME=ride
   ATDM_SYSTEM_NAME=ride
-<<<<<<< HEAD
+elif [[ $THIS_HOSTNAME == "chama"* ]] ; then
+  ATDM_HOSTNAME=chama
+  ATDM_SYSTEM_NAME=toss3
+elif [[ $THIS_HOSTNAME == "serrano"* ]] ; then
+  ATDM_HOSTNAME=serrano
+  ATDM_SYSTEM_NAME=toss3
 elif [[ -f /projects/sems/modulefiles/utils/get-platform ]] ; then
   ATDM_SYSTEM_NAME=`source /projects/sems/modulefiles/utils/get-platform`
   if [[ $ATDM_SYSTEM_NAME == "rhel6-x86_64" ]] ; then
     ATDM_HOSTNAME=$THIS_HOSTNAME
     ATDM_SYSTEM_NAME=rhel6
   fi
-=======
-elif [[ $THIS_HOSTNAME == "chama"* ]] ; then
-  ATDM_HOSTNAME=chama
-  ATDM_SYSTEM_NAME=toss3
-elif [[ $THIS_HOSTNAME == "serrano"* ]] ; then
-  ATDM_HOSTNAME=serrano
-  ATDM_SYSTEM_NAME=toss3
->>>>>>> ee8b15b7
 fi
 
 # ToDo: Add more known hosts as you add them!
