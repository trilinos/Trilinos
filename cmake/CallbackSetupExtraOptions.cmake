
# We need to inject the Trilinos/cmake directory to find
# TrilinosCreateClientTemplateHeaders.cmake
SET(CMAKE_MODULE_PATH  ${CMAKE_MODULE_PATH} "${Trilinos_SOURCE_DIR}/cmake")

MACRO(TRIBITS_REPOSITORY_SETUP_EXTRA_OPTIONS)

  #MESSAGE("TRIBITS_REPOSITORY_SETUP_EXTRA_OPTIONS got called!")

  SET(TPL_ENABLE_MPI OFF CACHE BOOL "Enable MPI support.")

  #
  # Set options for global enable/disable of float and complex
  #

  SET(Trilinos_ENABLE_FLOAT  OFF  CACHE  BOOL
    "Enable the float scalar type in all Trilinos packages by default.")

  SET(Trilinos_ENABLE_COMPLEX  OFF  CACHE  BOOL
    "Enable std::complex<T> scalar types in all Trilinos packages by default.")

  IF (Trilinos_ENABLE_COMPLEX  AND  Trilinos_ENABLE_FLOAT)
    SET(Trilinos_ENABLE_COMPLEX_FLOAT_DEFAULT  ON)
  ELSE()
    SET(Trilinos_ENABLE_COMPLEX_FLOAT_DEFAULT  OFF)
  ENDIF()
  SET(Trilinos_ENABLE_COMPLEX_FLOAT  ${Trilinos_ENABLE_COMPLEX_FLOAT_DEFAULT}
    CACHE  BOOL
    "Enable std::complex<float> scalar types in all Trilinos packages by default.")

  SET(Trilinos_ENABLE_COMPLEX_DOUBLE  ${Trilinos_ENABLE_COMPLEX}
    CACHE  BOOL
    "Enable std::complex<double> scalar types in all Trilinos packages by default.")

  OPTION(Trilinos_ENABLE_THREAD_SAFE
    "Enable thread safe code including RCP classes." OFF )

  #
  # Trilinos Data Dir?  Is this still being used anywhere?
  #

  ADVANCED_SET(Trilinos_DATA_DIR  NOTFOUND
    CACHE PATH
    "Path TrilinosData directory to find more tests and other stuff" )
<<<<<<< HEAD

  #
  # Put in disables based on various criteria
  #
  IF (
      NOT ${PROJECT_NAME}_ENABLE_Fortran
      AND
      (
        "${${PROJECT_NAME}_ENABLE_ForTrilinos}" STREQUAL ""
        OR
        ${PROJECT_NAME}_ENABLE_ForTrilinos
      )
    )
    MESSAGE(
      "\n***"
      "\n*** NOTE: Setting ${PROJECT_NAME}_ENABLE_ForTrilinos=OFF"
      " because ${PROJECT_NAME}_ENABLE_Fortran=OFF!"
      "\n***\n"
      )
    SET(${PROJECT_NAME}_ENABLE_ForTrilinos OFF)
  ENDIF()
=======
>>>>>>> 4103bf6c

  IF (
      NOT BUILD_SHARED_LIBS
      AND
      (
        "${${PROJECT_NAME}_ENABLE_PyTrilinos}" STREQUAL ""
        OR
        ${PROJECT_NAME}_ENABLE_PyTrilinos
      )
    )
    MESSAGE(
      "\n***"
      "\n*** NOTE: Setting ${PROJECT_NAME}_ENABLE_PyTrilinos=OFF"
      " because BUILD_SHARED_LIBS=OFF!"
      "\n***\n"
      )
    SET(${PROJECT_NAME}_ENABLE_PyTrilinos OFF)
  ENDIF()

  IF (
      NOT EXISTS "${Trilinos_SOURCE_DIR}/packages/TriKota/Dakota"
      AND
      (
        "${${PROJECT_NAME}_ENABLE_TriKota}" STREQUAL ""
        OR
        ${PROJECT_NAME}_ENABLE_TriKota
      )
    )
    MESSAGE("-- " "Setting ${PROJECT_NAME}_ENABLE_TriKota=OFF"
      " because '${Trilinos_SOURCE_DIR}/packages/TriKota/Dakota' does not exist!")
    SET(${PROJECT_NAME}_ENABLE_TriKota OFF)
  ENDIF()

  # Used by some Trilinos packages?
  SET(TRILINOS_BUILD_SHARED_LIBS ${BUILD_SHARED_LIBS})

ENDMACRO()


#
# Set up for build stats
#

include("${Trilinos_SOURCE_DIR}/commonTools/build_stats/BuildStatsWrappers.cmake")
generate_build_stats_wrappers()
remove_build_stats_file_on_configure()<|MERGE_RESOLUTION|>--- conflicted
+++ resolved
@@ -42,30 +42,6 @@
   ADVANCED_SET(Trilinos_DATA_DIR  NOTFOUND
     CACHE PATH
     "Path TrilinosData directory to find more tests and other stuff" )
-<<<<<<< HEAD
-
-  #
-  # Put in disables based on various criteria
-  #
-  IF (
-      NOT ${PROJECT_NAME}_ENABLE_Fortran
-      AND
-      (
-        "${${PROJECT_NAME}_ENABLE_ForTrilinos}" STREQUAL ""
-        OR
-        ${PROJECT_NAME}_ENABLE_ForTrilinos
-      )
-    )
-    MESSAGE(
-      "\n***"
-      "\n*** NOTE: Setting ${PROJECT_NAME}_ENABLE_ForTrilinos=OFF"
-      " because ${PROJECT_NAME}_ENABLE_Fortran=OFF!"
-      "\n***\n"
-      )
-    SET(${PROJECT_NAME}_ENABLE_ForTrilinos OFF)
-  ENDIF()
-=======
->>>>>>> 4103bf6c
 
   IF (
       NOT BUILD_SHARED_LIBS
