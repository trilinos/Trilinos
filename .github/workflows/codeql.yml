--- conflicted
+++ resolved
@@ -40,11 +40,7 @@
 
     steps:
     - name: Checkout repository
-<<<<<<< HEAD
-      uses: actions/checkout@1af3b93b6815bc44a9784bd300feb67ff0d1eeb3 # v6.0.0
-=======
       uses: actions/checkout@8e8c483db84b4bee98b60c0593521ed34d9990e8 # v6.0.1
->>>>>>> 81107364
 
     - name: Initialize CodeQL
       uses: github/codeql-action/init@fe4161a26a8629af62121b670040955b330f9af2 # v3.29.5
