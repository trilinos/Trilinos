name: spack
on:
  pull_request:
    types:
      - opened
      - synchronize
  workflow_dispatch:

# Cancels any in progress 'workflow' associated with this PR
concurrency:
  group: ${{ github.workflow }}-${{ github.ref }}
  cancel-in-progress: true

permissions:
  contents: read

jobs:
  develop-gcc-openmpi:
    permissions:
      contents: read  # for actions/checkout to fetch code
    runs-on: [self-hosted, gcc-12.3.0-openmpi-4.1.6]
    steps:
      - name: Clone Trilinos
<<<<<<< HEAD
        uses: actions/checkout@1af3b93b6815bc44a9784bd300feb67ff0d1eeb3 # v6.0.0
=======
        uses: actions/checkout@8e8c483db84b4bee98b60c0593521ed34d9990e8 # v6.0.1
>>>>>>> 81107364
        with:
          fetch-depth: 1
      - name: Spack build
        shell: bash -l {0}
        run: |
          cd /home/runner/spack
          git checkout develop && git pull --quiet
          echo -n "Spack version is: "
          git rev-parse HEAD
          spack repo update
          spack reindex
          spack develop --no-clone --path $GITHUB_WORKSPACE trilinos@develop
          spack add trilinos@develop
          spack concretize -f
          spack install --cdash-upload-url=https://sems-cdash-son.sandia.gov/cdash/submit.php?project=Trilinos --cdash-track='Pull Request' --cdash-build='PR-${{ github.event.pull_request.number }}-spack' -j16 trilinos<|MERGE_RESOLUTION|>--- conflicted
+++ resolved
@@ -21,11 +21,7 @@
     runs-on: [self-hosted, gcc-12.3.0-openmpi-4.1.6]
     steps:
       - name: Clone Trilinos
-<<<<<<< HEAD
-        uses: actions/checkout@1af3b93b6815bc44a9784bd300feb67ff0d1eeb3 # v6.0.0
-=======
         uses: actions/checkout@8e8c483db84b4bee98b60c0593521ed34d9990e8 # v6.0.1
->>>>>>> 81107364
         with:
           fetch-depth: 1
       - name: Spack build
