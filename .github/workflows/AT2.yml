--- conflicted
+++ resolved
@@ -57,11 +57,7 @@
           mkdir -p /home/Trilinos/src/Trilinos
           mkdir -p /home/Trilinos/build
       - name: Clone trilinos
-<<<<<<< HEAD
-        uses: actions/checkout@1af3b93b6815bc44a9784bd300feb67ff0d1eeb3 # v6.0.0
-=======
         uses: actions/checkout@8e8c483db84b4bee98b60c0593521ed34d9990e8 # v6.0.1
->>>>>>> 81107364
         with:
           fetch-depth: 0
       - name: Repo status
@@ -162,11 +158,7 @@
           mkdir -p /home/Trilinos/src/Trilinos
           mkdir -p /home/Trilinos/build
       - name: Clone trilinos
-<<<<<<< HEAD
-        uses: actions/checkout@1af3b93b6815bc44a9784bd300feb67ff0d1eeb3 # v6.0.0
-=======
         uses: actions/checkout@8e8c483db84b4bee98b60c0593521ed34d9990e8 # v6.0.1
->>>>>>> 81107364
         with:
           fetch-depth: 0
       - name: Repo status
@@ -267,11 +259,7 @@
           mkdir -p /home/Trilinos/src/Trilinos
           mkdir -p /home/Trilinos/build
       - name: Clone trilinos
-<<<<<<< HEAD
-        uses: actions/checkout@1af3b93b6815bc44a9784bd300feb67ff0d1eeb3 # v6.0.0
-=======
         uses: actions/checkout@8e8c483db84b4bee98b60c0593521ed34d9990e8 # v6.0.1
->>>>>>> 81107364
         with:
           fetch-depth: 0
       - name: Repo status
@@ -372,11 +360,7 @@
           mkdir -p /home/Trilinos/src/Trilinos
           mkdir -p /home/Trilinos/build
       - name: Clone trilinos
-<<<<<<< HEAD
-        uses: actions/checkout@1af3b93b6815bc44a9784bd300feb67ff0d1eeb3 # v6.0.0
-=======
         uses: actions/checkout@8e8c483db84b4bee98b60c0593521ed34d9990e8 # v6.0.1
->>>>>>> 81107364
         with:
           fetch-depth: 0
       - name: Repo status
@@ -477,11 +461,7 @@
           mkdir -p /home/Trilinos/src/Trilinos
           mkdir -p /home/Trilinos/build
       - name: Clone trilinos
-<<<<<<< HEAD
-        uses: actions/checkout@1af3b93b6815bc44a9784bd300feb67ff0d1eeb3 # v6.0.0
-=======
         uses: actions/checkout@8e8c483db84b4bee98b60c0593521ed34d9990e8 # v6.0.1
->>>>>>> 81107364
         with:
           fetch-depth: 0
       - name: Repo status
@@ -583,11 +563,7 @@
           mkdir -p /home/Trilinos/src/Trilinos
           mkdir -p /home/Trilinos/build
       - name: Clone trilinos
-<<<<<<< HEAD
-        uses: actions/checkout@1af3b93b6815bc44a9784bd300feb67ff0d1eeb3 # v6.0.0
-=======
         uses: actions/checkout@8e8c483db84b4bee98b60c0593521ed34d9990e8 # v6.0.1
->>>>>>> 81107364
         with:
           fetch-depth: 0
       - name: Repo status
@@ -687,11 +663,7 @@
           mkdir -p /home/Trilinos/src/Trilinos
           mkdir -p /home/Trilinos/build
       - name: Clone trilinos
-<<<<<<< HEAD
-        uses: actions/checkout@1af3b93b6815bc44a9784bd300feb67ff0d1eeb3 # v6.0.0
-=======
         uses: actions/checkout@8e8c483db84b4bee98b60c0593521ed34d9990e8 # v6.0.1
->>>>>>> 81107364
         with:
           fetch-depth: 0
       - name: Repo status
@@ -789,11 +761,7 @@
           mkdir -p /home/Trilinos/src/Trilinos
           mkdir -p /home/Trilinos/build
       - name: Clone trilinos
-<<<<<<< HEAD
-        uses: actions/checkout@1af3b93b6815bc44a9784bd300feb67ff0d1eeb3 # v6.0.0
-=======
         uses: actions/checkout@8e8c483db84b4bee98b60c0593521ed34d9990e8 # v6.0.1
->>>>>>> 81107364
         with:
           fetch-depth: 0
       - name: Repo status
@@ -894,11 +862,7 @@
           mkdir -p /home/Trilinos/src/Trilinos
           mkdir -p /home/Trilinos/build
       - name: Clone trilinos
-<<<<<<< HEAD
-        uses: actions/checkout@1af3b93b6815bc44a9784bd300feb67ff0d1eeb3 # v6.0.0
-=======
         uses: actions/checkout@8e8c483db84b4bee98b60c0593521ed34d9990e8 # v6.0.1
->>>>>>> 81107364
         with:
           fetch-depth: 0
       - name: Repo status
