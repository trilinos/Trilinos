// @HEADER
//
// ***********************************************************************
//
//   Zoltan2: A package of combinatorial algorithms for scientific computing
//                  Copyright 2012 Sandia Corporation
//
// Under the terms of Contract DE-AC04-94AL85000 with Sandia Corporation,
// the U.S. Government retains certain rights in this software.
//
// Redistribution and use in source and binary forms, with or without
// modification, are permitted provided that the following conditions are
// met:
//
// 1. Redistributions of source code must retain the above copyright
// notice, this list of conditions and the following disclaimer.
//
// 2. Redistributions in binary form must reproduce the above copyright
// notice, this list of conditions and the following disclaimer in the
// documentation and/or other materials provided with the distribution.
//
// 3. Neither the name of the Corporation nor the names of the
// contributors may be used to endorse or promote products derived from
// this software without specific prior written permission.
//
// THIS SOFTWARE IS PROVIDED BY SANDIA CORPORATION "AS IS" AND ANY
// EXPRESS OR IMPLIED WARRANTIES, INCLUDING, BUT NOT LIMITED TO, THE
// IMPLIED WARRANTIES OF MERCHANTABILITY AND FITNESS FOR A PARTICULAR
// PURPOSE ARE DISCLAIMED. IN NO EVENT SHALL SANDIA CORPORATION OR THE
// CONTRIBUTORS BE LIABLE FOR ANY DIRECT, INDIRECT, INCIDENTAL, SPECIAL,
// EXEMPLARY, OR CONSEQUENTIAL DAMAGES (INCLUDING, BUT NOT LIMITED TO,
// PROCUREMENT OF SUBSTITUTE GOODS OR SERVICES; LOSS OF USE, DATA, OR
// PROFITS; OR BUSINESS INTERRUPTION) HOWEVER CAUSED AND ON ANY THEORY OF
// LIABILITY, WHETHER IN CONTRACT, STRICT LIABILITY, OR TORT (INCLUDING
// NEGLIGENCE OR OTHERWISE) ARISING IN ANY WAY OUT OF THE USE OF THIS
// SOFTWARE, EVEN IF ADVISED OF THE POSSIBILITY OF SUCH DAMAGE.
//
// Questions? Contact Karen Devine      (kddevin@sandia.gov)
//                    Erik Boman        (egboman@sandia.gov)
//                    Siva Rajamanickam (srajama@sandia.gov)
//
// ***********************************************************************
//
// @HEADER
#include <Zoltan2_componentMetrics.hpp>
#include <Zoltan2_XpetraCrsMatrixAdapter.hpp>
#include <Zoltan2_XpetraCrsGraphAdapter.hpp>
#include <Zoltan2_TestHelpers.hpp>
#include <iostream>
#include <Teuchos_RCP.hpp>
#include <Tpetra_CrsMatrix.hpp>
<<<<<<< HEAD
=======
#include <Tpetra_Core.hpp>
>>>>>>> b5465b3f
#include <MatrixMarket_Tpetra.hpp>


/////////////////////////////////////////////////////////////////////////////
// Test program for componentMetrics code.
// Usage:
//     a.out
// Karen Devine, 2017
/////////////////////////////////////////////////////////////////////////////

typedef Tpetra::Map<zlno_t, zgno_t> zmap_t;
typedef Tpetra::CrsMatrix<zscalar_t, zlno_t, zgno_t> zmatrix_t;
typedef Tpetra::CrsGraph<zlno_t, zgno_t> zgraph_t;

typedef Zoltan2::XpetraCrsMatrixAdapter<zmatrix_t> matrixAdapter_t;
typedef Zoltan2::XpetraCrsGraphAdapter<zgraph_t> graphAdapter_t;

/////////////////////////////////////////////////////////////////////////////
template <typename CC_T>
int checkResult(
  std::string &name,   // test name (including rank)
  CC_T cc,             // the perProcessorComponentMetrics object for the test
  size_t nccAnswer,    // Expected answers for the test
  size_t maxAnswer,
  size_t minAnswer,
  double avgAnswer
)
{
  int ierr = 0;

  if (cc.getNumComponents() != nccAnswer) {
    std::cout << name << "Invalid number of components "
              << cc.getNumComponents() << " should be " << nccAnswer
              << std::endl;
    ierr++;
  }

  if (cc.getMaxComponentSize() != maxAnswer) {
    std::cout << name << "Maximum component size "
              << cc.getMaxComponentSize() << " should be " << maxAnswer
              << std::endl;
    ierr++;
  }

  if (cc.getMinComponentSize() != minAnswer) {
    std::cout << name << "Minimum component size "
              << cc.getMinComponentSize() << " should be " << minAnswer
              << std::endl;
    ierr++;
  }

  if (cc.getAvgComponentSize() != avgAnswer) {
    std::cout << name << "Average component size "
              << cc.getAvgComponentSize() << " should be " << avgAnswer
              << std::endl;
    ierr++;
  }

  return ierr;
}

/////////////////////////////////////////////////////////////////////////////
int test_every_third(Teuchos::RCP<const Teuchos::Comm<int> > &comm)
{
  // Testing a graph with every third vertex in the same component
  // Test using a GraphAdapter.

  std::ostringstream namestream;
  namestream << comm->getRank() << " every_third ";
  std::string name = namestream.str();

  int ierr = 0;

  // Create a default map
  const size_t gNvtx = 27;

  Teuchos::RCP<const zmap_t> map = rcp(new zmap_t(gNvtx, 0, comm));
  size_t nVtx = map->getNodeNumElements();

  // Create a Tpetra::Matrix with every third local row in the same component
  size_t maxRowLen = 1;
  Teuchos::RCP<zmatrix_t> matrix = rcp(new zmatrix_t(map, maxRowLen));

  Teuchos::Array<zgno_t> col(3);
  Teuchos::Array<zscalar_t> val(3); val[0] = 1.; val[1] = 1.; val[2] = 1.;

  for (size_t i = 0; i < nVtx; i++) {
    zgno_t id = map->getGlobalElement(i);
    col[0] = (id+3)%gNvtx;
    col[1] = (id+6)%gNvtx;
    col[2] = (id+9)%gNvtx;
    matrix->insertGlobalValues(id, col(), val());
  }

  matrix->fillComplete(map, map);

  // Create a Zoltan2 XpetraGraphAdapter
  graphAdapter_t ia(matrix->getCrsGraph(), 0);

  // Call connected components utility
  typedef Zoltan2::perProcessorComponentMetrics<graphAdapter_t> cc_t;
  cc_t cc(ia, *comm);

  // Check result:
  size_t nccAnswer = std::min<size_t>(3, nVtx);
  size_t maxAnswer = nVtx/3 + ((nVtx%3)!=0);
  size_t minAnswer = (nVtx ? std::max<size_t>(nVtx/3, 1) : 0);
  double avgAnswer = (nVtx ? double(nVtx) / double(std::min<size_t>(nVtx,3))
                           : 0.);

  ierr = checkResult<cc_t>(name, cc,
                           nccAnswer, maxAnswer, minAnswer, avgAnswer);

  return ierr;
}

/////////////////////////////////////////////////////////////////////////////
int test_dist_component(Teuchos::RCP<const Teuchos::Comm<int> > &comm)
{
  // Testing a graph with single component, distributed among procs
  // Test using a GraphAdapter.

  std::ostringstream namestream;
  namestream << comm->getRank() << " dist_component ";
  std::string name = namestream.str();

  int ierr = 0;

  // Create a default map
  const size_t gNvtx = 25;

  Teuchos::RCP<const zmap_t> map = rcp(new zmap_t(gNvtx, 0, comm));
  size_t nVtx = map->getNodeNumElements();

  // Create a Tpetra::Matrix with a single component
  size_t maxRowLen = 1;
  Teuchos::RCP<zmatrix_t> matrix = rcp(new zmatrix_t(map, maxRowLen));

  Teuchos::Array<zgno_t> col(3);
  Teuchos::Array<zscalar_t> val(3); val[0] = 1.; val[1] = 1.; val[2] = 1.;

  for (size_t i = 0; i < nVtx; i++) {
    zgno_t id = map->getGlobalElement(i);
    col[0] = (id+4)%gNvtx;
    col[1] = (id+1)%gNvtx;
    col[2] = (id+3)%gNvtx;
    matrix->insertGlobalValues(id, col(), val());
  }

  matrix->fillComplete(map, map);

  // Create a Zoltan2 XpetraGraphAdapter
  graphAdapter_t ia(matrix->getCrsGraph(), 0);

  // Call connected components utility
  typedef Zoltan2::perProcessorComponentMetrics<graphAdapter_t> cc_t;
  cc_t cc(ia, *comm);

  // Check result:
  // one component with all local vertices
  size_t nccAnswer = size_t(nVtx > 0);
  size_t maxAnswer = nVtx;
  size_t minAnswer = nVtx;
  double avgAnswer = nVtx;

  ierr = checkResult<cc_t>(name, cc,
                           nccAnswer, maxAnswer, minAnswer, avgAnswer);

  return ierr;
}

/////////////////////////////////////////////////////////////////////////////
int test_one_proc(Teuchos::RCP<const Teuchos::Comm<int> > &comm)
{
  // Testing a graph with all vertices and edges on a single proc
  // Test using a MatrixAdapter.

  std::ostringstream namestream;
  namestream << comm->getRank() << " one_proc ";
  std::string name = namestream.str();

  int ierr = 0;

  int me = comm->getRank();
  int np = comm->getSize();
  bool allOnThisProc = (me == np-1);

  // Create a map with all data on a single proc
  const size_t gNvtx = 25;
  size_t nVtx;

  if (allOnThisProc) nVtx = gNvtx;
  else               nVtx = 0;

  Teuchos::RCP<const zmap_t> map = rcp(new zmap_t(gNvtx, nVtx, 0, comm));

  // Create a Tpetra::Matrix with one component
  size_t maxRowLen = 1;
  Teuchos::RCP<zmatrix_t> matrix = rcp(new zmatrix_t(map, maxRowLen));
  if (allOnThisProc) {
    Teuchos::Array<zgno_t> col(2);
    Teuchos::Array<zscalar_t> val(2); val[0] = 1.; val[1] = 1.;
    for (size_t i = 0; i < nVtx; i++) {
      zgno_t id = map->getGlobalElement(i);
      col[0] = id;
      col[1] = (id+1)%gNvtx;
      matrix->insertGlobalValues(id, col(), val());
    }
  }
  matrix->fillComplete(map, map);

  // Create a Zoltan2 XpetraMatrixAdapter
  matrixAdapter_t ia(matrix, 0);

  // Call connected components utility
  typedef Zoltan2::perProcessorComponentMetrics<matrixAdapter_t> cc_t;
  cc_t cc(ia, *comm);

  // Check result:
  if (allOnThisProc) {
    // one component with all global vertices
    size_t nccAnswer = 1;
    size_t maxAnswer = gNvtx;
    size_t minAnswer = gNvtx;
    double avgAnswer = double(gNvtx);

    ierr = checkResult<cc_t>(name, cc,
                             nccAnswer, maxAnswer, minAnswer, avgAnswer);
  }
  else {
    // one component with all global vertices
    size_t nccAnswer = 0;
    size_t maxAnswer = 0;
    size_t minAnswer = 0;
    double avgAnswer = 0.;

    ierr = checkResult<cc_t>(name, cc,
                             nccAnswer, maxAnswer, minAnswer, avgAnswer);
  }

  return ierr;
}

/////////////////////////////////////////////////////////////////////////////
int test_no_graph(Teuchos::RCP<const Teuchos::Comm<int> > &comm)
{
  // Testing a graph with no edges
  // Test using a MatrixAdapter.
  // Test using an MPI communicator rather than Teuchos::Comm, if appropriate.

  std::ostringstream namestream;
  namestream << comm->getRank() << " no_graph ";
  std::string name = namestream.str();

  int ierr = 0;

  // Create a default map
  const size_t gNvtx = 25;

  Teuchos::RCP<const zmap_t> map = rcp(new zmap_t(gNvtx, 0, comm));
  size_t nVtx = map->getNodeNumElements();

  // Create a Tpetra::Matrix with no edges
  size_t maxRowLen = 1;
  Teuchos::RCP<zmatrix_t> matrix = rcp(new zmatrix_t(map, maxRowLen));
  matrix->fillComplete(map, map);

  // Create a Zoltan2 XpetraMatrixAdapter
  matrixAdapter_t ia(matrix, 0);

#ifdef HAVE_ZOLTAN2_MPI
  // For testing only, extract MPI communicator from Teuchos::Comm
  // There's no need to do this in real life; use Teuchos::Comm if you have it.
  // We just want to exercise the MPI_Comm interface here.
  if (comm->getRank() == 0) std::cout << "  using MPI_Comm " << std::endl;
  MPI_Comm useThisComm =  Teuchos::getRawMpiComm(*comm);
#else
  const Teuchos::Comm<int> &useThisComm = *comm;
#endif

  // Call connected components utility
  typedef Zoltan2::perProcessorComponentMetrics<matrixAdapter_t> cc_t;
  cc_t cc(ia, useThisComm);

  // Check result:
  // With no edges, every vertex should be a component
  size_t nccAnswer = nVtx;
  size_t maxAnswer = size_t(nVtx > 0);
  size_t minAnswer = size_t(nVtx > 0);
  double avgAnswer = double(nVtx > 0);

  ierr = checkResult<cc_t>(name, cc,
                           nccAnswer, maxAnswer, minAnswer, avgAnswer);

  return ierr;
}

/////////////////////////////////////////////////////////////////////////////
int main(int narg, char** arg)
{
  // Establish session.
<<<<<<< HEAD
  Tpetra::ScopeGuard tscope(&narg, &arg);
=======
  Tpetra::ScopeGuard mpiSession(&narg, &arg);
>>>>>>> b5465b3f
  Teuchos::RCP<const Teuchos::Comm<int> > comm = Tpetra::getDefaultComm();
  int me = comm->getRank();

  int testReturn = 0;
  if (me == 0) std::cout << "test_one_proc..." << std::endl;
  testReturn += test_one_proc(comm);         // all data on a single proc
  if (me == 0) std::cout << "test_no_graph..." << std::endl;
  testReturn += test_no_graph(comm);         // no edges in graph
  if (me == 0) std::cout << "test_dist_component..." << std::endl;
  testReturn += test_dist_component(comm);   // one component per rank
  if (me == 0) std::cout << "test_every_third..." << std::endl;
  testReturn += test_every_third(comm);      // every 3rd vtx in same component

  int gtestReturn = 0;
  Teuchos::reduceAll<int, int>(*comm, Teuchos::REDUCE_MAX, 1,
                               &testReturn, &gtestReturn);
  if (me == 0) {
    if (gtestReturn) std::cout << "FAIL" << std::endl;
    else             std::cout << "PASS" << std::endl;
  }

  return gtestReturn;
}<|MERGE_RESOLUTION|>--- conflicted
+++ resolved
@@ -49,10 +49,6 @@
 #include <iostream>
 #include <Teuchos_RCP.hpp>
 #include <Tpetra_CrsMatrix.hpp>
-<<<<<<< HEAD
-=======
-#include <Tpetra_Core.hpp>
->>>>>>> b5465b3f
 #include <MatrixMarket_Tpetra.hpp>
 
 
@@ -354,11 +350,7 @@
 int main(int narg, char** arg)
 {
   // Establish session.
-<<<<<<< HEAD
   Tpetra::ScopeGuard tscope(&narg, &arg);
-=======
-  Tpetra::ScopeGuard mpiSession(&narg, &arg);
->>>>>>> b5465b3f
   Teuchos::RCP<const Teuchos::Comm<int> > comm = Tpetra::getDefaultComm();
   int me = comm->getRank();
 
