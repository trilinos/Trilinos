--- conflicted
+++ resolved
@@ -1,34 +1,18 @@
-TRIBITS_ADD_EXECUTABLE(
-<<<<<<< HEAD
-  Hello_World
-  SOURCES hello_world_main.cpp
-  COMM serial mpi
-  )
+#TRIBITS_ADD_EXECUTABLE(
+#   Matrix_Reader 
+#   SOURCES reader.cpp
+#   COMM serial mpi
+#)
 
 TRIBITS_ADD_EXECUTABLE(
-   Matrix_Reader 
-   SOURCES reader.cpp
-   COMM serial mpi
-)
-
-TRIBITS_ADD_EXECUTABLE(
-    driver
-    SOURCES driver.cpp
-=======
     Sphynx_Research_Driver
     SOURCES Sphynx_Research_Driver.cpp
->>>>>>> ab6f880c
     COMM serial mpi
 )
 
 TRIBITS_ADD_EXECUTABLE(
-<<<<<<< HEAD
-    LargestComp
-    SOURCES SeherlargestComponent2Binary.cpp
-=======
     Largest_Comp_To_Binary
     SOURCES largestComponent2Binary.cpp
->>>>>>> ab6f880c
     COMM serial mpi
 )
 
