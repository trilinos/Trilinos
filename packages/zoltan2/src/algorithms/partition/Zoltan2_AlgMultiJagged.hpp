--- conflicted
+++ resolved
@@ -6523,11 +6523,7 @@
     {
       // coordinates in MJ are LayoutLeft since Tpetra Multivector gives LayoutLeft
       auto host_src_coordinates = Kokkos::create_mirror_view(
-<<<<<<< HEAD
-        Kokkos::Serial(), this->mj_coordinates);
-=======
         Kokkos::HostSpace(), this->mj_coordinates);
->>>>>>> 55fc1571
       Kokkos::deep_copy(host_src_coordinates, this->mj_coordinates);
       Kokkos::View<mj_scalar_t**, Kokkos::LayoutLeft, device_t>
         dst_coordinates(Kokkos::ViewAllocateWithoutInitializing("mj_coordinates"),
@@ -6535,21 +6531,13 @@
       auto host_dst_coordinates = Kokkos::create_mirror_view(
         Kokkos::HostSpace(), dst_coordinates);
       for(int i = 0; i < this->coord_dim; ++i) {
-<<<<<<< HEAD
-        Kokkos::View<mj_scalar_t*, Kokkos::Serial> sub_host_src_coordinates;
-=======
         Kokkos::View<mj_scalar_t*, Kokkos::HostSpace> sub_host_src_coordinates;
->>>>>>> 55fc1571
         // view could be size 0 if graph was not distributed
         if(host_src_coordinates.extent(0) != 0) {
           sub_host_src_coordinates =
             Kokkos::subview(host_src_coordinates, Kokkos::ALL, i);
         }
-<<<<<<< HEAD
-        Kokkos::View<mj_scalar_t *, Kokkos::Serial> sub_host_dst_coordinates
-=======
         Kokkos::View<mj_scalar_t *, Kokkos::HostSpace> sub_host_dst_coordinates
->>>>>>> 55fc1571
           = Kokkos::subview(host_dst_coordinates, Kokkos::ALL, i);
         // Note Layout Left means we can do these in contiguous blocks
         message_tag++;
@@ -6699,11 +6687,7 @@
       Kokkos::HostSpace(), this->mj_coordinates);
     Kokkos::deep_copy(host_src_coordinates, this->mj_coordinates);
     for(int i = 0; i < this->coord_dim; ++i) {
-<<<<<<< HEAD
-      Kokkos::View<mj_scalar_t*, Kokkos::Serial> sub_host_src_coordinates;
-=======
       Kokkos::View<mj_scalar_t*, Kokkos::HostSpace> sub_host_src_coordinates;
->>>>>>> 55fc1571
       // view could be size 0 if graph was not distributed
       if(host_src_coordinates.extent(0) != 0) {
         sub_host_src_coordinates =
@@ -8812,11 +8796,7 @@
   // migrate gnos.
   {
     ArrayRCP<mj_gno_t> received_gnos(num_incoming_gnos);
-<<<<<<< HEAD
-    Kokkos::View<mj_gno_t*, Kokkos::Serial> host_initial_mj_gnos(
-=======
     Kokkos::View<mj_gno_t*, Kokkos::HostSpace> host_initial_mj_gnos(
->>>>>>> 55fc1571
       Kokkos::ViewAllocateWithoutInitializing("host_initial_mj_gnos"),
       initial_mj_gnos_.size()); // initial_mj_gnos_ is const mj_gno_t *
     Kokkos::deep_copy(host_initial_mj_gnos, initial_mj_gnos_);
@@ -9071,11 +9051,7 @@
     // Reorder results so that they match the order of the input
     std::unordered_map<mj_gno_t, mj_lno_t> localGidToLid;
     localGidToLid.reserve(result_num_local_coords);
-<<<<<<< HEAD
-    Kokkos::View<mj_gno_t*, Kokkos::Serial> host_result_initial_mj_gnos(
-=======
     Kokkos::View<mj_gno_t*, Kokkos::HostSpace> host_result_initial_mj_gnos(
->>>>>>> 55fc1571
       Kokkos::ViewAllocateWithoutInitializing("host_result_initial_mj_gnos"),
       result_initial_mj_gnos_.size());
     Kokkos::deep_copy(host_result_initial_mj_gnos, result_initial_mj_gnos_);
