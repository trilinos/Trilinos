--- conflicted
+++ resolved
@@ -119,11 +119,11 @@
         k(k_),
         reductionType(0){}
 
-<<<<<<< HEAD
+
     PQJaggedCombinedReductionOp (std::vector <Ordinal> *pVector, Ordinal vBegin, Ordinal k_):
-=======
-  PQJaggedCombinedReductionOp (vector <Ordinal> *pVector, Ordinal vBegin, Ordinal k_):
->>>>>>> f2452d85
+
+//  PQJaggedCombinedReductionOp (vector <Ordinal> *pVector, Ordinal vBegin, Ordinal k_):
+
         numSum_0(0), numMin_1(0), numMin_2(0),
         partVector(pVector), vectorBegin(vBegin),
         k(k_),
