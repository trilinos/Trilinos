--- conflicted
+++ resolved
@@ -186,15 +186,9 @@
 
   Teuchos::RCP<Teuchos::ParameterList>      shPL_;
   Teuchos::RCP<std::vector<Teuchos::RCP<SolutionState<Scalar> > > > history_;
-<<<<<<< HEAD
-  //Teuchos::RCP<InterpolatorBase<Scalar> >   interpolator;
+  Teuchos::RCP<Interpolator<Scalar> >       interpolator_;
   StorageType                               storageType_;
   int                                       storageLimit_;
-=======
-  Teuchos::RCP<Interpolator<Scalar> >       interpolator_;
-  StorageType                               storageType;
-  int                                       storageLimit;
->>>>>>> 76a7cbd0
 
   Teuchos::RCP<SolutionState<Scalar> > currentState_; ///< The last accepted state
   Teuchos::RCP<SolutionState<Scalar> > workingState_; ///< The state being worked on
