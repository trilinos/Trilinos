// @HEADER
// ****************************************************************************
//                Tempus: Copyright (2017) Sandia Corporation
//
// Distributed under BSD 3-clause license (See accompanying file Copyright.txt)
// ****************************************************************************
// @HEADER

#ifndef Tempus_StepperBackwardEuler_decl_hpp
#define Tempus_StepperBackwardEuler_decl_hpp

#include "Tempus_StepperImplicit.hpp"
#include "Tempus_WrapperModelEvaluator.hpp"
#include "Tempus_StepperBackwardEulerObserver.hpp"
#include "Tempus_StepperOptimizationInterface.hpp"


namespace Tempus {

/** \brief Backward Euler time stepper.
 *
 *  For the implicit ODE system, \f$\mathcal{F}(\dot{x},x,t) = 0\f$,
 *  the solution, \f$\dot{x}\f$ and \f$x\f$, is determined using a
 *  solver (e.g., a non-linear solver, like NOX).
 *
 *  <b> Algorithm </b>
 *  The single-timestep algorithm for Backward Euler is simply,
 *   - Solve \f$f(\dot{x}=(x_n-x_{n-1})/\Delta t_n, x_n, t_n)=0\f$ for \f$x_n\f$
 *   - \f$\dot{x}_n \leftarrow (x_n-x_{n-1})/\Delta t_n\f$
 *
 *  The First-Step-As-Last (FSAL) principle is not needed with Backward Euler.
 *  The default is to set useFSAL=false, however useFSAL=true will also work
 *  but have no affect (i.e., no-op).
 */
template<class Scalar>
class StepperBackwardEuler :
    virtual public Tempus::StepperImplicit<Scalar>,
    virtual public Tempus::StepperOptimizationInterface<Scalar>
{
public:

  /** \brief Default constructor.
   *
   *  - Constructs with a default ParameterList.
   *  - Can reset ParameterList with setParameterList().
   *  - Requires subsequent setModel() and initialize() calls before calling
   *    takeStep().
  */
  StepperBackwardEuler();

  /// Constructor
  StepperBackwardEuler(
    const Teuchos::RCP<const Thyra::ModelEvaluator<Scalar> >& appModel,
    Teuchos::RCP<Teuchos::ParameterList> pList = Teuchos::null);

  /// \name Basic stepper methods
  //@{
    virtual void setObserver(
      Teuchos::RCP<StepperObserver<Scalar> > obs = Teuchos::null);

    /// Set the predictor
    void setPredictor(std::string predictorName);
    void setPredictor(Teuchos::RCP<Teuchos::ParameterList>predPL=Teuchos::null);

    /// Initialize during construction and after changing input parameters.
    virtual void initialize();

    /// Set the initial conditions and make them consistent.
    virtual void setInitialConditions (
      const Teuchos::RCP<SolutionHistory<Scalar> >& solutionHistory);

    /// Take the specified timestep, dt, and return true if successful.
    virtual void takeStep(
      const Teuchos::RCP<SolutionHistory<Scalar> >& solutionHistory);

<<<<<<< HEAD
=======
    /// Pass initial guess to Newton solver
    virtual void setInitialGuess(Teuchos::RCP<const Thyra::VectorBase<Scalar> > initial_guess)
       {initial_guess_ = initial_guess;}

>>>>>>> 7f085655
    /// Get a default (initial) StepperState
    virtual Teuchos::RCP<Tempus::StepperState<Scalar> > getDefaultStepperState();
    virtual Scalar getOrder() const {return 1.0;}
    virtual Scalar getOrderMin() const {return 1.0;}
    virtual Scalar getOrderMax() const {return 1.0;}

    virtual bool isExplicit()         const {return false;}
    virtual bool isImplicit()         const {return true;}
    virtual bool isExplicitImplicit() const
      {return isExplicit() and isImplicit();}
    virtual bool isOneStepMethod()   const {return true;}
    virtual bool isMultiStepMethod() const {return !isOneStepMethod();}

    virtual OrderODE getOrderODE()   const {return FIRST_ORDER_ODE;}
  //@}

    /// Return alpha = d(xDot)/dx.
  virtual Scalar getAlpha(const Scalar dt) const { return Scalar(1.0)/dt; }
  /// Return beta  = d(x)/dx.
  virtual Scalar getBeta (const Scalar   ) const { return Scalar(1.0); }

  /// Compute predictor given the supplied stepper
  virtual void computePredictor(
    const Teuchos::RCP<SolutionHistory<Scalar> >& solutionHistory);

  /// \name ParameterList methods
  //@{
    void setParameterList(const Teuchos::RCP<Teuchos::ParameterList> & pl);
    Teuchos::RCP<Teuchos::ParameterList> getNonconstParameterList();
    Teuchos::RCP<Teuchos::ParameterList> unsetParameterList();
    Teuchos::RCP<const Teuchos::ParameterList> getValidParameters() const;
    Teuchos::RCP<Teuchos::ParameterList> getDefaultParameters() const;
  //@}

  /// \name Overridden from Teuchos::Describable
  //@{
    virtual std::string description() const;
    virtual void describe(Teuchos::FancyOStream        & out,
                          const Teuchos::EVerbosityLevel verbLevel) const;
  //@}

  /// \name Implementation of StepperOptimizationInterface
  //@{
    virtual int stencilLength() const;
    virtual void computeStepResidual(
      Thyra::VectorBase<Scalar>& residual,
      const Teuchos::Array< Teuchos::RCP<const Thyra::VectorBase<Scalar> > >& x,
      const Teuchos::Array<Scalar>& t,
      const Thyra::VectorBase<Scalar>& p,
      const int param_index) const;
    virtual void computeStepJacobian(
      Thyra::LinearOpBase<Scalar>& jacobian,
      const Teuchos::Array< Teuchos::RCP<const Thyra::VectorBase<Scalar> > >& x,
      const Teuchos::Array<Scalar>& t,
      const Thyra::VectorBase<Scalar>& p,
      const int param_index,
      const int deriv_index) const;
    virtual void computeStepParamDeriv(
      Thyra::LinearOpBase<Scalar>& deriv,
      const Teuchos::Array< Teuchos::RCP<const Thyra::VectorBase<Scalar> > >& x,
      const Teuchos::Array<Scalar>& t,
      const Thyra::VectorBase<Scalar>& p,
      const int param_index) const;
    virtual void computeStepSolver(
      Thyra::LinearOpWithSolveBase<Scalar>& jacobian_solver,
      const Teuchos::Array< Teuchos::RCP<const Thyra::VectorBase<Scalar> > >& x,
      const Teuchos::Array<Scalar>& t,
      const Thyra::VectorBase<Scalar>& p,
      const int param_index) const;
  //@}

private:

  /// Implementation of computeStep*() methods
  void computeStepResidDerivImpl(
    const Thyra::ModelEvaluatorBase::OutArgs<Scalar>& outArgs,
    const Teuchos::Array< Teuchos::RCP<const Thyra::VectorBase<Scalar> > >& x,
    const Teuchos::Array<Scalar>& t,
    const Thyra::VectorBase<Scalar>& p,
    const int param_index,
    const int deriv_index = 0) const;

private:

  Teuchos::RCP<Stepper<Scalar> >                      predictorStepper_;
  Teuchos::RCP<StepperBackwardEulerObserver<Scalar> > stepperBEObserver_;

<<<<<<< HEAD
=======
  mutable Teuchos::RCP<Thyra::VectorBase<Scalar> >    xDotTemp_;
  Teuchos::RCP<const Thyra::VectorBase<Scalar> >      initial_guess_;
>>>>>>> 7f085655
};

/** \brief Time-derivative interface for Backward Euler.
 *
 *  Given the state \f$x\f$, compute the Backward Euler time-derivative,
 *  \f[
 *    \dot{x}_{n} = \frac{(x_{n} - x_{n-1})}{\Delta t_{n}}.
 *  \f]
 *  \f$\ddot{x}\f$ is not used and set to null.
 */
template <typename Scalar>
class StepperBackwardEulerTimeDerivative
  : virtual public Tempus::TimeDerivative<Scalar>
{
public:

  /// Constructor
  StepperBackwardEulerTimeDerivative(
    Scalar s, Teuchos::RCP<const Thyra::VectorBase<Scalar> > xOld)
  { initialize(s, xOld); }

  /// Destructor
  virtual ~StepperBackwardEulerTimeDerivative() {}

  /// Compute the time derivative.
  virtual void compute(
    Teuchos::RCP<const Thyra::VectorBase<Scalar> > x,
    Teuchos::RCP<      Thyra::VectorBase<Scalar> > xDot,
    Teuchos::RCP<      Thyra::VectorBase<Scalar> > xDotDot = Teuchos::null)
  {
    xDotDot = Teuchos::null;
    // Calculate the Backward Euler x dot vector
    Thyra::V_StVpStV(xDot.ptr(),s_,*x,-s_,*xOld_);
  }

  virtual void initialize(Scalar s,
    Teuchos::RCP<const Thyra::VectorBase<Scalar> > xOld)
  { s_ = s; xOld_ = xOld; }

private:

  Teuchos::RCP<const Thyra::VectorBase<Scalar> > xOld_;
  Scalar                                         s_;    // = 1.0/dt
};


} // namespace Tempus

#endif // Tempus_StepperBackwardEuler_decl_hpp<|MERGE_RESOLUTION|>--- conflicted
+++ resolved
@@ -73,13 +73,6 @@
     virtual void takeStep(
       const Teuchos::RCP<SolutionHistory<Scalar> >& solutionHistory);
 
-<<<<<<< HEAD
-=======
-    /// Pass initial guess to Newton solver
-    virtual void setInitialGuess(Teuchos::RCP<const Thyra::VectorBase<Scalar> > initial_guess)
-       {initial_guess_ = initial_guess;}
-
->>>>>>> 7f085655
     /// Get a default (initial) StepperState
     virtual Teuchos::RCP<Tempus::StepperState<Scalar> > getDefaultStepperState();
     virtual Scalar getOrder() const {return 1.0;}
@@ -167,11 +160,6 @@
   Teuchos::RCP<Stepper<Scalar> >                      predictorStepper_;
   Teuchos::RCP<StepperBackwardEulerObserver<Scalar> > stepperBEObserver_;
 
-<<<<<<< HEAD
-=======
-  mutable Teuchos::RCP<Thyra::VectorBase<Scalar> >    xDotTemp_;
-  Teuchos::RCP<const Thyra::VectorBase<Scalar> >      initial_guess_;
->>>>>>> 7f085655
 };
 
 /** \brief Time-derivative interface for Backward Euler.
