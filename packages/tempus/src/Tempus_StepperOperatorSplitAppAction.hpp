// @HEADER
// ****************************************************************************
//                Tempus: Copyright (2017) Sandia Corporation
//
// Distributed under BSD 3-clause license (See accompanying file Copyright.txt)
// ****************************************************************************
// @HEADER

#ifndef Tempus_StepperOperatorSplitAppAction_hpp
#define Tempus_StepperOperatorSplitAppAction_hpp

#include "Tempus_config.hpp"
#include "Tempus_SolutionHistory.hpp"
<<<<<<< HEAD
=======

>>>>>>> f8d6838d

namespace Tempus {

// Forward Declaration for recursive includes (this Observer <--> Stepper)
template<class Scalar> class StepperOperatorSplit;

/** \brief StepperOperatorSplitAppAction class for StepperOperatorSplit.
 *
 * This is a means for application developers to perform tasks
 * during the time steps, e.g.,
 *   - Compute specific quantities
 *   - Output information
 *   - "Massage" the working solution state
 *   - ...
 *
 * <b>Design Considerations</b>
 *   - StepperOperatorSplitAppAction is not stateless!  Developers may touch the
 *     solution state!  Developers need to be careful not to break the
 *     restart (checkpoint) capability.
 */
template<class Scalar>
class StepperOperatorSplitAppAction
{
public:

  enum ACTION_LOCATION {
    BEGIN_STEP,     ///< At the beginning of the step.
    BEFORE_STEPPER, ///< Before a stepper evaluation.
    AFTER_STEPPER,  ///< After a stepper evaluation.
    END_STEP        ///< At the end of the step.
  };

  /// Constructor
  StepperOperatorSplitAppAction(){}

  /// Destructor
  virtual ~StepperOperatorSplitAppAction(){}

  /// Execute application action for OperatorSplit Stepper.
  virtual void execute(
    Teuchos::RCP<SolutionHistory<Scalar> > sh,
    Teuchos::RCP<StepperOperatorSplit<Scalar> > stepper,
    const typename StepperOperatorSplitAppAction<Scalar>::ACTION_LOCATION actLoc) = 0;
};
} // namespace Tempus
#endif // Tempus_StepperOperatorSplitAppAction_hpp



<|MERGE_RESOLUTION|>--- conflicted
+++ resolved
@@ -11,10 +11,6 @@
 
 #include "Tempus_config.hpp"
 #include "Tempus_SolutionHistory.hpp"
-<<<<<<< HEAD
-=======
-
->>>>>>> f8d6838d
 
 namespace Tempus {
 
