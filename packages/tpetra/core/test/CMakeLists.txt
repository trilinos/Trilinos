
# for TpetraTestingUtilities.hpp
TRIBITS_INCLUDE_DIRECTORIES(REQUIRED_DURING_INSTALLATION_TESTING ${CMAKE_CURRENT_SOURCE_DIR})

ADD_SUBDIRECTORIES(
  BasicPerfTest
  Behavior
  Blas
  Block
  BugTests
  Comm
  Core
  CrsGraph
  CrsGraphTransposer
  CrsMatrix
  Directory
  Distributor
  FECrsGraph
  FECrsMatrix
  FEMultiVector
  Filter
  HashTable
  ImportExport
  ImportExport2
  inout
  LinearProblem
  Map
  MatrixMatrix
  Merge
  MPIAdvance
  MultiVector
  Node
  Operator
  PerformanceCGSolve
  Sort
  Spaces
  Utils
  RowMatrixTransposer
  Tsqr
  ReindexTransform
  SolverMapTransform
<<<<<<< HEAD
  SingletonFiltering
  )

IF (Tpetra_ENABLE_DEPRECATED_CODE AND ${PACKAGE_NAME}_ENABLE_Epetra)
  ADD_SUBDIRECTORY(EpetraRowMatrix)
ENDIF()
=======
  )
>>>>>>> f56e774b
<|MERGE_RESOLUTION|>--- conflicted
+++ resolved
@@ -39,13 +39,5 @@
   Tsqr
   ReindexTransform
   SolverMapTransform
-<<<<<<< HEAD
   SingletonFiltering
-  )
-
-IF (Tpetra_ENABLE_DEPRECATED_CODE AND ${PACKAGE_NAME}_ENABLE_Epetra)
-  ADD_SUBDIRECTORY(EpetraRowMatrix)
-ENDIF()
-=======
-  )
->>>>>>> f56e774b
+  )