
# for TpetraTestingUtilities.hpp
TRIBITS_INCLUDE_DIRECTORIES(REQUIRED_DURING_INSTALLATION_TESTING ${CMAKE_CURRENT_SOURCE_DIR})

ADD_SUBDIRECTORIES(
  BasicPerfTest
  Behavior
  Blas
  Block
  BugTests
  Comm
  Core
  CrsGraph
  CrsGraphTransposer
  CrsMatrix
  Directory
  Distributor
  FECrsGraph
  FECrsMatrix
  FEMultiVector
  HashTable
  ImportExport
  ImportExport2
  inout
  LinearProblem
  Map
  MatrixMatrix
  Merge
  MPIAdvance
  MultiVector
  Node
  Operator
  PerformanceCGSolve
  Sort
  Spaces
  Utils
  RowMatrixTransposer
  Tsqr
<<<<<<< HEAD
  ReindexTransform
=======
  SolverMapTransform
>>>>>>> 712d8a73
  )

IF (Tpetra_ENABLE_DEPRECATED_CODE AND ${PACKAGE_NAME}_ENABLE_Epetra)
  ADD_SUBDIRECTORY(EpetraRowMatrix)
ENDIF()<|MERGE_RESOLUTION|>--- conflicted
+++ resolved
@@ -36,11 +36,8 @@
   Utils
   RowMatrixTransposer
   Tsqr
-<<<<<<< HEAD
   ReindexTransform
-=======
   SolverMapTransform
->>>>>>> 712d8a73
   )
 
 IF (Tpetra_ENABLE_DEPRECATED_CODE AND ${PACKAGE_NAME}_ENABLE_Epetra)
