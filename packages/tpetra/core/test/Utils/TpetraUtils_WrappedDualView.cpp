/*
// @HEADER
// ***********************************************************************
//
//          Tpetra: Templated Linear Algebra Services Package
//                 Copyright (2008) Sandia Corporation
//
// Under the terms of Contract DE-AC04-94AL85000 with Sandia Corporation,
// the U.S. Government retains certain rights in this software.
//
// Redistribution and use in source and binary forms, with or without
// modification, are permitted provided that the following conditions are
// met:
//
// 1. Redistributions of source code must retain the above copyright
// notice, this list of conditions and the following disclaimer.
//
// 2. Redistributions in binary form must reproduce the above copyright
// notice, this list of conditions and the following disclaimer in the
// documentation and/or other materials provided with the distribution.
//
// 3. Neither the name of the Corporation nor the names of the
// contributors may be used to endorse or promote products derived from
// this software without specific prior written permission.
//
// THIS SOFTWARE IS PROVIDED BY SANDIA CORPORATION "AS IS" AND ANY
// EXPRESS OR IMPLIED WARRANTIES, INCLUDING, BUT NOT LIMITED TO, THE
// IMPLIED WARRANTIES OF MERCHANTABILITY AND FITNESS FOR A PARTICULAR
// PURPOSE ARE DISCLAIMED. IN NO EVENT SHALL SANDIA CORPORATION OR THE
// CONTRIBUTORS BE LIABLE FOR ANY DIRECT, INDIRECT, INCIDENTAL, SPECIAL,
// EXEMPLARY, OR CONSEQUENTIAL DAMAGES (INCLUDING, BUT NOT LIMITED TO,
// PROCUREMENT OF SUBSTITUTE GOODS OR SERVICES; LOSS OF USE, DATA, OR
// PROFITS; OR BUSINESS INTERRUPTION) HOWEVER CAUSED AND ON ANY THEORY OF
// LIABILITY, WHETHER IN CONTRACT, STRICT LIABILITY, OR TORT (INCLUDING
// NEGLIGENCE OR OTHERWISE) ARISING IN ANY WAY OUT OF THE USE OF THIS
// SOFTWARE, EVEN IF ADVISED OF THE POSSIBILITY OF SUCH DAMAGE.
//
// Questions? Contact Michael A. Heroux (maherou@sandia.gov)
//
// ************************************************************************
// @HEADER
*/

#include "Kokkos_StaticCrsGraph.hpp"

#include <Tpetra_Details_WrappedDualView.hpp>
#include <Tpetra_Map.hpp>
#include <Tpetra_Access.hpp>
#include <Tpetra_Core.hpp>

#include <Kokkos_DualView.hpp>

#include <Teuchos_UnitTestHarness.hpp>
#include <Teuchos_DefaultComm.hpp>

namespace {

using DeviceType = Tpetra::Map<>::device_type;

using DualViewType = Kokkos::DualView<int*, DeviceType>;
using WrappedDualViewType = Tpetra::Details::WrappedDualView<DualViewType>;

using HostViewType = typename DualViewType::t_host;
using DeviceViewType = typename DualViewType::t_dev;
using ConstDeviceViewType = typename DualViewType::t_dev::const_type;

using ConstDualViewType = Kokkos::DualView<const int*, DeviceType>;
using WrappedConstDualViewType = Tpetra::Details::WrappedDualView<ConstDualViewType>;

class WrappedDualViewFixture {
public:
  static constexpr bool deviceMemoryIsHostAccessible = Kokkos::SpaceAccessibility<Kokkos::Serial, typename DeviceType::memory_space>::accessible;

  WrappedDualViewFixture()
    : viewSize(16),
      dualView("dualView", viewSize)
  {
    for (int i=0; i<viewSize; i++) {
      dualView.view_host()(i) = 0;
    }
    dualView.modify_host();
    dualView.sync_device();
  }

  DualViewType getDualView() {
    return dualView;
  }

  ConstDualViewType getConstDualView() {
    return dualView;
  }

  void fillDualViewOnHost() {
    auto hostView = dualView.view_host();
    fillViewOnHost(hostView);
    dualView.modify_host();
  }

  void fillDualViewOnDevice() {
    auto deviceView = dualView.view_device();
    fillViewOnDevice(deviceView);
    dualView.modify_device();
  }

  void fillDualViewOnHostDevice() {
    fillDualViewOnHost();
    dualView.sync_device();
  }

  bool valuesInitializedToZero() {
    auto hostView = dualView.view_host();
    auto deviceView = dualView.view_device();
    return valuesCorrectOnHost(hostView, 0) && valuesCorrectOnDevice(deviceView, 0);
  }

  template <typename ViewType>
  void fillViewOnHost(ViewType view) {
    fillViewOnHost(view, 0, viewSize);
  }

  template <typename ViewType>
  void fillViewOnHost(ViewType view, int startIndex, int length) {
    for (int i=0; i<length; i++) {
      int value = i + startIndex;
      view(i) = value;
    }
  }

  template <typename ViewType>
  void multiplyOnHost(ViewType view, int multiplier) {
    for (unsigned i=0; i<view.size(); i++) {
      view(i) = multiplier*view(i);
    }
  }

  template <typename ViewType>
  bool valuesCorrectOnHost(ViewType view, int multiplier = 1) {
    return valuesCorrectOnHost(view, 0, viewSize, multiplier);
  }

  template <typename ViewType>
  bool valuesCorrectOnHost(ViewType view, int startIndex, int length, int multiplier = 1) {
    bool result = (static_cast<int>(view.size()) == length);
    for (int i=0; i<length && result; i++) {
      int value = multiplier*(i + startIndex);
      result &= (view(i) == value);
    }
    return result;
  }

  template <typename ViewType>
  void fillViewOnDevice(ViewType view) {
    fillViewOnDevice(view, 0, viewSize);
  }

  template <typename ViewType>
  void fillViewOnDevice(ViewType view, int startIndex, int length) {
    Kokkos::parallel_for("fill on device", length, KOKKOS_LAMBDA(const int& i) {
          int value = i + startIndex;
          view(i) = value;
        });
  }

  template <typename ViewType>
  void multiplyOnDevice(ViewType view, int multiplier) {
    Kokkos::parallel_for("multiply on device", view.size(), KOKKOS_LAMBDA(const int& i) {
          view(i) = multiplier*view(i);
        });
  }

  template <typename ViewType>
  bool valuesCorrectOnDevice(ViewType view, int multiplier = 1) {
    return valuesCorrectOnDevice(view, 0, viewSize, multiplier);
  }

  template <typename ViewType>
  bool valuesCorrectOnDevice(ViewType view, int startIndex, int length, int multiplier = 1) {
    int result = 0;
    if (static_cast<int>(view.size()) != length) {
      result++;
    }
    else {
      Kokkos::parallel_reduce("check on device", length,
          KOKKOS_LAMBDA(const int& i, int& localResult) {
            int value = multiplier*(i + startIndex);
            localResult = (view(i) == value) ? 0 : 1;
          }, result);
    }
    return (result == 0);
  }

  template <typename ViewType>
  bool extentCorrect(ViewType view) {
    return (view.extent(0) == dualView.extent(0));
  }

  int getViewSize() {
    return viewSize;
  }

private:
  int viewSize;
  DualViewType dualView;
};

TEUCHOS_UNIT_TEST(WrappedDualView, defaultConstructorAvailable) {
  const WrappedDualViewType wrappedView;
}

TEUCHOS_UNIT_TEST(WrappedDualView, deviceViewConstructor) {
  WrappedDualViewFixture fixture;
  WrappedDualViewType wrappedView;

  {
    DeviceViewType deviceView("device view", fixture.getViewSize());
    fixture.fillViewOnDevice(deviceView);

    wrappedView = WrappedDualViewType(deviceView);
  }

  auto hostView = wrappedView.getHostView(Tpetra::Access::ReadOnly);
  TEST_ASSERT(fixture.valuesCorrectOnHost(hostView));
}

<<<<<<< HEAD
#if 0
TEUCHOS_UNIT_TEST(WrappedDualView, deviceViewConstructor_constData) {
  WrappedDualViewFixture fixture;
  WrappedConstDualViewType wrappedView;

  {
    DeviceViewType deviceView("device view", fixture.getViewSize());
    fixture.fillViewOnDevice(deviceView);
    typename DeviceViewType::const_type constDeviceView = deviceView;

    wrappedView = WrappedConstDualViewType(constDeviceView);
  }

  auto hostView = wrappedView.getHostView(Tpetra::Access::ReadOnly);
  TEST_ASSERT(fixture.valuesCorrectOnHost(hostView));
}
#endif

=======
>>>>>>> 8b3731f0
TEUCHOS_UNIT_TEST(WrappedDualView, extent) {
  WrappedDualViewFixture fixture;
  const WrappedDualViewType wrappedView(fixture.getDualView());

  TEST_ASSERT(fixture.extentCorrect(wrappedView));
}

TEUCHOS_UNIT_TEST(WrappedDualView, accessHostReadOnly_constData) {
  WrappedDualViewFixture fixture;
  fixture.fillDualViewOnHostDevice();

  const WrappedConstDualViewType wrappedView(fixture.getConstDualView());

  auto hostView = wrappedView.getHostView(Tpetra::Access::ReadOnly);
  TEST_ASSERT(fixture.valuesCorrectOnHost(hostView));
}

TEUCHOS_UNIT_TEST(WrappedDualView, accessDeviceReadOnly_constData) {
  WrappedDualViewFixture fixture;
  fixture.fillDualViewOnHostDevice();

  const WrappedConstDualViewType wrappedView(fixture.getConstDualView());

  auto deviceView = wrappedView.getDeviceView(Tpetra::Access::ReadOnly);
  TEST_ASSERT(fixture.valuesCorrectOnDevice(deviceView));
}

TEUCHOS_UNIT_TEST(WrappedDualView, accessHostSubviewReadOnly_constData) {
  WrappedDualViewFixture fixture;
  fixture.fillDualViewOnHostDevice();

  const WrappedConstDualViewType wrappedView(fixture.getConstDualView());

  int startIndex = 4;
  int length = 6;
  auto hostSubview = wrappedView.getHostSubview(startIndex, length, Tpetra::Access::ReadOnly);
  TEST_ASSERT(fixture.valuesCorrectOnHost(hostSubview, startIndex, length));
}

TEUCHOS_UNIT_TEST(WrappedDualView, accessDeviceSubviewReadOnly_constData) {
  WrappedDualViewFixture fixture;
  fixture.fillDualViewOnHostDevice();

  const WrappedConstDualViewType wrappedView(fixture.getConstDualView());

  int startIndex = 4;
  int length = 6;
  auto deviceSubview = wrappedView.getDeviceSubview(startIndex, length, Tpetra::Access::ReadOnly);
  TEST_ASSERT(fixture.valuesCorrectOnDevice(deviceSubview, startIndex, length));
}

TEUCHOS_UNIT_TEST(WrappedDualView, accessHostReadOnly) {
  WrappedDualViewFixture fixture;
  fixture.fillDualViewOnHost();

  const WrappedDualViewType wrappedView(fixture.getDualView());

  auto hostView = wrappedView.getHostView(Tpetra::Access::ReadOnly);
  TEST_ASSERT(fixture.valuesCorrectOnHost(hostView));
}

TEUCHOS_UNIT_TEST(WrappedDualView, accessHostReadWrite) {
  WrappedDualViewFixture fixture;
  fixture.fillDualViewOnHost();

  WrappedDualViewType wrappedView(fixture.getDualView());

  auto hostView = wrappedView.getHostView(Tpetra::Access::ReadWrite);
  fixture.multiplyOnHost(hostView, 2);
  TEST_ASSERT(fixture.valuesCorrectOnHost(hostView, 2));
}

TEUCHOS_UNIT_TEST(WrappedDualView, accessHostWriteOnly) {
  WrappedDualViewFixture fixture;

  WrappedDualViewType wrappedView(fixture.getDualView());

  auto hostView = wrappedView.getHostView(Tpetra::Access::WriteOnly);
  fixture.fillViewOnHost(hostView);
  TEST_ASSERT(fixture.valuesCorrectOnHost(hostView));
}

TEUCHOS_UNIT_TEST(WrappedDualView, accessDeviceReadOnly) {
  WrappedDualViewFixture fixture;
  fixture.fillDualViewOnDevice();

  const WrappedDualViewType wrappedView(fixture.getDualView());

  auto deviceView = wrappedView.getDeviceView(Tpetra::Access::ReadOnly);
  TEST_ASSERT(fixture.valuesCorrectOnDevice(deviceView));
}

TEUCHOS_UNIT_TEST(WrappedDualView, accessDeviceReadWrite) {
  WrappedDualViewFixture fixture;
  fixture.fillDualViewOnDevice();

  WrappedDualViewType wrappedView(fixture.getDualView());

  auto deviceView = wrappedView.getDeviceView(Tpetra::Access::ReadWrite);
  fixture.multiplyOnDevice(deviceView, 2);
  TEST_ASSERT(fixture.valuesCorrectOnDevice(deviceView, 2));
}

TEUCHOS_UNIT_TEST(WrappedDualView, accessDeviceWriteOnly) {
  WrappedDualViewFixture fixture;

  WrappedDualViewType wrappedView(fixture.getDualView());

  auto deviceView = wrappedView.getDeviceView(Tpetra::Access::WriteOnly);
  fixture.fillViewOnDevice(deviceView);
  TEST_ASSERT(fixture.valuesCorrectOnDevice(deviceView));
}

TEUCHOS_UNIT_TEST(WrappedDualView, hostThrowsIfDeviceViewAlive_ReadOnly) {
  WrappedDualViewFixture fixture;

  const WrappedDualViewType wrappedView(fixture.getDualView());

  auto deviceView = wrappedView.getDeviceView(Tpetra::Access::ReadOnly);
  if (fixture.deviceMemoryIsHostAccessible) {
    TEST_NOTHROW(wrappedView.getHostView(Tpetra::Access::ReadOnly));
  }
  else {
    TEST_THROW(wrappedView.getHostView(Tpetra::Access::ReadOnly), std::runtime_error);
  }
}

TEUCHOS_UNIT_TEST(WrappedDualView, hostThrowsIfDeviceViewAlive_ReadWrite) {
  WrappedDualViewFixture fixture;

  WrappedDualViewType wrappedView(fixture.getDualView());

  auto deviceView = wrappedView.getDeviceView(Tpetra::Access::ReadWrite);
  if (fixture.deviceMemoryIsHostAccessible) {
    TEST_NOTHROW(wrappedView.getHostView(Tpetra::Access::ReadWrite));
  }
  else {
    TEST_THROW(wrappedView.getHostView(Tpetra::Access::ReadWrite), std::runtime_error);
  }
}

TEUCHOS_UNIT_TEST(WrappedDualView, hostThrowsIfDeviceViewAlive_WriteOnly) {
  WrappedDualViewFixture fixture;

  WrappedDualViewType wrappedView(fixture.getDualView());

  auto deviceView = wrappedView.getDeviceView(Tpetra::Access::WriteOnly);
  if (fixture.deviceMemoryIsHostAccessible) {
    TEST_NOTHROW(wrappedView.getHostView(Tpetra::Access::WriteOnly));
  }
  else {
    TEST_THROW(wrappedView.getHostView(Tpetra::Access::WriteOnly), std::runtime_error);
  }
}

TEUCHOS_UNIT_TEST(WrappedDualView, deviceThrowsIfHostViewAlive_ReadOnly) {
  WrappedDualViewFixture fixture;

  const WrappedDualViewType wrappedView(fixture.getDualView());

  auto hostView = wrappedView.getHostView(Tpetra::Access::ReadOnly);
  if (fixture.deviceMemoryIsHostAccessible) {
    TEST_NOTHROW(wrappedView.getDeviceView(Tpetra::Access::ReadOnly));
  }
  else {
    TEST_THROW(wrappedView.getDeviceView(Tpetra::Access::ReadOnly), std::runtime_error);
  }
}

TEUCHOS_UNIT_TEST(WrappedDualView, deviceThrowsIfHostViewAlive_ReadWrite) {
  WrappedDualViewFixture fixture;

  WrappedDualViewType wrappedView(fixture.getDualView());

  auto hostView = wrappedView.getHostView(Tpetra::Access::ReadWrite);
  if (fixture.deviceMemoryIsHostAccessible) {
    TEST_NOTHROW(wrappedView.getDeviceView(Tpetra::Access::ReadWrite));
  }
  else {
    TEST_THROW(wrappedView.getDeviceView(Tpetra::Access::ReadWrite), std::runtime_error);
  }
}

TEUCHOS_UNIT_TEST(WrappedDualView, deviceThrowsIfHostViewAlive_WriteOnly) {
  WrappedDualViewFixture fixture;

  WrappedDualViewType wrappedView(fixture.getDualView());

  auto hostView = wrappedView.getHostView(Tpetra::Access::WriteOnly);
  if (fixture.deviceMemoryIsHostAccessible) {
    TEST_NOTHROW(wrappedView.getDeviceView(Tpetra::Access::WriteOnly));
  }
  else {
    TEST_THROW(wrappedView.getDeviceView(Tpetra::Access::WriteOnly), std::runtime_error);
  }
}

TEUCHOS_UNIT_TEST(WrappedDualView, accessHostReadOnly_syncToHost) {
  WrappedDualViewFixture fixture;
  TEST_ASSERT(fixture.valuesInitializedToZero());
  fixture.fillDualViewOnDevice();

  const WrappedDualViewType wrappedView(fixture.getDualView());

  auto hostView = wrappedView.getHostView(Tpetra::Access::ReadOnly);
  TEST_ASSERT(fixture.valuesCorrectOnHost(hostView));
}

TEUCHOS_UNIT_TEST(WrappedDualView, accessHostReadWrite_syncToHost_modifyOnHost) {
  WrappedDualViewFixture fixture;
  TEST_ASSERT(fixture.valuesInitializedToZero());
  fixture.fillDualViewOnDevice();

  WrappedDualViewType wrappedView(fixture.getDualView());

  {
    auto hostView = wrappedView.getHostView(Tpetra::Access::ReadWrite);
    TEST_ASSERT(fixture.valuesCorrectOnHost(hostView));
    fixture.multiplyOnHost(hostView, 2);
  }

  auto deviceView = wrappedView.getDeviceView(Tpetra::Access::ReadOnly);
  TEST_ASSERT(fixture.valuesCorrectOnDevice(deviceView, 2));
}

TEUCHOS_UNIT_TEST(WrappedDualView, accessHostWriteOnly_clearSyncState_modifyOnHost) {
  WrappedDualViewFixture fixture;
  TEST_ASSERT(fixture.valuesInitializedToZero());

  WrappedDualViewType wrappedView(fixture.getDualView());

  {
    auto deviceView = wrappedView.getDeviceView(Tpetra::Access::WriteOnly);
    fixture.fillViewOnDevice(deviceView);
    fixture.multiplyOnDevice(deviceView, 2);
  }

  {
    auto hostView = wrappedView.getHostView(Tpetra::Access::WriteOnly);
    fixture.fillViewOnHost(hostView);
  }

  auto deviceView = wrappedView.getDeviceView(Tpetra::Access::ReadOnly);
  TEST_ASSERT(fixture.valuesCorrectOnDevice(deviceView));
}

TEUCHOS_UNIT_TEST(WrappedDualView, accessDeviceReadOnly_syncToDevice) {
  WrappedDualViewFixture fixture;
  TEST_ASSERT(fixture.valuesInitializedToZero());
  fixture.fillDualViewOnHost();

  const WrappedDualViewType wrappedView(fixture.getDualView());

  auto deviceView = wrappedView.getDeviceView(Tpetra::Access::ReadOnly);
  TEST_ASSERT(fixture.valuesCorrectOnDevice(deviceView));
}

TEUCHOS_UNIT_TEST(WrappedDualView, accessDeviceReadWrite_syncToDevice_modifyOnDevice) {
  WrappedDualViewFixture fixture;
  TEST_ASSERT(fixture.valuesInitializedToZero());
  fixture.fillDualViewOnHost();

  WrappedDualViewType wrappedView(fixture.getDualView());

  {
    auto deviceView = wrappedView.getDeviceView(Tpetra::Access::ReadWrite);
    TEST_ASSERT(fixture.valuesCorrectOnDevice(deviceView));
    fixture.multiplyOnDevice(deviceView, 2);
  }

  auto hostView = wrappedView.getHostView(Tpetra::Access::ReadOnly);
  TEST_ASSERT(fixture.valuesCorrectOnHost(hostView, 2));
}

TEUCHOS_UNIT_TEST(WrappedDualView, accessDeviceWriteOnly_clearSyncState_modifyOnDevice) {
  WrappedDualViewFixture fixture;
  TEST_ASSERT(fixture.valuesInitializedToZero());

  WrappedDualViewType wrappedView(fixture.getDualView());

  {
    auto hostView = wrappedView.getHostView(Tpetra::Access::WriteOnly);
    fixture.fillViewOnHost(hostView);
    fixture.multiplyOnHost(hostView, 2);
  }

  {
    auto deviceView = wrappedView.getDeviceView(Tpetra::Access::WriteOnly);
    fixture.fillViewOnDevice(deviceView);
  }

  auto hostView = wrappedView.getHostView(Tpetra::Access::ReadOnly);
  TEST_ASSERT(fixture.valuesCorrectOnHost(hostView));
}

TEUCHOS_UNIT_TEST(WrappedDualView, accessHostSubviewReadOnly) {
  WrappedDualViewFixture fixture;
  fixture.fillDualViewOnHost();

  const WrappedDualViewType wrappedView(fixture.getDualView());

  int startIndex = 3;
  int length = 4;
  auto hostSubview = wrappedView.getHostSubview(startIndex, length, Tpetra::Access::ReadOnly);
  TEST_ASSERT(fixture.valuesCorrectOnHost(hostSubview, startIndex, length));
}

TEUCHOS_UNIT_TEST(WrappedDualView, accessHostSubviewReadWrite) {
  WrappedDualViewFixture fixture;
  fixture.fillDualViewOnHost();

  WrappedDualViewType wrappedView(fixture.getDualView());

  int startIndex = 2;
  int length = 5;
  auto hostSubview = wrappedView.getHostSubview(startIndex, length, Tpetra::Access::ReadWrite);
  fixture.multiplyOnHost(hostSubview, 2);
  TEST_ASSERT(fixture.valuesCorrectOnHost(hostSubview, startIndex, length, 2));
}

TEUCHOS_UNIT_TEST(WrappedDualView, accessHostSubviewWriteOnly) {
  WrappedDualViewFixture fixture;

  WrappedDualViewType wrappedView(fixture.getDualView());

  int startIndex = 5;
  int length = 5;
  auto hostSubview = wrappedView.getHostSubview(startIndex, length, Tpetra::Access::WriteOnly);
  fixture.fillViewOnHost(hostSubview, startIndex, length);
  TEST_ASSERT(fixture.valuesCorrectOnHost(hostSubview, startIndex, length));
}

TEUCHOS_UNIT_TEST(WrappedDualView, accessDeviceSubviewReadOnly) {
  WrappedDualViewFixture fixture;
  fixture.fillDualViewOnDevice();

  const WrappedDualViewType wrappedView(fixture.getDualView());

  int startIndex = 3;
  int length = 4;
  auto deviceSubview = wrappedView.getDeviceSubview(startIndex, length, Tpetra::Access::ReadOnly);
  TEST_ASSERT(fixture.valuesCorrectOnDevice(deviceSubview, startIndex, length));
}

TEUCHOS_UNIT_TEST(WrappedDualView, accessDeviceSubviewReadWrite) {
  WrappedDualViewFixture fixture;
  fixture.fillDualViewOnDevice();

  WrappedDualViewType wrappedView(fixture.getDualView());

  int startIndex = 2;
  int length = 5;
  auto deviceSubview = wrappedView.getDeviceSubview(startIndex, length, Tpetra::Access::ReadWrite);
  fixture.multiplyOnDevice(deviceSubview, 2);
  TEST_ASSERT(fixture.valuesCorrectOnDevice(deviceSubview, startIndex, length, 2));
}

TEUCHOS_UNIT_TEST(WrappedDualView, accessDeviceSubviewWriteOnly) {
  WrappedDualViewFixture fixture;

  WrappedDualViewType wrappedView(fixture.getDualView());

  int startIndex = 5;
  int length = 5;
  auto deviceSubview = wrappedView.getDeviceSubview(startIndex, length, Tpetra::Access::WriteOnly);
  fixture.fillViewOnDevice(deviceSubview, startIndex, length);
  TEST_ASSERT(fixture.valuesCorrectOnDevice(deviceSubview, startIndex, length));
}

TEUCHOS_UNIT_TEST(WrappedDualView, accessHostSubviewReadOnly_syncToHost) {
  WrappedDualViewFixture fixture;
  TEST_ASSERT(fixture.valuesInitializedToZero());
  fixture.fillDualViewOnDevice();

  const WrappedDualViewType wrappedView(fixture.getDualView());

  int startIndex = 4;
  int length = 3;
  auto hostSubview = wrappedView.getHostSubview(startIndex, length, Tpetra::Access::ReadOnly);
  TEST_ASSERT(fixture.valuesCorrectOnHost(hostSubview, startIndex, length));
}

TEUCHOS_UNIT_TEST(WrappedDualView, accessHostSubviewReadWrite_syncToHost_modifyOnHost) {
  WrappedDualViewFixture fixture;
  TEST_ASSERT(fixture.valuesInitializedToZero());
  fixture.fillDualViewOnDevice();

  WrappedDualViewType wrappedView(fixture.getDualView());

  int startIndex = 5;
  int length = 2;
  {
    auto hostSubview = wrappedView.getHostSubview(startIndex, length, Tpetra::Access::ReadWrite);
    TEST_ASSERT(fixture.valuesCorrectOnHost(hostSubview, startIndex, length));
    fixture.multiplyOnHost(hostSubview, 2);
  }

  auto deviceSubview = wrappedView.getDeviceSubview(startIndex, length, Tpetra::Access::ReadOnly);
  TEST_ASSERT(fixture.valuesCorrectOnDevice(deviceSubview, startIndex, length, 2));
}

TEUCHOS_UNIT_TEST(WrappedDualView, accessHostSubviewWriteOnly_syncToHost_modifyOnHost) {
  WrappedDualViewFixture fixture;
  TEST_ASSERT(fixture.valuesInitializedToZero());

  WrappedDualViewType wrappedView(fixture.getDualView());

  {
    auto deviceView = wrappedView.getDeviceView(Tpetra::Access::WriteOnly);
    fixture.fillViewOnDevice(deviceView);
    fixture.multiplyOnDevice(deviceView, 2);
  }

  int startIndex = 0;
  int length = 4;
  {
    auto hostSubview = wrappedView.getHostSubview(startIndex, length, Tpetra::Access::WriteOnly);
    fixture.fillViewOnHost(hostSubview, startIndex, length);
  }

  int startIndexUnchanged = length;
  int lengthUnchanged = fixture.getViewSize() - length;

  auto deviceSubviewChanged = wrappedView.getDeviceSubview(startIndex, length, Tpetra::Access::ReadOnly);
  TEST_ASSERT(fixture.valuesCorrectOnDevice(deviceSubviewChanged, startIndex, length));

  auto deviceSubviewUnchanged = wrappedView.getDeviceSubview(startIndexUnchanged, lengthUnchanged, Tpetra::Access::ReadOnly);
  TEST_ASSERT(fixture.valuesCorrectOnDevice(deviceSubviewUnchanged, startIndexUnchanged, lengthUnchanged, 2));
}

TEUCHOS_UNIT_TEST(WrappedDualView, accessDeviceSubviewReadOnly_syncToDevice) {
  WrappedDualViewFixture fixture;
  TEST_ASSERT(fixture.valuesInitializedToZero());
  fixture.fillDualViewOnHost();

  const WrappedDualViewType wrappedView(fixture.getDualView());

  int startIndex = 4;
  int length = 3;
  auto deviceSubview = wrappedView.getDeviceSubview(startIndex, length, Tpetra::Access::ReadOnly);
  TEST_ASSERT(fixture.valuesCorrectOnDevice(deviceSubview, startIndex, length));
}

TEUCHOS_UNIT_TEST(WrappedDualView, accessDeviceSubviewReadWrite_syncToDevice_modifyOnDevice) {
  WrappedDualViewFixture fixture;
  TEST_ASSERT(fixture.valuesInitializedToZero());
  fixture.fillDualViewOnHost();

  WrappedDualViewType wrappedView(fixture.getDualView());

  int startIndex = 5;
  int length = 2;
  {
    auto deviceSubview = wrappedView.getDeviceSubview(startIndex, length, Tpetra::Access::ReadWrite);
    TEST_ASSERT(fixture.valuesCorrectOnDevice(deviceSubview, startIndex, length));
    fixture.multiplyOnDevice(deviceSubview, 2);
  }

  auto hostSubview = wrappedView.getHostSubview(startIndex, length, Tpetra::Access::ReadWrite);
  TEST_ASSERT(fixture.valuesCorrectOnHost(hostSubview, startIndex, length, 2));
}

TEUCHOS_UNIT_TEST(WrappedDualView, accessDeviceSubviewWriteOnly_syncToDevice_modifyOnDevice) {
  WrappedDualViewFixture fixture;
  TEST_ASSERT(fixture.valuesInitializedToZero());

  WrappedDualViewType wrappedView(fixture.getDualView());

  {
    auto hostView = wrappedView.getHostView(Tpetra::Access::WriteOnly);
    fixture.fillViewOnHost(hostView);
    fixture.multiplyOnHost(hostView, 2);
  }

  int startIndex = 0;
  int length = 4;
  {
    auto deviceSubview = wrappedView.getDeviceSubview(startIndex, length, Tpetra::Access::WriteOnly);
    fixture.fillViewOnDevice(deviceSubview, startIndex, length);
  }

  int startIndexUnchanged = length;
  int lengthUnchanged = fixture.getViewSize() - length;

  auto hostSubviewChanged = wrappedView.getHostSubview(startIndex, length, Tpetra::Access::ReadOnly);
  TEST_ASSERT(fixture.valuesCorrectOnHost(hostSubviewChanged, startIndex, length));

  auto hostSubviewUnchanged = wrappedView.getHostSubview(startIndexUnchanged, lengthUnchanged, Tpetra::Access::ReadOnly);
  TEST_ASSERT(fixture.valuesCorrectOnHost(hostSubviewUnchanged, startIndexUnchanged, lengthUnchanged, 2));
}

TEUCHOS_UNIT_TEST(WrappedDualView, hostSubviewThrowsIfNonOverlappingDeviceViewAlive_ReadOnly) {
  WrappedDualViewFixture fixture;

  const WrappedDualViewType wrappedView(fixture.getDualView());

  int startIndexA = 0;
  int lengthA = 4;

  int startIndexB = 8;
  int lengthB = 4;

  auto deviceView = wrappedView.getDeviceSubview(startIndexA, lengthA, Tpetra::Access::ReadOnly);
  if (fixture.deviceMemoryIsHostAccessible) {
    TEST_NOTHROW(wrappedView.getHostSubview(startIndexB, lengthB, Tpetra::Access::ReadOnly));
  }
  else {
    TEST_THROW(wrappedView.getHostSubview(startIndexB, lengthB, Tpetra::Access::ReadOnly), std::runtime_error);
  }
}

TEUCHOS_UNIT_TEST(WrappedDualView, hostSubviewThrowsIfNonOverlappingDeviceViewAlive_ReadWrite) {
  WrappedDualViewFixture fixture;

  WrappedDualViewType wrappedView(fixture.getDualView());

  int startIndexA = 0;
  int lengthA = 4;

  int startIndexB = 8;
  int lengthB = 4;

  auto deviceView = wrappedView.getDeviceSubview(startIndexA, lengthA, Tpetra::Access::ReadWrite);
  if (fixture.deviceMemoryIsHostAccessible) {
    TEST_NOTHROW(wrappedView.getHostSubview(startIndexB, lengthB, Tpetra::Access::ReadWrite));
  }
  else {
    TEST_THROW(wrappedView.getHostSubview(startIndexB, lengthB, Tpetra::Access::ReadWrite), std::runtime_error);
  }
}

TEUCHOS_UNIT_TEST(WrappedDualView, hostSubviewThrowsIfNonOverlappingDeviceViewAlive_WriteOnly) {
  WrappedDualViewFixture fixture;

  WrappedDualViewType wrappedView(fixture.getDualView());

  int startIndexA = 0;
  int lengthA = 4;

  int startIndexB = 8;
  int lengthB = 4;

  auto deviceView = wrappedView.getDeviceSubview(startIndexA, lengthA, Tpetra::Access::WriteOnly);
  if (fixture.deviceMemoryIsHostAccessible) {
    TEST_NOTHROW(wrappedView.getHostSubview(startIndexB, lengthB, Tpetra::Access::WriteOnly));
  }
  else {
    TEST_THROW(wrappedView.getHostSubview(startIndexB, lengthB, Tpetra::Access::WriteOnly), std::runtime_error);
  }
}

TEUCHOS_UNIT_TEST(WrappedDualView, deviceSubviewThrowsIfNonOverlappingHostViewAlive_ReadOnly) {
  WrappedDualViewFixture fixture;

  const WrappedDualViewType wrappedView(fixture.getDualView());

  int startIndexA = 0;
  int lengthA = 4;

  int startIndexB = 8;
  int lengthB = 4;

  auto hostView = wrappedView.getHostSubview(startIndexA, lengthA, Tpetra::Access::ReadOnly);
  if (fixture.deviceMemoryIsHostAccessible) {
    TEST_NOTHROW(wrappedView.getDeviceSubview(startIndexB, lengthB, Tpetra::Access::ReadOnly));
  }
  else {
    TEST_THROW(wrappedView.getDeviceSubview(startIndexB, lengthB, Tpetra::Access::ReadOnly), std::runtime_error);
  }
}

TEUCHOS_UNIT_TEST(WrappedDualView, deviceSubviewThrowsIfNonOverlappingHostViewAlive_ReadWrite) {
  WrappedDualViewFixture fixture;

  WrappedDualViewType wrappedView(fixture.getDualView());

  int startIndexA = 0;
  int lengthA = 4;

  int startIndexB = 8;
  int lengthB = 4;

  auto hostView = wrappedView.getHostSubview(startIndexA, lengthA, Tpetra::Access::ReadWrite);
  if (fixture.deviceMemoryIsHostAccessible) {
    TEST_NOTHROW(wrappedView.getDeviceSubview(startIndexB, lengthB, Tpetra::Access::ReadWrite));
  }
  else {
    TEST_THROW(wrappedView.getDeviceSubview(startIndexB, lengthB, Tpetra::Access::ReadWrite), std::runtime_error);
  }
}

TEUCHOS_UNIT_TEST(WrappedDualView, deviceSubviewThrowsIfNonOverlappingHostViewAlive_WriteOnly) {
  WrappedDualViewFixture fixture;

  WrappedDualViewType wrappedView(fixture.getDualView());

  int startIndexA = 0;
  int lengthA = 4;

  int startIndexB = 8;
  int lengthB = 4;

  auto hostView = wrappedView.getHostSubview(startIndexA, lengthA, Tpetra::Access::WriteOnly);
  if (fixture.deviceMemoryIsHostAccessible) {
    TEST_NOTHROW(wrappedView.getDeviceSubview(startIndexB, lengthB, Tpetra::Access::WriteOnly));
  }
  else {
    TEST_THROW(wrappedView.getDeviceSubview(startIndexB, lengthB, Tpetra::Access::WriteOnly), std::runtime_error);
  }
}

}

int main(int argc, char* argv[]) {
  Tpetra::ScopeGuard scopeGuard(&argc, &argv);
  const int errCode = Teuchos::UnitTestRepository::runUnitTestsFromMain(argc, argv);
  return errCode;
}<|MERGE_RESOLUTION|>--- conflicted
+++ resolved
@@ -222,27 +222,6 @@
   TEST_ASSERT(fixture.valuesCorrectOnHost(hostView));
 }
 
-<<<<<<< HEAD
-#if 0
-TEUCHOS_UNIT_TEST(WrappedDualView, deviceViewConstructor_constData) {
-  WrappedDualViewFixture fixture;
-  WrappedConstDualViewType wrappedView;
-
-  {
-    DeviceViewType deviceView("device view", fixture.getViewSize());
-    fixture.fillViewOnDevice(deviceView);
-    typename DeviceViewType::const_type constDeviceView = deviceView;
-
-    wrappedView = WrappedConstDualViewType(constDeviceView);
-  }
-
-  auto hostView = wrappedView.getHostView(Tpetra::Access::ReadOnly);
-  TEST_ASSERT(fixture.valuesCorrectOnHost(hostView));
-}
-#endif
-
-=======
->>>>>>> 8b3731f0
 TEUCHOS_UNIT_TEST(WrappedDualView, extent) {
   WrappedDualViewFixture fixture;
   const WrappedDualViewType wrappedView(fixture.getDualView());
