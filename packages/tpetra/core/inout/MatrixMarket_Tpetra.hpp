// @HEADER
// ***********************************************************************
//
//          Tpetra: Templated Linear Algebra Services Package
//                 Copyright (2008) Sandia Corporation
//
// Under the terms of Contract DE-AC04-94AL85000 with Sandia Corporation,
// the U.S. Government retains certain rights in this software.
//
// Redistribution and use in source and binary forms, with or without
// modification, are permitted provided that the following conditions are
// met:
//
// 1. Redistributions of source code must retain the above copyright
// notice, this list of conditions and the following disclaimer.
//
// 2. Redistributions in binary form must reproduce the above copyright
// notice, this list of conditions and the following disclaimer in the
// documentation and/or other materials provided with the distribution.
//
// 3. Neither the name of the Corporation nor the names of the
// contributors may be used to endorse or promote products derived from
// this software without specific prior written permission.
//
// THIS SOFTWARE IS PROVIDED BY SANDIA CORPORATION "AS IS" AND ANY
// EXPRESS OR IMPLIED WARRANTIES, INCLUDING, BUT NOT LIMITED TO, THE
// IMPLIED WARRANTIES OF MERCHANTABILITY AND FITNESS FOR A PARTICULAR
// PURPOSE ARE DISCLAIMED. IN NO EVENT SHALL SANDIA CORPORATION OR THE
// CONTRIBUTORS BE LIABLE FOR ANY DIRECT, INDIRECT, INCIDENTAL, SPECIAL,
// EXEMPLARY, OR CONSEQUENTIAL DAMAGES (INCLUDING, BUT NOT LIMITED TO,
// PROCUREMENT OF SUBSTITUTE GOODS OR SERVICES; LOSS OF USE, DATA, OR
// PROFITS; OR BUSINESS INTERRUPTION) HOWEVER CAUSED AND ON ANY THEORY OF
// LIABILITY, WHETHER IN CONTRACT, STRICT LIABILITY, OR TORT (INCLUDING
// NEGLIGENCE OR OTHERWISE) ARISING IN ANY WAY OUT OF THE USE OF THIS
// SOFTWARE, EVEN IF ADVISED OF THE POSSIBILITY OF SUCH DAMAGE.
//
// Questions? Contact Michael A. Heroux (maherou@sandia.gov)
//
// ************************************************************************
// @HEADER

#ifndef __MatrixMarket_Tpetra_hpp
#define __MatrixMarket_Tpetra_hpp

/// \file MatrixMarket_Tpetra.hpp
/// \brief Matrix Market file readers and writers for Tpetra objects.
/// \author Mark Hoemmen
///
/// This header file implements Matrix Market file readers and writers
/// for both sparse and dense matrices (as \c Tpetra::CrsMatrix
/// resp. \c Tpetra::MultiVector).  The Matrix Market (see their <a
/// href="http://math.nist.gov/MatrixMarket"> web site </a> for
/// details) defines a human-readable ASCII text file format ("Matrix
/// Market format") for interchange of sparse and dense matrices.
///
#include "Tpetra_Details_gathervPrint.hpp"
#include "Tpetra_CrsMatrix.hpp"
#include "Tpetra_Operator.hpp"
#include "Tpetra_Vector.hpp"
#include "Tpetra_ComputeGatherMap.hpp"
#include "Teuchos_MatrixMarket_Raw_Adder.hpp"
#include "Teuchos_MatrixMarket_Raw_Graph_Adder.hpp"
#include "Teuchos_MatrixMarket_SymmetrizingAdder.hpp"
#include "Teuchos_MatrixMarket_SymmetrizingGraphAdder.hpp"
#include "Teuchos_MatrixMarket_assignScalar.hpp"
#include "Teuchos_MatrixMarket_Banner.hpp"
#include "Teuchos_MatrixMarket_CoordDataReader.hpp"
#include "Teuchos_SetScientific.hpp"

#include <algorithm>
#include <fstream>
#include <iostream>
#include <iterator>
#include <vector>
#include <stdexcept>
#include <numeric>

namespace Tpetra {
  /// \namespace MatrixMarket
  /// \brief Matrix Market file readers and writers for sparse and
  ///   dense matrices (as \c CrsMatrix resp. \c MultiVector).
  /// \author Mark Hoemmen
  ///
  /// The Matrix Market (see their <a
  /// href="http://math.nist.gov/MatrixMarket"> web site </a> for
  /// details) defines a human-readable ASCII text file format
  /// ("Matrix Market format") for interchange of sparse and dense
  /// matrices.  This namespace defines classes for reading and
  /// writing sparse or dense matrices from a Matrix Market file or
  /// input stream.
  ///
  /// Matrix Market files are designed for easy reading and writing of
  /// test matrices by both humans and computers.  They are <i>not</i>
  /// intended for high-performance or parallel file input and output.
  /// You should use a true parallel file format if you want to do
  /// parallel input and output of sparse or dense matrices.
  ///
  /// Since the Matrix Market format is not optimized for performance
  /// or parallelism, some of our readers and writers assume that the
  /// entire matrix can fit in a single MPI process.  Nevertheless, we
  /// always do all of the file input or output on the MPI process
  /// with rank 0 in the given communicator ("Process 0").
  /// Distributed input matrices may be gathered from all MPI
  /// processes in the participating communicator, and distributed
  /// output matrices are broadcast from Process 0 to all MPI
  /// processes in the participating communicator.  In some cases, we
  /// have optimized this to save memory.
  namespace MatrixMarket {
    /// \class Reader
    /// \brief Matrix Market file reader for CrsMatrix and MultiVector.
    /// \author Mark Hoemmen
    ///
    /// The Matrix Market (see its <a
    /// href="http://math.nist.gov/MatrixMarket"> web site </a> for
    /// details) defines a human-readable text file format for storing
    /// sparse and dense matrices.  This class defines methods for
    /// reading sparse and dense matrices from a Matrix Market file or
    /// input stream.  It represents sparse matrices as CrsMatrix and
    /// dense vectors and matrices as MultiVector.  Reader can also
    /// read a Map (in the format produced by Writer) from a file or
    /// input stream.
    ///
    /// All methods of this class only open files or read from input
    /// streams on MPI Process 0, with respect to the MPI communicator
    /// over which the given CrsMatrix or MultiVector is to be
    /// distributed.
    ///
    /// We define the MultiVector type returned by readDense() and
    /// readDenseFile() using the scalar_type, local_ordinal_type,
    /// global_ordinal_type, and node_type typedefs in
    /// SparseMatrixType.  This ensures that the multivectors returned
    /// by those methods have a type compatible with the CrsMatrix
    /// sparse matrices returned by readSparse() and readSparseFile().
    /// We do this because the typical use case of Matrix Market files
    /// in Trilinos is to test sparse matrix methods, which usually
    /// involves reading a sparse matrix A and perhaps also a dense
    /// right-hand side b.
    ///
    /// \tparam SparseMatrixType A specialization of CrsMatrix.
    ///
    /// Templating on the specialization of CrsMatrix means that the
    /// Reader expects matrix data of a type compatible with the
    /// CrsMatrix's scalar_type.  In general, Matrix Market files may
    /// contain data of integer, real, or complex type.  However, the
    /// reader methods have to return a CrsMatrix of a specific type,
    /// so we require that you declare a Reader with the CrsMatrix
    /// type that you want and that you expect the file(s) to contain.
    ///
    /// We didn't find any of the alternatives to this approach
    /// acceptable.  One possibility would have been to have the
    /// reader methods return a "container that can hold anything,"
    /// like a boost::any.  However, then you would have to know all
    /// five template arguments of the CrsMatrix in order to get the
    /// actual CrsMatrix object out.  C++ doesn't have algebraic data
    /// types (see the Wikipedia entry for a good definition) that are
    /// disjoint unions of different types.  Thus, we couldn't have
    /// had the readers return a CrsMatrix with scalar_type = "int or
    /// double or complex<double>."  While you can implement such a
    /// type in C++ (see e.g., boost::variant), it would not be
    /// interchangeable for its component types.  This is because it
    /// may not have the same memory layout (e.g., copying an array of
    /// boost::variant<int, double, complex<double> > bitwise into an
    /// array of int may not work).
    template<class SparseMatrixType>
    class Reader {
    public:
      //! This class' template parameter; a specialization of CrsMatrix.
      typedef SparseMatrixType sparse_matrix_type;
      typedef Teuchos::RCP<sparse_matrix_type> sparse_matrix_ptr;

      /// Type of the entries of the sparse matrix.
      /// The first template parameter of CrsMatrix and MultiVector.
      typedef typename SparseMatrixType::scalar_type scalar_type;
      /// Type of the local indices of the sparse matrix.
      /// The second template parameter of CrsMatrix and MultiVector.
      typedef typename SparseMatrixType::local_ordinal_type local_ordinal_type;
      /// Type of the global indices of the sparse matrix.
      ///
      /// The third template parameter of CrsMatrix and MultiVector.
      /// This is also the type of indices as read from the Matrix
      /// Market file.  Indices of the sparse matrix are read in as
      /// global ordinals, since Matrix Market files represent the
      /// whole matrix and don't have a notion of distribution.
      typedef typename SparseMatrixType::global_ordinal_type
        global_ordinal_type;
      //! The fourth template parameter of CrsMatrix and MultiVector.
      typedef typename SparseMatrixType::node_type node_type;

      //! The CrsGraph specialization associated with SparseMatrixType.
      typedef CrsGraph<local_ordinal_type,
                       global_ordinal_type,
                       node_type> sparse_graph_type;

      //! The MultiVector specialization associated with SparseMatrixType.
      typedef MultiVector<scalar_type,
                          local_ordinal_type,
                          global_ordinal_type,
                          node_type> multivector_type;

      //! The Vector specialization associated with SparseMatrixType.
      typedef Vector<scalar_type,
                          local_ordinal_type,
                          global_ordinal_type,
                          node_type> vector_type;

      typedef Teuchos::Comm<int> comm_type;
      typedef Map<local_ordinal_type, global_ordinal_type, node_type> map_type;

      // DEPRECATED typedefs for backwards compatibility.
      typedef Teuchos::RCP<const comm_type> comm_ptr;
      typedef Teuchos::RCP<const map_type> map_ptr;
      typedef Teuchos::RCP<node_type> node_ptr;

    private:
      /// \typedef size_type
      /// \brief Handy typedef for entries of arrays such as rowPtr.
      ///
      /// This assumes that the ArrayRCP<T>::size_type typedef is the
      /// same for all T, which we know to be true.
      typedef Teuchos::ArrayRCP<int>::size_type size_type;

      /// \brief Compute initial range map.
      ///
      /// Range maps must always be one-to-one.  We will use this map
      /// when we call fillComplete() on the CrsMatrix that the reader
      /// constructs.
      ///
      /// \param pComm [in] Global communicator.
      /// \param pNode [in] Kokkos Node object.
      /// \param numRows [in] Global number of rows in the matrix.
      ///
      /// \return Range map to be used for constructing a CrsMatrix.
      static Teuchos::RCP<const map_type>
      makeRangeMap (const Teuchos::RCP<const comm_type>& pComm,
                    const Teuchos::RCP<node_type>& pNode,
                    const global_ordinal_type numRows)
      {
        // Return a conventional, uniformly partitioned, contiguous map.
        if (pNode.is_null ()) {
          return rcp (new map_type (static_cast<global_size_t> (numRows),
                                    static_cast<global_ordinal_type> (0),
                                    pComm, GloballyDistributed));
        }
        else {
          return rcp (new map_type (static_cast<global_size_t> (numRows),
                                    static_cast<global_ordinal_type> (0),
                                    pComm, GloballyDistributed, pNode));
        }
      }

      /// \brief Compute initial row map, or verify an existing one.
      ///
      /// The typical case when reading a sparse matrix from a file is
      /// for the reader itself to create a new row map, in particular
      /// a standard uniform contiguous one-to-one row map.  However,
      /// we also give the option to use an existing row map, if you
      /// are already using a particular distribution for (say) vector
      /// data and don't want to stop using it.  In the latter case
      /// (pRowMap is not null), we validate the communicator and node
      /// of the existing row map that you pass in.  In either case,
      /// you need to know the (global) number of rows in the matrix.
      ///
      /// \param pRowMap [in] If non-null, test pRowMap for validity,
      ///   and return it if valid.  Otherwise, if pRowMap is null,
      ///   initialize and return a (uniform contiguous one-to-one)
      ///   row map.  "Validity" here means that the map's
      ///   communicator and node are the same objects (pointerwise)
      ///   as the corresponding arguments.  (Note that the global
      ///   number of elements may not be the same as the number of
      ///   rows; a row map is not required to be one-to-one.)  The
      ///   typical case is to pass in null here, which is why we call
      ///   this routine "makeRowMap".
      /// \param pComm [in] Global communicator.
      /// \param pNode [in] Kokkos Node object.
      /// \param numRows [in] Global number of rows in the matrix.  If
      ///   pRowMap is nonnull, used only for error checking.
      ///
      /// \return If pRowMap is null, a new row map, otherwise pRowMap.
      static Teuchos::RCP<const map_type>
      makeRowMap (const Teuchos::RCP<const map_type>& pRowMap,
                  const Teuchos::RCP<const comm_type>& pComm,
                  const Teuchos::RCP<node_type>& pNode,
                  const global_ordinal_type numRows)
      {
        // If the caller didn't provide a map, return a conventional,
        // uniformly partitioned, contiguous map.
        if (pRowMap.is_null ()) {
          if (pNode.is_null ()) {
            return rcp (new map_type (static_cast<global_size_t> (numRows),
                                      static_cast<global_ordinal_type> (0),
                                      pComm, GloballyDistributed));
          }
          else {
            return rcp (new map_type (static_cast<global_size_t> (numRows),
                                      static_cast<global_ordinal_type> (0),
                                      pComm, GloballyDistributed, pNode));
          }
        }
        else {
          TEUCHOS_TEST_FOR_EXCEPTION
            (! pRowMap->isDistributed () && pComm->getSize () > 1,
             std::invalid_argument, "The specified row map is not distributed, "
             "but the given communicator includes more than one process (in "
             "fact, there are " << pComm->getSize () << " processes).");
          TEUCHOS_TEST_FOR_EXCEPTION
            (pRowMap->getComm () != pComm, std::invalid_argument,
             "The specified row Map's communicator (pRowMap->getComm()) "
             "differs from the given separately supplied communicator pComm.");
          return pRowMap;
        }
      }

      /// \brief Compute domain map.
      ///
      /// Domain maps must always be one-to-one.  We will use this map
      /// when we call fillComplete() on the CrsMatrix that the reader
      /// constructs.
      ///
      /// \param pRangeMap [in] Valid range map of the matrix,
      ///   as returned by \c makeRangeMap().
      /// \param numRows [in] Global number of rows in the matrix.
      /// \param numCols [in] Global number of columns in the matrix.
      ///
      /// \return The domain map.  If numRows == numCols, this is
      ///   identical to the range map, otherwise we make a new map
      ///   for the domain.
      static Teuchos::RCP<const map_type>
      makeDomainMap (const Teuchos::RCP<const map_type>& pRangeMap,
                     const global_ordinal_type numRows,
                     const global_ordinal_type numCols)
      {
        // Abbreviations so that the map creation call isn't too long.
        typedef local_ordinal_type LO;
        typedef global_ordinal_type GO;
        typedef node_type NT;

        if (numRows == numCols) {
          return pRangeMap;
        } else {
          return createUniformContigMapWithNode<LO,GO,NT> (numCols,
                                                           pRangeMap->getComm (),
                                                           pRangeMap->getNode ());
        }
      }

      /// \brief Distribute the sparse matrix entries.
      ///
      /// This is one of those routines that just has to be messy.  We try
      /// to comment everything so you can see what's going on.  All of the
      /// matrix data starts out on Rank 0, stored in CSR format (rowPtr,
      /// colInd, values).  numEntriesPerRow applies to this data; it can be
      /// computed from rowPtr, and has one less entry than rowPtr.  Rank 0
      /// then engages in a dialog with Ranks 1 .. numProcs-1 to determine
      /// which part of the matrix data is theirs, and to send them their
      /// data.
      ///
      /// \param myNumEntriesPerRow [out] For my row indices, the number of
      ///   entries per row.  This array has
      ///   pRowMap->getNodeElementList().size() entries, and is indexed in
      ///   the same way, so that myNumEntriesPerRow[k] is the number of
      ///   entries in row pRowMap->getNodeElementList()[k].
      ///
      /// \param myRowPtr [out] The row pointer array for the rows
      ///   that belong to me.  This array has one more entry than
      ///   myNumEntriesPerRow, and is the prefix sum (with
      ///   myRowPtr[0] = 0) of myNumEntriesPerRow.
      ///
      /// \param myColInd [out] My rows' column indices.  If myRows =
      ///   pRowMap->getNodeElementList(), start = sum(myNumEntriesPerRow[0
      ///   .. k-1]), and end = start + myNumEntriesPerRow[k], then
      ///   myColInd[start .. end-1] are the column indices for myRows[k].
      ///
      /// \param myValues [out] My rows' stored matrix values.  If myRows =
      ///   pRowMap->getNodeElementList(), start = sum(myNumEntriesPerRow[0
      ///   .. k-1]), and end = start + myNumEntriesPerRow[k], then
      ///   myValues[start .. end-1] are the column indices for myRows[k].
      ///
      /// \param pRowMap [in] Map describing the distribution of rows among
      ///   processors.
      ///
      /// \param numEntriesPerRow [in/out] For all row indices, the number
      ///   of entries per row.  You can construct this from the usual CSR
      ///   matrix "rowPtr" array by differences: numEntriesPerRow[k] =
      ///   rowPtr[k+1] - rowPtr[k].  As a result, numEntriesPerRow has one
      ///   less entry than rowPtr.  On output, the reference is invalidated
      ///   to save space.
      ///
      /// \param rowPtr [in/out] On input: the usual CSR matrix row pointer
      ///   array for the whole matrix.  On output, the reference is
      ///   invalidated to save space.
      ///
      /// \param colInd [in/out] On input: all rows' column indices.  If
      ///   start = sum(numEntriesPerRow[0 .. k-1]), and end = start +
      ///   numEntriesPerRow[k], then colInd[start .. end-1] are the column
      ///   indices for row k.  On output, the reference is invalidated to
      ///   save space.
      ///
      /// \param values [in/out] On input: all rows' stored matrix values.
      ///   If start = sum(numEntriesPerRow[0 .. k-1]), and end = start +
      ///   numEntriesPerRow[k], then values[start .. end-1] are the values
      ///   for row k.  On output, the reference is invalidated to save
      ///   space.
      ///
      /// \param debug [in] If true, print copious debugging output to
      ///   stderr on Rank 0.  This option is unlikely to be useful to
      ///   anyone but a Tpetra developer debugging this code.
      ///
      /// \note It was only after I wrote this routine that I learned
      ///   it was completely unnecessary.  All the data
      ///   redistribution can be done in about 10 lines of code by
      ///   using Tpetra::Map objects, and either Import or Export.
      ///   (For example, you could read the file into the sparse
      ///   matrix entirely owned by Proc 0, then export it using a
      ///   distributed Map.)  However, this routine works and I
      ///   haven't had time to rewrite it yet.  Just expect that the
      ///   implementation of \c readSparse() may become a lot shorter
      ///   in the future.
      static void
      distribute (Teuchos::ArrayRCP<size_t>& myNumEntriesPerRow,
                  Teuchos::ArrayRCP<size_t>& myRowPtr,
                  Teuchos::ArrayRCP<global_ordinal_type>& myColInd,
                  Teuchos::ArrayRCP<scalar_type>& myValues,
                  const Teuchos::RCP<const map_type>& pRowMap,
                  Teuchos::ArrayRCP<size_t>& numEntriesPerRow,
                  Teuchos::ArrayRCP<size_t>& rowPtr,
                  Teuchos::ArrayRCP<global_ordinal_type>& colInd,
                  Teuchos::ArrayRCP<scalar_type>& values,
                  const bool debug=false)
      {
         using Teuchos::arcp;
         using Teuchos::ArrayRCP;
         using Teuchos::ArrayView;
         using Teuchos::as;
         using Teuchos::Comm;
         using Teuchos::CommRequest;
         using Teuchos::null;
         using Teuchos::RCP;
         using Teuchos::receive;
         using Teuchos::send;
         using std::cerr;
         using std::endl;

         const bool extraDebug = false;
         RCP<const comm_type> pComm = pRowMap->getComm ();
         const int numProcs = pComm->getSize ();
         const int myRank = pComm->getRank ();
         const int rootRank = 0;

         // Type abbreviations to make the code more concise.
         typedef global_ordinal_type GO;

         // List of the global indices of my rows.  They may or may
         // not be contiguous, and the row map need not be one-to-one.
         ArrayView<const GO> myRows = pRowMap->getNodeElementList();
         const size_type myNumRows = myRows.size();
         TEUCHOS_TEST_FOR_EXCEPTION(static_cast<size_t>(myNumRows) !=
                            pRowMap->getNodeNumElements(),
                            std::logic_error,
                            "pRowMap->getNodeElementList().size() = "
                            << myNumRows
                            << " != pRowMap->getNodeNumElements() = "
                            << pRowMap->getNodeNumElements() << ".  "
                            "Please report this bug to the Tpetra developers.");
         TEUCHOS_TEST_FOR_EXCEPTION(myRank == 0 && numEntriesPerRow.size() < myNumRows,
                            std::logic_error,
                            "On Proc 0: numEntriesPerRow.size() = "
                            << numEntriesPerRow.size()
                            << " != pRowMap->getNodeElementList().size() = "
                            << myNumRows << ".  Please report this bug to the "
                            "Tpetra developers.");

         // Space for my proc's number of entries per row.  Will be
         // filled in below.
         myNumEntriesPerRow = arcp<size_t> (myNumRows);

         if (myRank != rootRank) {
           // Tell the root how many rows we have.  If we're sending
           // none, then we don't have anything else to send, nor does
           // the root have to receive anything else.
           send (*pComm, myNumRows, rootRank);
           if (myNumRows != 0) {
             // Now send my rows' global indices.  Hopefully the cast
             // to int doesn't overflow.  This is unlikely, since it
             // should fit in a LO, even though it is a GO.
             send (*pComm, static_cast<int> (myNumRows),
                   myRows.getRawPtr(), rootRank);

             // I (this proc) don't care if my global row indices are
             // contiguous, though the root proc does (since otherwise
             // it needs to pack noncontiguous data into contiguous
             // storage before sending).  That's why we don't check
             // for contiguousness here.

             // Ask the root process for my part of the array of the
             // number of entries per row.
             receive (*pComm, rootRank,
                      static_cast<int> (myNumRows),
                      myNumEntriesPerRow.getRawPtr());

             // Use the resulting array to figure out how many column
             // indices and values I should ask from the root process.
             const local_ordinal_type myNumEntries =
               std::accumulate (myNumEntriesPerRow.begin(),
                                myNumEntriesPerRow.end(), 0);

             // Make space for my entries of the sparse matrix.  Note
             // that they don't have to be sorted by row index.
             // Iterating through all my rows requires computing a
             // running sum over myNumEntriesPerRow.
             myColInd = arcp<GO> (myNumEntries);
             myValues = arcp<scalar_type> (myNumEntries);
             if (myNumEntries > 0) {
               // Ask for that many column indices and values, if
               // there are any.
               receive (*pComm, rootRank,
                        static_cast<int> (myNumEntries),
                        myColInd.getRawPtr());
               receive (*pComm, rootRank,
                        static_cast<int> (myNumEntries),
                        myValues.getRawPtr());
             }
           } // If I own at least one row
         } // If I am not the root processor
         else { // I _am_ the root processor
           if (debug) {
             cerr << "-- Proc 0: Copying my data from global arrays" << endl;
           }
           // Proc 0 still needs to (allocate, if not done already)
           // and fill its part of the matrix (my*).
           for (size_type k = 0; k < myNumRows; ++k) {
             const GO myCurRow = myRows[k];
             const local_ordinal_type numEntriesInThisRow = numEntriesPerRow[myCurRow];
             myNumEntriesPerRow[k] = numEntriesInThisRow;
           }
           if (extraDebug && debug) {
             cerr << "Proc " << pRowMap->getComm ()->getRank ()
                  << ": myNumEntriesPerRow[0.." << (myNumRows-1) << "] = [";
             for (size_type k = 0; k < myNumRows; ++k) {
               cerr << myNumEntriesPerRow[k];
               if (k < myNumRows-1) {
                 cerr << " ";
               }
             }
             cerr << "]" << endl;
           }
           // The total number of matrix entries that my proc owns.
           const local_ordinal_type myNumEntries =
             std::accumulate (myNumEntriesPerRow.begin(),
                              myNumEntriesPerRow.end(), 0);
           if (debug) {
             cerr << "-- Proc 0: I own " << myNumRows << " rows and "
                  << myNumEntries << " entries" << endl;
           }
           myColInd = arcp<GO> (myNumEntries);
           myValues = arcp<scalar_type> (myNumEntries);

           // Copy Proc 0's part of the matrix into the my* arrays.
           // It's important that myCurPos be updated _before_ k,
           // otherwise myCurPos will get the wrong number of entries
           // per row (it should be for the row in the just-completed
           // iteration, not for the next iteration's row).
           local_ordinal_type myCurPos = 0;
           for (size_type k = 0; k < myNumRows;
                myCurPos += myNumEntriesPerRow[k], ++k) {
             const local_ordinal_type curNumEntries = myNumEntriesPerRow[k];
             const GO myRow = myRows[k];
             const size_t curPos = rowPtr[myRow];
             // Only copy if there are entries to copy, in order not
             // to construct empty ranges for the ArrayRCP views.
             if (curNumEntries > 0) {
               ArrayView<GO> colIndView = colInd (curPos, curNumEntries);
               ArrayView<GO> myColIndView = myColInd (myCurPos, curNumEntries);
               std::copy (colIndView.begin(), colIndView.end(),
                          myColIndView.begin());

               ArrayView<scalar_type> valuesView =
                 values (curPos, curNumEntries);
               ArrayView<scalar_type> myValuesView =
                 myValues (myCurPos, curNumEntries);
               std::copy (valuesView.begin(), valuesView.end(),
                          myValuesView.begin());
             }
           }

           // Proc 0 processes each other proc p in turn.
           for (int p = 1; p < numProcs; ++p) {
             if (debug) {
               cerr << "-- Proc 0: Processing proc " << p << endl;
             }

             size_type theirNumRows = 0;
             // Ask Proc p how many rows it has.  If it doesn't
             // have any, we can move on to the next proc.  This
             // has to be a standard receive so that we can avoid
             // the degenerate case of sending zero data.
             receive (*pComm, p, &theirNumRows);
             if (debug) {
               cerr << "-- Proc 0: Proc " << p << " owns "
                    << theirNumRows << " rows" << endl;
             }
             if (theirNumRows != 0) {
               // Ask Proc p which rows it owns.  The resulting global
               // row indices are not guaranteed to be contiguous or
               // sorted.  Global row indices are themselves indices
               // into the numEntriesPerRow array.
               ArrayRCP<GO> theirRows = arcp<GO> (theirNumRows);
               receive (*pComm, p, as<int> (theirNumRows),
                        theirRows.getRawPtr ());
               // Extra test to make sure that the rows we received
               // are all sensible.  This is a good idea since we are
               // going to use the global row indices we've received
               // to index into the numEntriesPerRow array.  Better to
               // catch any bugs here and print a sensible error
               // message, rather than segfault and print a cryptic
               // error message.
               {
                 const global_size_t numRows = pRowMap->getGlobalNumElements ();
                 const GO indexBase = pRowMap->getIndexBase ();
                 bool theirRowsValid = true;
                 for (size_type k = 0; k < theirNumRows; ++k) {
                   if (theirRows[k] < indexBase ||
                       as<global_size_t> (theirRows[k] - indexBase) >= numRows) {
                     theirRowsValid = false;
                   }
                 }
                 if (! theirRowsValid) {
                   TEUCHOS_TEST_FOR_EXCEPTION(
                     ! theirRowsValid, std::logic_error,
                     "Proc " << p << " has at least one invalid row index.  "
                     "Here are all of them: " <<
                     Teuchos::toString (theirRows ()) << ".  Valid row index "
                     "range (zero-based): [0, " << (numRows - 1) << "].");
                 }
               }

               // Perhaps we could save a little work if we check
               // whether Proc p's row indices are contiguous.  That
               // would make lookups in the global data arrays
               // faster.  For now, we just implement the general
               // case and don't prematurely optimize.  (Remember
               // that you're making Proc 0 read the whole file, so
               // you've already lost scalability.)

               // Compute the number of entries in each of Proc p's
               // rows.  (Proc p will compute its row pointer array
               // on its own, after it gets the data from Proc 0.)
               ArrayRCP<size_t> theirNumEntriesPerRow;
               theirNumEntriesPerRow = arcp<size_t> (theirNumRows);
               for (size_type k = 0; k < theirNumRows; ++k) {
                 theirNumEntriesPerRow[k] = numEntriesPerRow[theirRows[k]];
               }

               // Tell Proc p the number of entries in each of its
               // rows.  Hopefully the cast to int doesn't overflow.
               // This is unlikely, since it should fit in a LO,
               // even though it is a GO.
               send (*pComm, static_cast<int> (theirNumRows),
                     theirNumEntriesPerRow.getRawPtr(), p);

               // Figure out how many entries Proc p owns.
               const local_ordinal_type theirNumEntries =
                 std::accumulate (theirNumEntriesPerRow.begin(),
                                  theirNumEntriesPerRow.end(), 0);

               if (debug) {
                 cerr << "-- Proc 0: Proc " << p << " owns "
                      << theirNumEntries << " entries" << endl;
               }

               // If there are no entries to send, then we're done
               // with Proc p.
               if (theirNumEntries == 0) {
                 continue;
               }

               // Construct (views of) proc p's column indices and
               // values.  Later, we might like to optimize for the
               // (common) contiguous case, for which we don't need to
               // copy data into separate "their*" arrays (we can just
               // use contiguous views of the global arrays).
               ArrayRCP<GO> theirColInd (theirNumEntries);
               ArrayRCP<scalar_type> theirValues (theirNumEntries);
               // Copy Proc p's part of the matrix into the their*
               // arrays.  It's important that theirCurPos be updated
               // _before_ k, otherwise theirCurPos will get the wrong
               // number of entries per row (it should be for the row
               // in the just-completed iteration, not for the next
               // iteration's row).
               local_ordinal_type theirCurPos = 0;
               for (size_type k = 0; k < theirNumRows;
                    theirCurPos += theirNumEntriesPerRow[k], k++) {
                 const local_ordinal_type curNumEntries = theirNumEntriesPerRow[k];
                 const GO theirRow = theirRows[k];
                 const local_ordinal_type curPos = rowPtr[theirRow];

                 // Only copy if there are entries to copy, in order
                 // not to construct empty ranges for the ArrayRCP
                 // views.
                 if (curNumEntries > 0) {
                   ArrayView<GO> colIndView =
                     colInd (curPos, curNumEntries);
                   ArrayView<GO> theirColIndView =
                     theirColInd (theirCurPos, curNumEntries);
                   std::copy (colIndView.begin(), colIndView.end(),
                              theirColIndView.begin());

                   ArrayView<scalar_type> valuesView =
                     values (curPos, curNumEntries);
                   ArrayView<scalar_type> theirValuesView =
                     theirValues (theirCurPos, curNumEntries);
                   std::copy (valuesView.begin(), valuesView.end(),
                              theirValuesView.begin());
                 }
               }
               // Send Proc p its column indices and values.
               // Hopefully the cast to int doesn't overflow.  This
               // is unlikely, since it should fit in a LO, even
               // though it is a GO.
               send (*pComm, static_cast<int> (theirNumEntries),
                     theirColInd.getRawPtr(), p);
               send (*pComm, static_cast<int> (theirNumEntries),
                     theirValues.getRawPtr(), p);

               if (debug) {
                 cerr << "-- Proc 0: Finished with proc " << p << endl;
               }
             } // If proc p owns at least one row
           } // For each proc p not the root proc 0
         } // If I'm (not) the root proc 0

         // Invalidate the input data to save space, since we don't
         // need it anymore.
         numEntriesPerRow = null;
         rowPtr = null;
         colInd = null;
         values = null;

         if (debug && myRank == 0) {
           cerr << "-- Proc 0: About to fill in myRowPtr" << endl;
         }

         // Allocate and fill in myRowPtr (the row pointer array for
         // my rank's rows).  We delay this until the end because we
         // don't need it to compute anything else in distribute().
         // Each proc can do this work for itself, since it only needs
         // myNumEntriesPerRow to do so.
         myRowPtr = arcp<size_t> (myNumRows+1);
         myRowPtr[0] = 0;
         for (size_type k = 1; k < myNumRows+1; ++k) {
           myRowPtr[k] = myRowPtr[k-1] + myNumEntriesPerRow[k-1];
         }
         if (extraDebug && debug) {
           cerr << "Proc " << Teuchos::rank (*(pRowMap->getComm()))
                << ": myRowPtr[0.." << myNumRows << "] = [";
           for (size_type k = 0; k < myNumRows+1; ++k) {
             cerr << myRowPtr[k];
             if (k < myNumRows) {
               cerr << " ";
             }
           }
           cerr << "]" << endl << endl;
         }

         if (debug && myRank == 0) {
           cerr << "-- Proc 0: Done with distribute" << endl;
         }
      }

      /// \brief Given my proc's data, return the completed sparse matrix.
      ///
      /// Each proc inserts its data into the sparse matrix, and then,
      /// if callFillComplete is true, all procs call fillComplete().
      /// (For whatever reason, you might not be done with the matrix
      /// yet, so you might want to call fillComplete() yourself.
      /// CrsMatrix::fillResume() doesn't currently work as you might
      /// expect when storage optimization is enabled; it fixes the
      /// graph of the matrix, so that you can't add new entries.)
      ///
      /// Column indices are zero-based on input.  This method will
      /// change them in place to match the index base of the input
      /// row Map (\c pRowMap).
      static Teuchos::RCP<sparse_matrix_type>
      makeMatrix (Teuchos::ArrayRCP<size_t>& myNumEntriesPerRow,
                  Teuchos::ArrayRCP<size_t>& myRowPtr,
                  Teuchos::ArrayRCP<global_ordinal_type>& myColInd,
                  Teuchos::ArrayRCP<scalar_type>& myValues,
                  const Teuchos::RCP<const map_type>& pRowMap,
                  const Teuchos::RCP<const map_type>& pRangeMap,
                  const Teuchos::RCP<const map_type>& pDomainMap,
                  const bool callFillComplete = true)
      {
        using Teuchos::ArrayView;
        using Teuchos::null;
        using Teuchos::RCP;
        using Teuchos::rcp;
        using std::cerr;
        using std::endl;
        // Typedef to make certain type declarations shorter.
        typedef global_ordinal_type GO;

        // The row pointer array always has at least one entry, even
        // if the matrix has zero rows.  myNumEntriesPerRow, myColInd,
        // and myValues would all be empty arrays in that degenerate
        // case, but the row and domain maps would still be nonnull
        // (though they would be trivial maps).
        TEUCHOS_TEST_FOR_EXCEPTION(myRowPtr.is_null(), std::logic_error,
          "makeMatrix: myRowPtr array is null.  "
          "Please report this bug to the Tpetra developers.");
        TEUCHOS_TEST_FOR_EXCEPTION(pDomainMap.is_null(), std::logic_error,
          "makeMatrix: domain map is null.  "
          "Please report this bug to the Tpetra developers.");
        TEUCHOS_TEST_FOR_EXCEPTION(pRangeMap.is_null(), std::logic_error,
          "makeMatrix: range map is null.  "
          "Please report this bug to the Tpetra developers.");
        TEUCHOS_TEST_FOR_EXCEPTION(pRowMap.is_null(), std::logic_error,
          "makeMatrix: row map is null.  "
          "Please report this bug to the Tpetra developers.");

        // Construct the CrsMatrix, using the row map, with the
        // constructor specifying the number of nonzeros for each row.
        RCP<sparse_matrix_type> A =
<<<<<<< HEAD
          rcp (new sparse_matrix_type (pRowMap, myNumEntriesPerRow,
                                       StaticProfile));
=======
          rcp (new sparse_matrix_type (pRowMap, myNumEntriesPerRow (),
                                       DynamicProfile));
>>>>>>> 8d217723

        // List of the global indices of my rows.
        // They may or may not be contiguous.
        ArrayView<const GO> myRows = pRowMap->getNodeElementList ();
        const size_type myNumRows = myRows.size ();

        // Add this processor's matrix entries to the CrsMatrix.
        const GO indexBase = pRowMap->getIndexBase ();
        for (size_type i = 0; i < myNumRows; ++i) {
          const size_type myCurPos = myRowPtr[i];
          const local_ordinal_type curNumEntries = myNumEntriesPerRow[i];
          ArrayView<GO> curColInd = myColInd.view (myCurPos, curNumEntries);
          ArrayView<scalar_type> curValues = myValues.view (myCurPos, curNumEntries);

          // Modify the column indices in place to have the right index base.
          for (size_type k = 0; k < curNumEntries; ++k) {
            curColInd[k] += indexBase;
          }
          // Avoid constructing empty views of ArrayRCP objects.
          if (curNumEntries > 0) {
            A->insertGlobalValues (myRows[i], curColInd, curValues);
          }
        }
        // We've entered in all our matrix entries, so we can delete
        // the original data.  This will save memory when we call
        // fillComplete(), so that we never keep more than two copies
        // of the matrix's data in memory at once.
        myNumEntriesPerRow = null;
        myRowPtr = null;
        myColInd = null;
        myValues = null;

        if (callFillComplete) {
          A->fillComplete (pDomainMap, pRangeMap);
        }
        return A;
      }

      /// \brief Variant of makeMatrix() that takes parameters for
      ///   CrsMatrix's constructor and for fillComplete().
      ///
      /// Each process inserts its data into the sparse matrix, and
      /// then all processes call fillComplete().
      static Teuchos::RCP<sparse_matrix_type>
      makeMatrix (Teuchos::ArrayRCP<size_t>& myNumEntriesPerRow,
                  Teuchos::ArrayRCP<size_t>& myRowPtr,
                  Teuchos::ArrayRCP<global_ordinal_type>& myColInd,
                  Teuchos::ArrayRCP<scalar_type>& myValues,
                  const Teuchos::RCP<const map_type>& pRowMap,
                  const Teuchos::RCP<const map_type>& pRangeMap,
                  const Teuchos::RCP<const map_type>& pDomainMap,
                  const Teuchos::RCP<Teuchos::ParameterList>& constructorParams,
                  const Teuchos::RCP<Teuchos::ParameterList>& fillCompleteParams)
      {
        using Teuchos::ArrayView;
        using Teuchos::null;
        using Teuchos::RCP;
        using Teuchos::rcp;
        using std::cerr;
        using std::endl;
        // Typedef to make certain type declarations shorter.
        typedef global_ordinal_type GO;

        // The row pointer array always has at least one entry, even
        // if the matrix has zero rows.  myNumEntriesPerRow, myColInd,
        // and myValues would all be empty arrays in that degenerate
        // case, but the row and domain maps would still be nonnull
        // (though they would be trivial maps).
        TEUCHOS_TEST_FOR_EXCEPTION(
          myRowPtr.is_null(), std::logic_error,
          "makeMatrix: myRowPtr array is null.  "
          "Please report this bug to the Tpetra developers.");
        TEUCHOS_TEST_FOR_EXCEPTION(
          pDomainMap.is_null(), std::logic_error,
          "makeMatrix: domain map is null.  "
          "Please report this bug to the Tpetra developers.");
        TEUCHOS_TEST_FOR_EXCEPTION(
          pRangeMap.is_null(), std::logic_error,
          "makeMatrix: range map is null.  "
          "Please report this bug to the Tpetra developers.");
        TEUCHOS_TEST_FOR_EXCEPTION(
          pRowMap.is_null(), std::logic_error,
          "makeMatrix: row map is null.  "
          "Please report this bug to the Tpetra developers.");

        // Construct the CrsMatrix, using the row map, with the
        // constructor specifying the number of nonzeros for each row.
        RCP<sparse_matrix_type> A =
          rcp (new sparse_matrix_type (pRowMap, myNumEntriesPerRow,
                                       StaticProfile, constructorParams));

        // List of the global indices of my rows.
        // They may or may not be contiguous.
        ArrayView<const GO> myRows = pRowMap->getNodeElementList();
        const size_type myNumRows = myRows.size();

        // Add this processor's matrix entries to the CrsMatrix.
        const GO indexBase = pRowMap->getIndexBase ();
        for (size_type i = 0; i < myNumRows; ++i) {
          const size_type myCurPos = myRowPtr[i];
          const local_ordinal_type curNumEntries = myNumEntriesPerRow[i];
          ArrayView<GO> curColInd = myColInd.view (myCurPos, curNumEntries);
          ArrayView<scalar_type> curValues = myValues.view (myCurPos, curNumEntries);

          // Modify the column indices in place to have the right index base.
          for (size_type k = 0; k < curNumEntries; ++k) {
            curColInd[k] += indexBase;
          }
          if (curNumEntries > 0) {
            A->insertGlobalValues (myRows[i], curColInd, curValues);
          }
        }
        // We've entered in all our matrix entries, so we can delete
        // the original data.  This will save memory when we call
        // fillComplete(), so that we never keep more than two copies
        // of the matrix's data in memory at once.
        myNumEntriesPerRow = null;
        myRowPtr = null;
        myColInd = null;
        myValues = null;

        A->fillComplete (pDomainMap, pRangeMap, fillCompleteParams);
        return A;
      }

      /// \brief Variant of makeMatrix() that takes an optional column Map.
      ///
      /// This method computes \c colMap only if it is null on input,
      /// and if \c callFillComplete is true.
      static Teuchos::RCP<sparse_matrix_type>
      makeMatrix (Teuchos::ArrayRCP<size_t>& myNumEntriesPerRow,
                  Teuchos::ArrayRCP<size_t>& myRowPtr,
                  Teuchos::ArrayRCP<global_ordinal_type>& myColInd,
                  Teuchos::ArrayRCP<scalar_type>& myValues,
                  const Teuchos::RCP<const map_type>& rowMap,
                  Teuchos::RCP<const map_type>& colMap,
                  const Teuchos::RCP<const map_type>& domainMap,
                  const Teuchos::RCP<const map_type>& rangeMap,
                  const bool callFillComplete = true)
      {
        using Teuchos::ArrayView;
        using Teuchos::as;
        using Teuchos::null;
        using Teuchos::RCP;
        using Teuchos::rcp;
        typedef global_ordinal_type GO;

        // Construct the CrsMatrix.
        //
        // Create with DynamicProfile, so that the fillComplete() can
        // do first-touch reallocation.
        RCP<sparse_matrix_type> A; // the matrix to return.
        if (colMap.is_null ()) { // the user didn't provide a column Map
          A = rcp (new sparse_matrix_type (rowMap, myNumEntriesPerRow, StaticProfile));
        } else { // the user provided a column Map
          A = rcp (new sparse_matrix_type (rowMap, colMap, myNumEntriesPerRow, StaticProfile));
        }

        // List of the global indices of my rows.
        // They may or may not be contiguous.
        ArrayView<const GO> myRows = rowMap->getNodeElementList ();
        const size_type myNumRows = myRows.size ();

        // Add this process' matrix entries to the CrsMatrix.
        const GO indexBase = rowMap->getIndexBase ();
        for (size_type i = 0; i < myNumRows; ++i) {
          const size_type myCurPos = myRowPtr[i];
          const size_type curNumEntries = as<size_type> (myNumEntriesPerRow[i]);
          ArrayView<GO> curColInd = myColInd.view (myCurPos, curNumEntries);
          ArrayView<scalar_type> curValues = myValues.view (myCurPos, curNumEntries);

          // Modify the column indices in place to have the right index base.
          for (size_type k = 0; k < curNumEntries; ++k) {
            curColInd[k] += indexBase;
          }
          if (curNumEntries > 0) {
            A->insertGlobalValues (myRows[i], curColInd, curValues);
          }
        }
        // We've entered in all our matrix entries, so we can delete
        // the original data.  This will save memory when we call
        // fillComplete(), so that we never keep more than two copies
        // of the matrix's data in memory at once.
        myNumEntriesPerRow = null;
        myRowPtr = null;
        myColInd = null;
        myValues = null;

        if (callFillComplete) {
          A->fillComplete (domainMap, rangeMap);
          if (colMap.is_null ()) {
            colMap = A->getColMap ();
          }
        }
        return A;
      }

    private:

      /// \brief Read in the Banner line from the given input stream.
      ///
      /// Only call this method on one (MPI communicator) process.
      ///
      /// \param in [in/out] Input stream from which to read the
      ///   Banner line.
      /// \param lineNumber [in/out] On input: Current line number of
      ///   the input stream.  On output: if any line(s) were
      ///   successfully read from the input stream, this is
      ///   incremented by the number of line(s) read.  (This includes
      ///   comment lines.)
      /// \param tolerant [in] Whether to parse tolerantly.
      /// \param debug [in] Whether to write debugging output to
      ///   stderr.
      ///
      /// \return Banner [non-null]
      static Teuchos::RCP<const Teuchos::MatrixMarket::Banner>
      readBanner (std::istream& in,
                  size_t& lineNumber,
                  const bool tolerant=false,
                  const bool /* debug */=false,
                  const bool isGraph=false)
      {
        using Teuchos::MatrixMarket::Banner;
        using Teuchos::RCP;
        using Teuchos::rcp;
        using std::cerr;
        using std::endl;
        typedef Teuchos::ScalarTraits<scalar_type> STS;

        RCP<Banner> pBanner; // On output, if successful: the read-in Banner.
        std::string line; // If read from stream successful: the Banner line

        // Try to read a line from the input stream.
        const bool readFailed = ! getline(in, line);
        TEUCHOS_TEST_FOR_EXCEPTION(readFailed, std::invalid_argument,
          "Failed to get Matrix Market banner line from input.");

        // We read a line from the input stream.
        lineNumber++;

        // Assume that the line we found is the Banner line.
        try {
          pBanner = rcp (new Banner (line, tolerant));
        } catch (std::exception& e) {
          TEUCHOS_TEST_FOR_EXCEPTION(true, std::invalid_argument,
            "Matrix Market banner line contains syntax error(s): "
            << e.what());
        }
        TEUCHOS_TEST_FOR_EXCEPTION(pBanner->objectType() != "matrix",
          std::invalid_argument, "The Matrix Market file does not contain "
          "matrix data.  Its Banner (first) line says that its object type is \""
          << pBanner->matrixType() << "\", rather than the required \"matrix\".");

        // Validate the data type of the matrix, with respect to the
        // Scalar type of the CrsMatrix entries.
        TEUCHOS_TEST_FOR_EXCEPTION(
          ! STS::isComplex && pBanner->dataType() == "complex",
          std::invalid_argument,
          "The Matrix Market file contains complex-valued data, but you are "
          "trying to read it into a matrix containing entries of the real-"
          "valued Scalar type \""
          << Teuchos::TypeNameTraits<scalar_type>::name() << "\".");
        TEUCHOS_TEST_FOR_EXCEPTION(
          !isGraph &&
          pBanner->dataType() != "real" &&
          pBanner->dataType() != "complex" &&
          pBanner->dataType() != "integer",
          std::invalid_argument,
          "When reading Matrix Market data into a Tpetra::CrsMatrix, the "
          "Matrix Market file may not contain a \"pattern\" matrix.  A "
          "pattern matrix is really just a graph with no weights.  It "
          "should be stored in a CrsGraph, not a CrsMatrix.");

        TEUCHOS_TEST_FOR_EXCEPTION(
          isGraph &&
          pBanner->dataType() != "pattern",
          std::invalid_argument,
          "When reading Matrix Market data into a Tpetra::CrsGraph, the "
          "Matrix Market file must contain a \"pattern\" matrix.");

        return pBanner;
      }

      /// \brief Read sparse matrix dimensions on Rank 0, and broadcast.
      ///
      /// Call on all MPI ranks.  MPI Rank 0 attempts to read in the
      /// coordinate dimensions from the input stream.  If it
      /// succeeds, it broadcasts them to all the other MPI ranks.
      /// (All ranks need to know the matrix dimensions in order to
      /// create domain, range, and column Maps.)
      ///
      /// \param in [in/out, valid only on Rank 0] Input stream from
      ///   which to read the sparse matrix dimensions.
      /// \param lineNumber [in/out, valid only on Rank 0] On input:
      ///   Current line number of the input stream.  On output: if
      ///   any line(s) were successfully read from the input stream,
      ///   this is incremented by the number of line(s) read.  (This
      ///   includes comment lines.)
      /// \param pComm [in, global] Communicator over which the matrix
      ///   will (eventually -- not here) be distributed.
      /// \param tolerant [in] Whether to parse tolerantly.
      /// \param debug [in] Whether to write debugging output to
      ///   stderr on MPI Proc 0.
      ///
      /// \return (numRows, numCols, numNonzeros)
      static Teuchos::Tuple<global_ordinal_type, 3>
      readCoordDims (std::istream& in,
                     size_t& lineNumber,
                     const Teuchos::RCP<const Teuchos::MatrixMarket::Banner>& pBanner,
                     const Teuchos::RCP<const comm_type>& pComm,
                     const bool tolerant = false,
                     const bool /* debug */ = false)
      {
        using Teuchos::MatrixMarket::readCoordinateDimensions;
        using Teuchos::Tuple;

        // Packed coordinate matrix dimensions (numRows, numCols,
        // numNonzeros); computed on Rank 0 and broadcasted to all MPI
        // ranks.
        Tuple<global_ordinal_type, 3> dims;

        // Read in the coordinate matrix dimensions from the input
        // stream.  "success" tells us whether reading in the
        // coordinate matrix dimensions succeeded ("Guilty unless
        // proven innocent").
        bool success = false;
        if (pComm->getRank() == 0) {
          TEUCHOS_TEST_FOR_EXCEPTION(pBanner->matrixType() != "coordinate",
            std::invalid_argument, "The Tpetra::CrsMatrix Matrix Market reader "
            "only accepts \"coordinate\" (sparse) matrix data.");
          // Unpacked coordinate matrix dimensions
          global_ordinal_type numRows, numCols, numNonzeros;
          // Only MPI Rank 0 reads from the input stream
          success = readCoordinateDimensions (in, numRows, numCols,
                                              numNonzeros, lineNumber,
                                              tolerant);
          // Pack up the data into a Tuple so we can send them with
          // one broadcast instead of three.
          dims[0] = numRows;
          dims[1] = numCols;
          dims[2] = numNonzeros;
        }
        // Only Rank 0 did the reading, so it decides success.
        //
        // FIXME (mfh 02 Feb 2011) Teuchos::broadcast doesn't know how
        // to send bools.  For now, we convert to/from int instead,
        // using the usual "true is 1, false is 0" encoding.
        {
          int the_success = success ? 1 : 0; // only matters on MPI Rank 0
          Teuchos::broadcast (*pComm, 0, &the_success);
          success = (the_success == 1);
        }
        if (success) {
          // Broadcast (numRows, numCols, numNonzeros) from Rank 0
          // to all the other MPI ranks.
          Teuchos::broadcast (*pComm, 0, dims);
        }
        else {
          // Perhaps in tolerant mode, we could set all the
          // dimensions to zero for now, and deduce correct
          // dimensions by reading all of the file's entries and
          // computing the max(row index) and max(column index).
          // However, for now we just error out in that case.
          TEUCHOS_TEST_FOR_EXCEPTION(true, std::invalid_argument,
            "Error reading Matrix Market sparse matrix: failed to read "
            "coordinate matrix dimensions.");
        }
        return dims;
      }

      /// \typedef adder_type
      /// \brief Type of object that "adds" entries to the sparse matrix.
      ///
      /// "Adds" here means that it collects and makes note of matrix
      /// entries read in from the input stream.  This object doesn't
      /// call insertGlobalEntries() or fillComplete() on the
      /// CrsMatrix.  Depending on the Matrix Market banner line
      /// information, it may "symmetrize" the matrix by adding entry
      /// A(j,i) (with the appropriate value depending on the symmetry
      /// type) if entry A(i,j) is seen.
      typedef Teuchos::MatrixMarket::SymmetrizingAdder<Teuchos::MatrixMarket::Raw::Adder<scalar_type, global_ordinal_type> > adder_type;

      typedef Teuchos::MatrixMarket::SymmetrizingGraphAdder<Teuchos::MatrixMarket::Raw::GraphAdder<global_ordinal_type> > graph_adder_type;

      /// \brief Make an "adder" object for processing matrix data.
      ///
      /// \param pComm [in] Communicator (across whose MPI ranks
      ///   the sparse matrix will be distributed)
      ///
      /// \param banner [in, nonnull and valid on Rank 0 only]
      ///   Object describing the type and symmetry of matrix data.
      ///
      /// \param dims [in] (numRows, numCols, numEntries).  These are
      ///   the "expected" values as read from the top of the Matrix
      ///   Market input stream.  Whether they are the final values
      ///   depends on the "tolerant" parameter and the actual matrix
      ///   data read from the input stream.
      ///
      /// \param tolerant [in] Whether the adder should be "tolerant"
      ///   of syntax errors and missing/incorrect metadata.  (In
      ///   particular, this refers to the number of rows, columns,
      ///   and entries in the matrix.)
      /// \param debug [in] Whether to print verbose debug output
      ///   to stderr on Rank 0.
      ///
      /// \return An adder_type object [nonnull and valid on Rank 0
      ///   only] that optionally symmetrizes the entries of the
      ///   sparse matrix.
      ///
      static Teuchos::RCP<adder_type>
      makeAdder (const Teuchos::RCP<const Teuchos::Comm<int> >& pComm,
                 Teuchos::RCP<const Teuchos::MatrixMarket::Banner>& pBanner,
                 const Teuchos::Tuple<global_ordinal_type, 3>& dims,
                 const bool tolerant=false,
                 const bool debug=false)
      {
        if (pComm->getRank () == 0) {
          typedef Teuchos::MatrixMarket::Raw::Adder<scalar_type,
                                                    global_ordinal_type>
            raw_adder_type;
          Teuchos::RCP<raw_adder_type> pRaw =
            Teuchos::rcp (new raw_adder_type (dims[0], dims[1], dims[2],
                                              tolerant, debug));
          return Teuchos::rcp (new adder_type (pRaw, pBanner->symmType ()));
        }
        else {
          return Teuchos::null;
        }
      }

      /// \brief Make an "adder" object for processing graph data.
      ///
      /// \param pComm [in] Communicator (across whose MPI ranks
      ///   the sparse matrix will be distributed)
      ///
      /// \param banner [in, nonnull and valid on Rank 0 only]
      ///   Object describing the type and symmetry of matrix data.
      ///
      /// \param dims [in] (numRows, numCols, numEntries).  These are
      ///   the "expected" values as read from the top of the Matrix
      ///   Market input stream.  Whether they are the final values
      ///   depends on the "tolerant" parameter and the actual graph
      ///   data read from the input stream.
      ///
      /// \param tolerant [in] Whether the adder should be "tolerant"
      ///   of syntax errors and missing/incorrect metadata.  (In
      ///   particular, this refers to the number of rows, columns,
      ///   and entries in the graph.)
      /// \param debug [in] Whether to print verbose debug output
      ///   to stderr on Rank 0.
      ///
      /// \return An adder_type object [nonnull and valid on Rank 0
      ///   only] that optionally symmetrizes the entries of the
      ///   sparse matrix.
      ///
      static Teuchos::RCP<graph_adder_type>
      makeGraphAdder (const Teuchos::RCP<const Teuchos::Comm<int> >& pComm,
                      Teuchos::RCP<const Teuchos::MatrixMarket::Banner>& pBanner,
                      const Teuchos::Tuple<global_ordinal_type, 3>& dims,
                      const bool tolerant=false,
                      const bool debug=false)
      {
        if (pComm->getRank () == 0) {
          typedef Teuchos::MatrixMarket::Raw::GraphAdder<global_ordinal_type> raw_adder_type;
          Teuchos::RCP<raw_adder_type> pRaw =
            Teuchos::rcp (new raw_adder_type (dims[0], dims[1], dims[2],
                                              tolerant, debug));
          return Teuchos::rcp (new graph_adder_type (pRaw, pBanner->symmType ()));
        }
        else {
          return Teuchos::null;
        }
      }

      /// \brief Read sparse graph from the given Matrix Market input stream.
      static Teuchos::RCP<sparse_graph_type>
      readSparseGraphHelper (std::istream& in,
                             const Teuchos::RCP<const Teuchos::Comm<int> >& pComm,
                             const Teuchos::RCP<node_type>& pNode,
                             const Teuchos::RCP<const map_type>& rowMap,
                             Teuchos::RCP<const map_type>& colMap,
                             const Teuchos::RCP<Teuchos::ParameterList>& constructorParams,
                             const bool tolerant,
                             const bool debug)
      {
        using Teuchos::MatrixMarket::Banner;
        using Teuchos::RCP;
        using Teuchos::ptr;
        using Teuchos::Tuple;
        using std::cerr;
        using std::endl;

        const int myRank = pComm->getRank ();
        const int rootRank = 0;

        // Current line number in the input stream.  Various calls
        // will modify this depending on the number of lines that are
        // read from the input stream.  Only Rank 0 modifies this.
        size_t lineNumber = 1;

        if (debug && myRank == rootRank) {
          cerr << "Matrix Market reader: readGraph:" << endl
               << "-- Reading banner line" << endl;
        }

        // The "Banner" tells you whether the input stream represents
        // a sparse matrix, the symmetry type of the matrix, and the
        // type of the data it contains.
        //
        // pBanner will only be nonnull on MPI Rank 0.  It will be
        // null on all other MPI processes.
        RCP<const Banner> pBanner;
        {
          // We read and validate the Banner on Proc 0, but broadcast
          // the validation result to all processes.
          // Teuchos::broadcast doesn't currently work with bool, so
          // we use int (true -> 1, false -> 0).
          int bannerIsCorrect = 1;
          std::ostringstream errMsg;

          if (myRank == rootRank) {
            // Read the Banner line from the input stream.
            try {
              pBanner = readBanner (in, lineNumber, tolerant, debug, true);
            }
            catch (std::exception& e) {
              errMsg << "Attempt to read the Matrix Market file's Banner line "
                  "threw an exception: " << e.what();
              bannerIsCorrect = 0;
            }

            if (bannerIsCorrect) {
              // Validate the Banner for the case of a sparse graph.
              // We validate on Proc 0, since it reads the Banner.

              // In intolerant mode, the matrix type must be "coordinate".
              if (! tolerant && pBanner->matrixType() != "coordinate") {
                bannerIsCorrect = 0;
                errMsg << "The Matrix Market input file must contain a "
                    "\"coordinate\"-format sparse graph in order to create a "
                    "Tpetra::CrsGraph object from it, but the file's matrix "
                    "type is \"" << pBanner->matrixType() << "\" instead.";
              }
              // In tolerant mode, we allow the matrix type to be
              // anything other than "array" (which would mean that
              // the file contains a dense matrix).
              if (tolerant && pBanner->matrixType() == "array") {
                bannerIsCorrect = 0;
                errMsg << "Matrix Market file must contain a \"coordinate\"-"
                    "format sparse graph in order to create a Tpetra::CrsGraph "
                    "object from it, but the file's matrix type is \"array\" "
                    "instead.  That probably means the file contains dense matrix "
                    "data.";
              }
            }
          } // Proc 0: Done reading the Banner, hopefully successfully.

          // Broadcast from Proc 0 whether the Banner was read correctly.
          broadcast (*pComm, rootRank, ptr (&bannerIsCorrect));

          // If the Banner is invalid, all processes throw an
          // exception.  Only Proc 0 gets the exception message, but
          // that's OK, since the main point is to "stop the world"
          // (rather than throw an exception on one process and leave
          // the others hanging).
          TEUCHOS_TEST_FOR_EXCEPTION(bannerIsCorrect == 0,
              std::invalid_argument, errMsg.str ());
        } // Done reading the Banner line and broadcasting success.
        if (debug && myRank == rootRank) {
          cerr << "-- Reading dimensions line" << endl;
        }

        // Read the graph dimensions from the Matrix Market metadata.
        // dims = (numRows, numCols, numEntries).  Proc 0 does the
        // reading, but it broadcasts the results to all MPI
        // processes.  Thus, readCoordDims() is a collective
        // operation.  It does a collective check for correctness too.
        Tuple<global_ordinal_type, 3> dims =
          readCoordDims (in, lineNumber, pBanner, pComm, tolerant, debug);

        if (debug && myRank == rootRank) {
          cerr << "-- Making Adder for collecting graph data" << endl;
        }

        // "Adder" object for collecting all the sparse graph entries
        // from the input stream.  This is only nonnull on Proc 0.
        // The Adder internally converts the one-based indices (native
        // Matrix Market format) into zero-based indices.
        RCP<graph_adder_type> pAdder =
          makeGraphAdder (pComm, pBanner, dims, tolerant, debug);

        if (debug && myRank == rootRank) {
          cerr << "-- Reading graph data" << endl;
        }
        //
        // Read the graph entries from the input stream on Proc 0.
        //
        {
          // We use readSuccess to broadcast the results of the read
          // (succeeded or not) to all MPI processes.  Since
          // Teuchos::broadcast doesn't currently know how to send
          // bools, we convert to int (true -> 1, false -> 0).
          int readSuccess = 1;
          std::ostringstream errMsg; // Exception message (only valid on Proc 0)
          if (myRank == rootRank) {
            try {
              // Reader for "coordinate" format sparse graph data.
              typedef Teuchos::MatrixMarket::CoordPatternReader<graph_adder_type,
                global_ordinal_type> reader_type;
              reader_type reader (pAdder);

              // Read the sparse graph entries.
              std::pair<bool, std::vector<size_t> > results =
                reader.read (in, lineNumber, tolerant, debug);
              readSuccess = results.first ? 1 : 0;
            }
            catch (std::exception& e) {
              readSuccess = 0;
              errMsg << e.what();
            }
          }
          broadcast (*pComm, rootRank, ptr (&readSuccess));

          // It would be nice to add a "verbose" flag, so that in
          // tolerant mode, we could log any bad line number(s) on
          // Proc 0.  For now, we just throw if the read fails to
          // succeed.
          //
          // Question: If we're in tolerant mode, and if the read did
          // not succeed, should we attempt to call fillComplete()?
          TEUCHOS_TEST_FOR_EXCEPTION(readSuccess == 0, std::runtime_error,
            "Failed to read the Matrix Market sparse graph file: "
            << errMsg.str());
        } // Done reading the graph entries (stored on Proc 0 for now)

        if (debug && myRank == rootRank) {
          cerr << "-- Successfully read the Matrix Market data" << endl;
        }

        // In tolerant mode, we need to rebroadcast the graph
        // dimensions, since they may be different after reading the
        // actual graph data.  We only need to broadcast the number
        // of rows and columns.  Only Rank 0 needs to know the actual
        // global number of entries, since (a) we need to merge
        // duplicates on Rank 0 first anyway, and (b) when we
        // distribute the entries, each rank other than Rank 0 will
        // only need to know how many entries it owns, not the total
        // number of entries.
        if (tolerant) {
          if (debug && myRank == rootRank) {
            cerr << "-- Tolerant mode: rebroadcasting graph dimensions"
                 << endl
                 << "----- Dimensions before: "
                 << dims[0] << " x " << dims[1]
                 << endl;
          }
          // Packed coordinate graph dimensions (numRows, numCols).
          Tuple<global_ordinal_type, 2> updatedDims;
          if (myRank == rootRank) {
            // If one or more bottom rows of the graph contain no
            // entries, then the Adder will report that the number
            // of rows is less than that specified in the
            // metadata.  We allow this case, and favor the
            // metadata so that the zero row(s) will be included.
            updatedDims[0] =
              std::max (dims[0], pAdder->getAdder()->numRows());
            updatedDims[1] = pAdder->getAdder()->numCols();
          }
          broadcast (*pComm, rootRank, updatedDims);
          dims[0] = updatedDims[0];
          dims[1] = updatedDims[1];
          if (debug && myRank == rootRank) {
            cerr << "----- Dimensions after: " << dims[0] << " x "
                 << dims[1] << endl;
          }
        }
        else {
          // In strict mode, we require that the graph's metadata and
          // its actual data agree, at least somewhat.  In particular,
          // the number of rows must agree, since otherwise we cannot
          // distribute the graph correctly.

          // Teuchos::broadcast() doesn't know how to broadcast bools,
          // so we use an int with the standard 1 == true, 0 == false
          // encoding.
          int dimsMatch = 1;
          if (myRank == rootRank) {
            // If one or more bottom rows of the graph contain no
            // entries, then the Adder will report that the number of
            // rows is less than that specified in the metadata.  We
            // allow this case, and favor the metadata, but do not
            // allow the Adder to think there are more rows in the
            // graph than the metadata says.
            if (dims[0] < pAdder->getAdder ()->numRows ()) {
              dimsMatch = 0;
            }
          }
          broadcast (*pComm, 0, ptr (&dimsMatch));
          if (dimsMatch == 0) {
            // We're in an error state anyway, so we might as well
            // work a little harder to print an informative error
            // message.
            //
            // Broadcast the Adder's idea of the graph dimensions
            // from Proc 0 to all processes.
            Tuple<global_ordinal_type, 2> addersDims;
            if (myRank == rootRank) {
              addersDims[0] = pAdder->getAdder()->numRows();
              addersDims[1] = pAdder->getAdder()->numCols();
            }
            broadcast (*pComm, 0, addersDims);
            TEUCHOS_TEST_FOR_EXCEPTION(
              dimsMatch == 0, std::runtime_error,
              "The graph metadata says that the graph is " << dims[0] << " x "
              << dims[1] << ", but the actual data says that the graph is "
              << addersDims[0] << " x " << addersDims[1] << ".  That means the "
              "data includes more rows than reported in the metadata.  This "
              "is not allowed when parsing in strict mode.  Parse the graph in "
              "tolerant mode to ignore the metadata when it disagrees with the "
              "data.");
          }
        } // Matrix dimensions (# rows, # cols, # entries) agree.

        // Create a map describing a distribution where the root owns EVERYTHING
        RCP<map_type> proc0Map;
        global_ordinal_type indexBase;
        if(Teuchos::is_null(rowMap)) {
          indexBase = 0;
        }
        else {
          indexBase = rowMap->getIndexBase();
        }
        if(myRank == rootRank) {
          proc0Map = rcp(new map_type(dims[0],dims[0],indexBase,pComm,pNode));
        }
        else {
          proc0Map = rcp(new map_type(dims[0],0,indexBase,pComm,pNode));
        }

        // Create the graph where the root owns EVERYTHING
        RCP<sparse_graph_type> proc0Graph =
            rcp(new sparse_graph_type(proc0Map,0,StaticProfile,constructorParams));
        if(myRank == rootRank) {
          typedef Teuchos::MatrixMarket::Raw::GraphElement<global_ordinal_type> element_type;

          // Get the entries
          const std::vector<element_type>& entries =
            pAdder->getAdder()->getEntries();

          // Insert them one at a time
          for(size_t curPos=0; curPos<entries.size(); curPos++) {
            const element_type& curEntry = entries[curPos];
            const global_ordinal_type curRow = curEntry.rowIndex()+indexBase;
            const global_ordinal_type curCol = curEntry.colIndex()+indexBase;
            Teuchos::ArrayView<const global_ordinal_type> colView(&curCol,1);
            proc0Graph->insertGlobalIndices(curRow,colView);
          }
        }
        proc0Graph->fillComplete();

        RCP<sparse_graph_type> distGraph;
        if(Teuchos::is_null(rowMap))
        {
          // Create a map describing the distribution we actually want
          RCP<map_type> distMap =
              rcp(new map_type(dims[0],0,pComm,GloballyDistributed,pNode));

          // Create the graph with that distribution too
          distGraph = rcp(new sparse_graph_type(distMap,colMap,0,StaticProfile,constructorParams));

          // Create an importer/exporter/vandelay to redistribute the graph
          typedef Import<local_ordinal_type, global_ordinal_type, node_type> import_type;
          import_type importer (proc0Map, distMap);

          // Import the data
          distGraph->doImport(*proc0Graph,importer,INSERT);
        }
        else {
          distGraph = rcp(new sparse_graph_type(rowMap,colMap,0,StaticProfile,constructorParams));

          // Create an importer/exporter/vandelay to redistribute the graph
          typedef Import<local_ordinal_type, global_ordinal_type, node_type> import_type;
          import_type importer (proc0Map, rowMap);

          // Import the data
          distGraph->doImport(*proc0Graph,importer,INSERT);
        }

        return distGraph;
      }

    public:
      /// \brief Read sparse graph from the given Matrix Market file.
      ///
      /// Open the given file on MPI Rank 0 (with respect to the given
      /// communicator).  The file should contain Matrix Market
      /// "coordinate" format sparse matrix data.  Read that data on
      /// Rank 0, and distribute it to all processors.  Return the
      /// resulting distributed CrsMatrix.
      ///
      /// \note This is a collective operation.  Only Rank 0 opens the
      ///   file and reads data from it, but all ranks participate and
      ///   wait for the final result.
      ///
      /// \param filename [in] Name of the Matrix Market file.
      /// \param pComm [in] Communicator containing all processor(s)
      ///   over which the sparse matrix will be distributed.
      /// \param callFillComplete [in] Whether to call fillComplete()
      ///   on the Tpetra::CrsMatrix, after adding all the entries
      ///   read in from the input stream.
      /// \param tolerant [in] Whether to read the data tolerantly
      ///   from the file.
      /// \param debug [in] Whether to produce copious status output
      ///   useful for Tpetra developers, but probably not useful for
      ///   anyone else.
      static Teuchos::RCP<sparse_graph_type>
      readSparseGraphFile (const std::string& filename,
                           const Teuchos::RCP<const Teuchos::Comm<int> >& pComm,
                           const bool callFillComplete=true,
                           const bool tolerant=false,
                           const bool debug=false)
      {
        // Call the overload below.
        return readSparseGraphFile (filename, pComm, Teuchos::null,
                                    callFillComplete, tolerant, debug);
      }

      /// \brief Variant of readSparseGraphFile (filename, comm,
      ///   callFillComplete, tolerant, debug) that takes a Node
      ///   object.
      ///
      /// Please don't call this method; call the one above.
      /// DO NOT CREATE EXPLICIT NODE OBJECTS.
      static Teuchos::RCP<sparse_graph_type>
      readSparseGraphFile (const std::string& filename,
                           const Teuchos::RCP<const Teuchos::Comm<int> >& comm,
                           const Teuchos::RCP<node_type>& node,
                           const bool callFillComplete=true,
                           const bool tolerant=false,
                           const bool debug=false)
      {
        using Teuchos::broadcast;
        using Teuchos::outArg;

        // Only open the file on Process 0.  Test carefully to make
        // sure that the file opened successfully (and broadcast that
        // result to all processes to prevent a hang on exception
        // throw), since it's a common mistake to misspell a filename.
        std::ifstream in;
        int opened = 0;
        if (comm->getRank () == 0) {
          try {
            in.open (filename.c_str ());
            opened = 1;
          }
          catch (...) {
            opened = 0;
          }
        }
        broadcast<int, int> (*comm, 0, outArg (opened));
        TEUCHOS_TEST_FOR_EXCEPTION
          (opened == 0, std::runtime_error, "readSparseGraphFile: "
           "Failed to open file \"" << filename << "\" on Process 0.");
        return readSparseGraph (in, comm, node, callFillComplete,
                                tolerant, debug);
        // We can rely on the destructor of the input stream to close
        // the file on scope exit, even if readSparseGraph() throws an
        // exception.
      }

      /// \brief Read sparse graph from the given Matrix Market file.
      ///
      /// This is a variant of readSparseGraph() that lets you pass
      /// parameters to the CrsGraph's constructor and to its
      /// fillComplete() method.
      ///
      /// Open the given file on Process 0 in the given communicator.
      /// The file must contain Matrix Market "coordinate" format
      /// sparse matrix data.  Read that data on Process 0, and
      /// distribute it to all processes.  Return the resulting
      /// distributed CrsMatrix.
      ///
      /// \note This is a collective operation.  Only Process 0 opens
      ///   the file and reads data from it, but all processes
      ///   participate and wait for the final result.
      ///
      /// \param filename [in] Name of the Matrix Market file.
      /// \param pComm [in] Communicator containing all process(es)
      ///   over which the sparse matrix will be distributed.
      /// \param constructorParams [in/out] Parameters for the
      ///   CrsMatrix constructor.
      /// \param fillCompleteParams [in/out] Parameters for
      ///   CrsMatrix's fillComplete call.
      /// \param tolerant [in] Whether to read the data tolerantly
      ///   from the file.
      /// \param debug [in] Whether to produce copious status output
      ///   useful for Tpetra developers, but probably not useful for
      ///   anyone else.
      static Teuchos::RCP<sparse_graph_type>
      readSparseGraphFile (const std::string& filename,
                           const Teuchos::RCP<const Teuchos::Comm<int> >& pComm,
                           const Teuchos::RCP<Teuchos::ParameterList>& constructorParams,
                           const Teuchos::RCP<Teuchos::ParameterList>& fillCompleteParams,
                           const bool tolerant=false,
                           const bool debug=false)
      {
        // Call the overload below.
        return readSparseGraphFile (filename, pComm, Teuchos::null,
                                    constructorParams, fillCompleteParams,
                                    tolerant, debug);
      }

      /// \brief Variant of readSparseGraphFile (filename, comm,
      ///   constructorParams, fillCompleteParams, tolerant, debug)
      ///   that takes a Node object.
      ///
      /// Please don't call this method; call the one above.
      /// DO NOT CREATE EXPLICIT NODE OBJECTS.
      static Teuchos::RCP<sparse_graph_type>
      readSparseGraphFile (const std::string& filename,
                           const Teuchos::RCP<const Teuchos::Comm<int> >& pComm,
                           const Teuchos::RCP<node_type>& pNode,
                           const Teuchos::RCP<Teuchos::ParameterList>& constructorParams,
                           const Teuchos::RCP<Teuchos::ParameterList>& fillCompleteParams,
                           const bool tolerant=false,
                           const bool debug=false)
      {
        using Teuchos::broadcast;
        using Teuchos::outArg;

        // Only open the file on Process 0.  Test carefully to make
        // sure that the file opened successfully (and broadcast that
        // result to all processes to prevent a hang on exception
        // throw), since it's a common mistake to misspell a filename.
        std::ifstream in;
        int opened = 0;
        if (pComm->getRank () == 0) {
          try {
            in.open (filename.c_str ());
            opened = 1;
          }
          catch (...) {
            opened = 0;
          }
        }
        broadcast<int, int> (*pComm, 0, outArg (opened));
        TEUCHOS_TEST_FOR_EXCEPTION
          (opened == 0, std::runtime_error, "readSparseGraphFile: "
           "Failed to open file \"" << filename << "\" on Process 0.");
        if (pComm->getRank () == 0) { // only open the input file on Process 0
          in.open (filename.c_str ());
        }
        return readSparseGraph (in, pComm, pNode, constructorParams,
                                fillCompleteParams, tolerant, debug);
        // We can rely on the destructor of the input stream to close
        // the file on scope exit, even if readSparseGraph() throws an
        // exception.
      }

      /// \brief Read sparse graph from the given Matrix Market file,
      ///   with provided Maps.
      ///
      /// This version of readSparseGraph() requires you to provide a
      /// row Map, domain Map, and range Map.  You may, if you wish,
      /// provide a column Map as well, but this is not required.
      ///
      /// Open the given file on Process 0 (with respect to the given
      /// Maps' communicator).  The file should contain Matrix Market
      /// "coordinate" format sparse matrix data.  Read that data on
      /// Process 0, and distribute it to all processors.  Return the
      /// resulting distributed CrsMatrix.
      ///
      /// \note This is a collective operation.  Only Process 0 opens
      ///   the file and reads data from it, but all ranks participate
      ///   and wait for the final result.
      ///
      /// \param filename [in] Name of the Matrix Market file.
      /// \param rowMap [in] The Map over which to distribute rows
      ///   of the sparse matrix.  This must be nonnull.
      /// \param colMap [in/out] If nonnull: the Map over which to
      ///   distribute columns of the sparse matrix.  If null and if
      ///   callFillComplete is true, we create this for you.
      /// \param domainMap [in] The sparse matrix's domain Map.  This
      ///   must be nonnull.  It may equal (pointer equality) the row
      ///   Map, if that would be appropriate for this matrix.
      /// \param rangeMap [in] The sparse matrix's range Map.  This
      ///   must be nonnull.  It may equal (pointer equality) the row
      ///   Map, if that would be appropriate for this matrix.
      /// \param callFillComplete [in] Whether to call fillComplete()
      ///   on the Tpetra::CrsGraph, after adding all the entries
      ///   read in from the input stream.
      /// \param tolerant [in] Whether to read the data tolerantly
      ///   from the file.
      /// \param debug [in] Whether to produce copious status output
      ///   useful for Tpetra developers, but probably not useful for
      ///   anyone else.
      static Teuchos::RCP<sparse_graph_type>
      readSparseGraphFile (const std::string& filename,
                           const Teuchos::RCP<const map_type>& rowMap,
                           Teuchos::RCP<const map_type>& colMap,
                           const Teuchos::RCP<const map_type>& domainMap,
                           const Teuchos::RCP<const map_type>& rangeMap,
                           const bool callFillComplete=true,
                           const bool tolerant=false,
                           const bool debug=false)
      {
        using Teuchos::broadcast;
        using Teuchos::Comm;
        using Teuchos::outArg;
        using Teuchos::RCP;

        TEUCHOS_TEST_FOR_EXCEPTION
          (rowMap.is_null (), std::invalid_argument,
           "Input rowMap must be nonnull.");
        RCP<const Comm<int> > comm = rowMap->getComm ();
        if (comm.is_null ()) {
          // If the input communicator is null on some process, then
          // that process does not participate in the collective.
          return Teuchos::null;
        }

        // Only open the file on Process 0.  Test carefully to make
        // sure that the file opened successfully (and broadcast that
        // result to all processes to prevent a hang on exception
        // throw), since it's a common mistake to misspell a filename.
        std::ifstream in;
        int opened = 0;
        if (comm->getRank () == 0) {
          try {
            in.open (filename.c_str ());
            opened = 1;
          }
          catch (...) {
            opened = 0;
          }
        }
        broadcast<int, int> (*comm, 0, outArg (opened));
        TEUCHOS_TEST_FOR_EXCEPTION
          (opened == 0, std::runtime_error, "readSparseGraphFile: "
           "Failed to open file \"" << filename << "\" on Process 0.");
        return readSparseGraph (in, rowMap, colMap, domainMap, rangeMap,
                                callFillComplete, tolerant, debug);
      }

      /// \brief Read sparse graph from the given Matrix Market input stream.
      ///
      /// The given input stream need only be readable by MPI Rank 0
      /// (with respect to the given communicator).  The input stream
      /// should contain Matrix Market "coordinate" format sparse
      /// matrix data.  Read that data on Rank 0, and distribute it to
      /// all processors.  Return the resulting distributed CrsMatrix.
      ///
      /// \note This is a collective operation.  Only Rank 0 reads
      ///   data from the input stream, but all ranks participate and
      ///   wait for the final result.
      ///
      /// \param in [in] The input stream from which to read.
      /// \param pComm [in] Communicator containing all processor(s)
      ///   over which the sparse matrix will be distributed.
      /// \param callFillComplete [in] Whether to call fillComplete()
      ///   on the Tpetra::CrsMatrix, after adding all the entries
      ///   read in from the input stream.  (Not calling
      ///   fillComplete() may be useful if you want to change the
      ///   matrix after reading it from a file.)
      /// \param tolerant [in] Whether to read the data tolerantly
      ///   from the file.
      /// \param debug [in] Whether to produce copious status output
      ///   useful for Tpetra developers, but probably not useful for
      ///   anyone else.
      static Teuchos::RCP<sparse_graph_type>
      readSparseGraph (std::istream& in,
                       const Teuchos::RCP<const Teuchos::Comm<int> >& pComm,
                       const bool callFillComplete=true,
                       const bool tolerant=false,
                       const bool debug=false)
      {
        // Call the overload below.
        return readSparseGraph (in, pComm, Teuchos::null, callFillComplete,
                                tolerant, debug);
      }

      //! Variant of readSparseGraph() above that takes a Node object.
      static Teuchos::RCP<sparse_graph_type>
      readSparseGraph (std::istream& in,
                       const Teuchos::RCP<const Teuchos::Comm<int> >& pComm,
                       const Teuchos::RCP<node_type>& pNode,
                       const bool callFillComplete=true,
                       const bool tolerant=false,
                       const bool debug=false)
      {
        Teuchos::RCP<const map_type> fakeRowMap;
        Teuchos::RCP<const map_type> fakeColMap;
        Teuchos::RCP<Teuchos::ParameterList> fakeCtorParams;

        Teuchos::RCP<sparse_graph_type> graph =
          readSparseGraphHelper (in, pComm, pNode, fakeRowMap, fakeColMap,
                                 fakeCtorParams, tolerant, debug);
        if (callFillComplete) {
          graph->fillComplete ();
        }
        return graph;
      }

      /// \brief Read sparse graph from the given Matrix Market input
      ///   stream.
      ///
      /// This is a variant of readSparse() that lets you pass
      /// parameters to the CrsMatrix's constructor and to its
      /// fillComplete() method.
      ///
      /// The given input stream need only be readable by Process 0 in
      /// the given communicator.  The input stream must contain
      /// Matrix Market "coordinate" format sparse matrix data.  Read
      /// that data on Process 0, and distribute it to all Processes.
      /// Return the resulting distributed CrsMatrix.
      ///
      /// \note This is a collective operation.  Only Proces 0 reads
      ///   data from the input stream, but all processes participate
      ///   and wait for the final result.
      ///
      /// \param in [in] The input stream from which to read.
      /// \param pComm [in] Communicator containing all process(es)
      ///   over which the sparse matrix will be distributed.
      /// \param constructorParams [in/out] Parameters for the
      ///   CrsMatrix constructor.
      /// \param fillCompleteParams [in/out] Parameters for
      ///   CrsMatrix's fillComplete call.
      /// \param tolerant [in] Whether to read the data tolerantly
      ///   from the file.
      /// \param debug [in] Whether to produce copious status output
      ///   useful for Tpetra developers, but probably not useful for
      ///   anyone else.
      static Teuchos::RCP<sparse_graph_type>
      readSparseGraph (std::istream& in,
                       const Teuchos::RCP<const Teuchos::Comm<int> >& pComm,
                       const Teuchos::RCP<Teuchos::ParameterList>& constructorParams,
                       const Teuchos::RCP<Teuchos::ParameterList>& fillCompleteParams,
                       const bool tolerant=false,
                       const bool debug=false)
      {
        // Call the overload below.
        return readSparseGraph (in, pComm, Teuchos::null, constructorParams,
                                fillCompleteParams, tolerant, debug);
      }

      //! Variant of the above readSparseGraph() method that takes a Kokkos Node.
      static Teuchos::RCP<sparse_graph_type>
      readSparseGraph (std::istream& in,
                       const Teuchos::RCP<const Teuchos::Comm<int> >& pComm,
                       const Teuchos::RCP<node_type>& pNode,
                       const Teuchos::RCP<Teuchos::ParameterList>& constructorParams,
                       const Teuchos::RCP<Teuchos::ParameterList>& fillCompleteParams,
                       const bool tolerant=false,
                       const bool debug=false)
      {
        Teuchos::RCP<const map_type> fakeRowMap;
        Teuchos::RCP<const map_type> fakeColMap;
        Teuchos::RCP<sparse_graph_type> graph =
          readSparseGraphHelper (in, pComm, pNode, fakeRowMap, fakeColMap,
                                 constructorParams, tolerant, debug);
        graph->fillComplete (fillCompleteParams);
        return graph;
      }

      /// \brief Read sparse matrix from the given Matrix Market input
      ///   stream, with provided Maps.
      ///
      /// This version of readSparse() requires you to provide a row
      /// Map, domain Map, and range Map.  You may, if you wish,
      /// provide a column Map as well, but this is not required.
      ///
      /// The given input stream need only be readable by Process 0
      /// (with respect to the given Maps' communicator).  The input
      /// stream must contain Matrix Market "coordinate" format sparse
      /// matrix data.  Read that data on Process 0, and distribute it
      /// to all processors.  Return the resulting distributed
      /// CrsMatrix.
      ///
      /// \note This is a collective operation.  Only Process 0 reads
      ///   data from the input stream, but all processes participate
      ///   and wait for the final result.
      ///
      /// \param in [in/out] The input stream from which to read.
      /// \param rowMap [in] The Map over which to distribute rows
      ///   of the sparse matrix.  This must be nonnull.
      /// \param colMap [in/out] If nonnull: the Map over which to
      ///   distribute columns of the sparse matrix.  If null and if
      ///   callFillComplete is true, we create this for you.
      /// \param domainMap [in] The sparse matrix's domain Map.  This
      ///   must be nonnull.  It may equal (pointer equality) the row
      ///   Map, if that would be appropriate for this matrix.
      /// \param rangeMap [in] The sparse matrix's range Map.  This
      ///   must be nonnull.  It may equal (pointer equality) the row
      ///   Map, if that would be appropriate for this matrix.
      /// \param callFillComplete [in] Whether to call fillComplete()
      ///   on the Tpetra::CrsMatrix, after adding all the entries
      ///   read in from the input stream.  (Not calling
      ///   fillComplete() may be useful if you want to change the
      ///   matrix after reading it from a file.)
      /// \param tolerant [in] Whether to read the data tolerantly
      ///   from the file.
      /// \param debug [in] Whether to produce copious status output
      ///   useful for Tpetra developers, but probably not useful for
      ///   anyone else.
      static Teuchos::RCP<sparse_graph_type>
      readSparseGraph (std::istream& in,
                       const Teuchos::RCP<const map_type>& rowMap,
                       Teuchos::RCP<const map_type>& colMap,
                       const Teuchos::RCP<const map_type>& domainMap,
                       const Teuchos::RCP<const map_type>& rangeMap,
                       const bool callFillComplete=true,
                       const bool tolerant=false,
                       const bool debug=false)
      {
        Teuchos::RCP<sparse_graph_type> graph =
          readSparseGraphHelper (in, rowMap->getComm (), rowMap->getNode (),
                                 rowMap, colMap, Teuchos::null, tolerant,
                                 debug);
        if (callFillComplete) {
          graph->fillComplete (domainMap, rangeMap);
        }
        return graph;
      }

      /// \brief Read sparse matrix from the given Matrix Market file.
      ///
      /// Open the given file on MPI Rank 0 (with respect to the given
      /// communicator).  The file should contain Matrix Market
      /// "coordinate" format sparse matrix data.  Read that data on
      /// Rank 0, and distribute it to all processors.  Return the
      /// resulting distributed CrsMatrix.
      ///
      /// \note This is a collective operation.  Only Rank 0 opens the
      ///   file and reads data from it, but all ranks participate and
      ///   wait for the final result.
      ///
      /// \param filename [in] Name of the Matrix Market file.
      /// \param pComm [in] Communicator containing all processor(s)
      ///   over which the sparse matrix will be distributed.
      /// \param callFillComplete [in] Whether to call fillComplete()
      ///   on the Tpetra::CrsMatrix, after adding all the entries
      ///   read in from the input stream.
      /// \param tolerant [in] Whether to read the data tolerantly
      ///   from the file.
      /// \param debug [in] Whether to produce copious status output
      ///   useful for Tpetra developers, but probably not useful for
      ///   anyone else.
      static Teuchos::RCP<sparse_matrix_type>
      readSparseFile (const std::string& filename,
                      const Teuchos::RCP<const Teuchos::Comm<int> >& pComm,
                      const bool callFillComplete=true,
                      const bool tolerant=false,
                      const bool debug=false)
      {
        return readSparseFile (filename, pComm, Teuchos::null, callFillComplete, tolerant, debug);
      }

      //! Variant of readSparseFile that takes a Node object.
      static Teuchos::RCP<sparse_matrix_type>
      readSparseFile (const std::string& filename,
                      const Teuchos::RCP<const Teuchos::Comm<int> >& pComm,
                      const Teuchos::RCP<node_type>& pNode,
                      const bool callFillComplete=true,
                      const bool tolerant=false,
                      const bool debug=false)
      {
        const int myRank = pComm->getRank ();
        std::ifstream in;

        // Only open the file on Rank 0.
        if (myRank == 0) {
          in.open (filename.c_str ());
        }
        // FIXME (mfh 16 Jun 2015) Do a broadcast to make sure that
        // opening the file succeeded, before continuing.  That will
        // avoid hangs if the read doesn't work.  On the other hand,
        // readSparse could do that too, by checking the status of the
        // std::ostream.

        return readSparse (in, pComm, pNode, callFillComplete, tolerant, debug);
        // We can rely on the destructor of the input stream to close
        // the file on scope exit, even if readSparse() throws an
        // exception.
      }

      /// \brief Read sparse matrix from the given Matrix Market file.
      ///
      /// This is a variant of readSparseFile() that lets you pass
      /// parameters to the CrsMatrix's constructor and to its
      /// fillComplete() method.
      ///
      /// Open the given file on Process 0 in the given communicator.
      /// The file must contain Matrix Market "coordinate" format
      /// sparse matrix data.  Read that data on Process 0, and
      /// distribute it to all processes.  Return the resulting
      /// distributed CrsMatrix.
      ///
      /// \note This is a collective operation.  Only Process 0 opens
      ///   the file and reads data from it, but all processes
      ///   participate and wait for the final result.
      ///
      /// \param filename [in] Name of the Matrix Market file.
      /// \param pComm [in] Communicator containing all process(es)
      ///   over which the sparse matrix will be distributed.
      /// \param constructorParams [in/out] Parameters for the
      ///   CrsMatrix constructor.
      /// \param fillCompleteParams [in/out] Parameters for
      ///   CrsMatrix's fillComplete call.
      /// \param tolerant [in] Whether to read the data tolerantly
      ///   from the file.
      /// \param debug [in] Whether to produce copious status output
      ///   useful for Tpetra developers, but probably not useful for
      ///   anyone else.
      static Teuchos::RCP<sparse_matrix_type>
      readSparseFile (const std::string& filename,
                      const Teuchos::RCP<const Teuchos::Comm<int> >& pComm,
                      const Teuchos::RCP<Teuchos::ParameterList>& constructorParams,
                      const Teuchos::RCP<Teuchos::ParameterList>& fillCompleteParams,
                      const bool tolerant=false,
                      const bool debug=false)
      {
        return readSparseFile (filename, pComm, Teuchos::null,
                               constructorParams, fillCompleteParams,
                               tolerant, debug);
      }

      //! Variant of readSparseFile above that takes a Node object.
      static Teuchos::RCP<sparse_matrix_type>
      readSparseFile (const std::string& filename,
                      const Teuchos::RCP<const Teuchos::Comm<int> >& pComm,
                      const Teuchos::RCP<node_type>& pNode,
                      const Teuchos::RCP<Teuchos::ParameterList>& constructorParams,
                      const Teuchos::RCP<Teuchos::ParameterList>& fillCompleteParams,
                      const bool tolerant=false,
                      const bool debug=false)
      {
        std::ifstream in;
        if (pComm->getRank () == 0) { // only open on Process 0
          in.open (filename.c_str ());
        }
        return readSparse (in, pComm, pNode, constructorParams,
                           fillCompleteParams, tolerant, debug);
      }

      /// \brief Read sparse matrix from the given Matrix Market file,
      ///   with provided Maps.
      ///
      /// This version of readSparseFile() requires you to provide a
      /// row Map, domain Map, and range Map.  You may, if you wish,
      /// provide a column Map as well, but this is not required.
      ///
      /// Open the given file on Process 0 (with respect to the given
      /// Maps' communicator).  The file should contain Matrix Market
      /// "coordinate" format sparse matrix data.  Read that data on
      /// Process 0, and distribute it to all processors.  Return the
      /// resulting distributed CrsMatrix.
      ///
      /// \note This is a collective operation.  Only Process 0 opens
      ///   the file and reads data from it, but all ranks participate
      ///   and wait for the final result.
      ///
      /// \param filename [in] Name of the Matrix Market file.
      /// \param rowMap [in] The Map over which to distribute rows
      ///   of the sparse matrix.  This must be nonnull.
      /// \param colMap [in/out] If nonnull: the Map over which to
      ///   distribute columns of the sparse matrix.  If null and if
      ///   callFillComplete is true, we create this for you.
      /// \param domainMap [in] The sparse matrix's domain Map.  This
      ///   must be nonnull.  It may equal (pointer equality) the row
      ///   Map, if that would be appropriate for this matrix.
      /// \param rangeMap [in] The sparse matrix's range Map.  This
      ///   must be nonnull.  It may equal (pointer equality) the row
      ///   Map, if that would be appropriate for this matrix.
      /// \param callFillComplete [in] Whether to call fillComplete()
      ///   on the Tpetra::CrsMatrix, after adding all the entries
      ///   read in from the input stream.
      /// \param tolerant [in] Whether to read the data tolerantly
      ///   from the file.
      /// \param debug [in] Whether to produce copious status output
      ///   useful for Tpetra developers, but probably not useful for
      ///   anyone else.
      static Teuchos::RCP<sparse_matrix_type>
      readSparseFile (const std::string& filename,
                      const Teuchos::RCP<const map_type>& rowMap,
                      Teuchos::RCP<const map_type>& colMap,
                      const Teuchos::RCP<const map_type>& domainMap,
                      const Teuchos::RCP<const map_type>& rangeMap,
                      const bool callFillComplete=true,
                      const bool tolerant=false,
                      const bool debug=false)
      {
        using Teuchos::broadcast;
        using Teuchos::Comm;
        using Teuchos::outArg;
        using Teuchos::RCP;

        TEUCHOS_TEST_FOR_EXCEPTION(
          rowMap.is_null (), std::invalid_argument,
          "Row Map must be nonnull.");

        RCP<const Comm<int> > comm = rowMap->getComm ();
        const int myRank = comm->getRank ();

        // Only open the file on Process 0.  Test carefully to make
        // sure that the file opened successfully (and broadcast that
        // result to all processes to prevent a hang on exception
        // throw), since it's a common mistake to misspell a filename.
        std::ifstream in;
        int opened = 0;
        if (myRank == 0) {
          try {
            in.open (filename.c_str ());
            opened = 1;
          }
          catch (...) {
            opened = 0;
          }
        }
        broadcast<int, int> (*comm, 0, outArg (opened));
        TEUCHOS_TEST_FOR_EXCEPTION(
          opened == 0, std::runtime_error,
          "readSparseFile: Failed to open file \"" << filename << "\" on "
          "Process 0.");
        return readSparse (in, rowMap, colMap, domainMap, rangeMap,
                           callFillComplete, tolerant, debug);
      }

      /// \brief Read sparse matrix from the given Matrix Market input stream.
      ///
      /// The given input stream need only be readable by MPI Rank 0
      /// (with respect to the given communicator).  The input stream
      /// should contain Matrix Market "coordinate" format sparse
      /// matrix data.  Read that data on Rank 0, and distribute it to
      /// all processors.  Return the resulting distributed CrsMatrix.
      ///
      /// \note This is a collective operation.  Only Rank 0 reads
      ///   data from the input stream, but all ranks participate and
      ///   wait for the final result.
      ///
      /// \param in [in] The input stream from which to read.
      /// \param pComm [in] Communicator containing all processor(s)
      ///   over which the sparse matrix will be distributed.
      /// \param callFillComplete [in] Whether to call fillComplete()
      ///   on the Tpetra::CrsMatrix, after adding all the entries
      ///   read in from the input stream.  (Not calling
      ///   fillComplete() may be useful if you want to change the
      ///   matrix after reading it from a file.)
      /// \param tolerant [in] Whether to read the data tolerantly
      ///   from the file.
      /// \param debug [in] Whether to produce copious status output
      ///   useful for Tpetra developers, but probably not useful for
      ///   anyone else.
      static Teuchos::RCP<sparse_matrix_type>
      readSparse (std::istream& in,
                  const Teuchos::RCP<const Teuchos::Comm<int> >& pComm,
                  const bool callFillComplete=true,
                  const bool tolerant=false,
                  const bool debug=false)
      {
        return readSparse (in, pComm, Teuchos::null, callFillComplete, tolerant, debug);
      }

      //! Variant of readSparse() above that takes a Node object.
      static Teuchos::RCP<sparse_matrix_type>
      readSparse (std::istream& in,
                  const Teuchos::RCP<const Teuchos::Comm<int> >& pComm,
                  const Teuchos::RCP<node_type>& pNode,
                  const bool callFillComplete=true,
                  const bool tolerant=false,
                  const bool debug=false)
      {
        using Teuchos::MatrixMarket::Banner;
        using Teuchos::arcp;
        using Teuchos::ArrayRCP;
        using Teuchos::broadcast;
        using Teuchos::null;
        using Teuchos::ptr;
        using Teuchos::RCP;
        using Teuchos::REDUCE_MAX;
        using Teuchos::reduceAll;
        using Teuchos::Tuple;
        using std::cerr;
        using std::endl;
        typedef Teuchos::ScalarTraits<scalar_type> STS;

        const bool extraDebug = false;
        const int myRank = pComm->getRank ();
        const int rootRank = 0;

        // Current line number in the input stream.  Various calls
        // will modify this depending on the number of lines that are
        // read from the input stream.  Only Rank 0 modifies this.
        size_t lineNumber = 1;

        if (debug && myRank == rootRank) {
          cerr << "Matrix Market reader: readSparse:" << endl
               << "-- Reading banner line" << endl;
        }

        // The "Banner" tells you whether the input stream represents
        // a sparse matrix, the symmetry type of the matrix, and the
        // type of the data it contains.
        //
        // pBanner will only be nonnull on MPI Rank 0.  It will be
        // null on all other MPI processes.
        RCP<const Banner> pBanner;
        {
          // We read and validate the Banner on Proc 0, but broadcast
          // the validation result to all processes.
          // Teuchos::broadcast doesn't currently work with bool, so
          // we use int (true -> 1, false -> 0).
          int bannerIsCorrect = 1;
          std::ostringstream errMsg;

          if (myRank == rootRank) {
            // Read the Banner line from the input stream.
            try {
              pBanner = readBanner (in, lineNumber, tolerant, debug);
            }
            catch (std::exception& e) {
              errMsg << "Attempt to read the Matrix Market file's Banner line "
                "threw an exception: " << e.what();
              bannerIsCorrect = 0;
            }

            if (bannerIsCorrect) {
              // Validate the Banner for the case of a sparse matrix.
              // We validate on Proc 0, since it reads the Banner.

              // In intolerant mode, the matrix type must be "coordinate".
              if (! tolerant && pBanner->matrixType() != "coordinate") {
                bannerIsCorrect = 0;
                errMsg << "The Matrix Market input file must contain a "
                  "\"coordinate\"-format sparse matrix in order to create a "
                  "Tpetra::CrsMatrix object from it, but the file's matrix "
                  "type is \"" << pBanner->matrixType() << "\" instead.";
              }
              // In tolerant mode, we allow the matrix type to be
              // anything other than "array" (which would mean that
              // the file contains a dense matrix).
              if (tolerant && pBanner->matrixType() == "array") {
                bannerIsCorrect = 0;
                errMsg << "Matrix Market file must contain a \"coordinate\"-"
                  "format sparse matrix in order to create a Tpetra::CrsMatrix "
                  "object from it, but the file's matrix type is \"array\" "
                  "instead.  That probably means the file contains dense matrix "
                  "data.";
              }
            }
          } // Proc 0: Done reading the Banner, hopefully successfully.

          // Broadcast from Proc 0 whether the Banner was read correctly.
          broadcast (*pComm, rootRank, ptr (&bannerIsCorrect));

          // If the Banner is invalid, all processes throw an
          // exception.  Only Proc 0 gets the exception message, but
          // that's OK, since the main point is to "stop the world"
          // (rather than throw an exception on one process and leave
          // the others hanging).
          TEUCHOS_TEST_FOR_EXCEPTION(bannerIsCorrect == 0,
            std::invalid_argument, errMsg.str ());
        } // Done reading the Banner line and broadcasting success.
        if (debug && myRank == rootRank) {
          cerr << "-- Reading dimensions line" << endl;
        }

        // Read the matrix dimensions from the Matrix Market metadata.
        // dims = (numRows, numCols, numEntries).  Proc 0 does the
        // reading, but it broadcasts the results to all MPI
        // processes.  Thus, readCoordDims() is a collective
        // operation.  It does a collective check for correctness too.
        Tuple<global_ordinal_type, 3> dims =
          readCoordDims (in, lineNumber, pBanner, pComm, tolerant, debug);

        if (debug && myRank == rootRank) {
          cerr << "-- Making Adder for collecting matrix data" << endl;
        }

        // "Adder" object for collecting all the sparse matrix entries
        // from the input stream.  This is only nonnull on Proc 0.
        RCP<adder_type> pAdder =
          makeAdder (pComm, pBanner, dims, tolerant, debug);

        if (debug && myRank == rootRank) {
          cerr << "-- Reading matrix data" << endl;
        }
        //
        // Read the matrix entries from the input stream on Proc 0.
        //
        {
          // We use readSuccess to broadcast the results of the read
          // (succeeded or not) to all MPI processes.  Since
          // Teuchos::broadcast doesn't currently know how to send
          // bools, we convert to int (true -> 1, false -> 0).
          int readSuccess = 1;
          std::ostringstream errMsg; // Exception message (only valid on Proc 0)
          if (myRank == rootRank) {
            try {
              // Reader for "coordinate" format sparse matrix data.
              typedef Teuchos::MatrixMarket::CoordDataReader<adder_type,
                global_ordinal_type, scalar_type, STS::isComplex> reader_type;
              reader_type reader (pAdder);

              // Read the sparse matrix entries.
              std::pair<bool, std::vector<size_t> > results =
                reader.read (in, lineNumber, tolerant, debug);
              readSuccess = results.first ? 1 : 0;
            }
            catch (std::exception& e) {
              readSuccess = 0;
              errMsg << e.what();
            }
          }
          broadcast (*pComm, rootRank, ptr (&readSuccess));

          // It would be nice to add a "verbose" flag, so that in
          // tolerant mode, we could log any bad line number(s) on
          // Proc 0.  For now, we just throw if the read fails to
          // succeed.
          //
          // Question: If we're in tolerant mode, and if the read did
          // not succeed, should we attempt to call fillComplete()?
          TEUCHOS_TEST_FOR_EXCEPTION(readSuccess == 0, std::runtime_error,
            "Failed to read the Matrix Market sparse matrix file: "
            << errMsg.str());
        } // Done reading the matrix entries (stored on Proc 0 for now)

        if (debug && myRank == rootRank) {
          cerr << "-- Successfully read the Matrix Market data" << endl;
        }

        // In tolerant mode, we need to rebroadcast the matrix
        // dimensions, since they may be different after reading the
        // actual matrix data.  We only need to broadcast the number
        // of rows and columns.  Only Rank 0 needs to know the actual
        // global number of entries, since (a) we need to merge
        // duplicates on Rank 0 first anyway, and (b) when we
        // distribute the entries, each rank other than Rank 0 will
        // only need to know how many entries it owns, not the total
        // number of entries.
        if (tolerant) {
          if (debug && myRank == rootRank) {
            cerr << "-- Tolerant mode: rebroadcasting matrix dimensions"
                 << endl
                 << "----- Dimensions before: "
                 << dims[0] << " x " << dims[1]
                 << endl;
          }
          // Packed coordinate matrix dimensions (numRows, numCols).
          Tuple<global_ordinal_type, 2> updatedDims;
          if (myRank == rootRank) {
            // If one or more bottom rows of the matrix contain no
            // entries, then the Adder will report that the number
            // of rows is less than that specified in the
            // metadata.  We allow this case, and favor the
            // metadata so that the zero row(s) will be included.
            updatedDims[0] =
              std::max (dims[0], pAdder->getAdder()->numRows());
            updatedDims[1] = pAdder->getAdder()->numCols();
          }
          broadcast (*pComm, rootRank, updatedDims);
          dims[0] = updatedDims[0];
          dims[1] = updatedDims[1];
          if (debug && myRank == rootRank) {
            cerr << "----- Dimensions after: " << dims[0] << " x "
                 << dims[1] << endl;
          }
        }
        else {
          // In strict mode, we require that the matrix's metadata and
          // its actual data agree, at least somewhat.  In particular,
          // the number of rows must agree, since otherwise we cannot
          // distribute the matrix correctly.

          // Teuchos::broadcast() doesn't know how to broadcast bools,
          // so we use an int with the standard 1 == true, 0 == false
          // encoding.
          int dimsMatch = 1;
          if (myRank == rootRank) {
            // If one or more bottom rows of the matrix contain no
            // entries, then the Adder will report that the number of
            // rows is less than that specified in the metadata.  We
            // allow this case, and favor the metadata, but do not
            // allow the Adder to think there are more rows in the
            // matrix than the metadata says.
            if (dims[0] < pAdder->getAdder ()->numRows ()) {
              dimsMatch = 0;
            }
          }
          broadcast (*pComm, 0, ptr (&dimsMatch));
          if (dimsMatch == 0) {
            // We're in an error state anyway, so we might as well
            // work a little harder to print an informative error
            // message.
            //
            // Broadcast the Adder's idea of the matrix dimensions
            // from Proc 0 to all processes.
            Tuple<global_ordinal_type, 2> addersDims;
            if (myRank == rootRank) {
              addersDims[0] = pAdder->getAdder()->numRows();
              addersDims[1] = pAdder->getAdder()->numCols();
            }
            broadcast (*pComm, 0, addersDims);
            TEUCHOS_TEST_FOR_EXCEPTION(
              dimsMatch == 0, std::runtime_error,
              "The matrix metadata says that the matrix is " << dims[0] << " x "
              << dims[1] << ", but the actual data says that the matrix is "
              << addersDims[0] << " x " << addersDims[1] << ".  That means the "
              "data includes more rows than reported in the metadata.  This "
              "is not allowed when parsing in strict mode.  Parse the matrix in "
              "tolerant mode to ignore the metadata when it disagrees with the "
              "data.");
          }
        } // Matrix dimensions (# rows, # cols, # entries) agree.

        if (debug && myRank == rootRank) {
          cerr << "-- Converting matrix data into CSR format on Proc 0" << endl;
        }

        // Now that we've read in all the matrix entries from the
        // input stream into the adder on Proc 0, post-process them
        // into CSR format (still on Proc 0).  This will facilitate
        // distributing them to all the processors.
        //
        // These arrays represent the global matrix data as a CSR
        // matrix (with numEntriesPerRow as redundant but convenient
        // metadata, since it's computable from rowPtr and vice
        // versa).  They are valid only on Proc 0.
        ArrayRCP<size_t> numEntriesPerRow;
        ArrayRCP<size_t> rowPtr;
        ArrayRCP<global_ordinal_type> colInd;
        ArrayRCP<scalar_type> values;

        // Proc 0 first merges duplicate entries, and then converts
        // the coordinate-format matrix data to CSR.
        {
          int mergeAndConvertSucceeded = 1;
          std::ostringstream errMsg;

          if (myRank == rootRank) {
            try {
              typedef Teuchos::MatrixMarket::Raw::Element<scalar_type,
                global_ordinal_type> element_type;

              // Number of rows in the matrix.  If we are in tolerant
              // mode, we've already synchronized dims with the actual
              // matrix data.  If in strict mode, we should use dims
              // (as read from the file's metadata) rather than the
              // matrix data to determine the dimensions.  (The matrix
              // data will claim fewer rows than the metadata, if one
              // or more rows have no entries stored in the file.)
              const size_type numRows = dims[0];

              // Additively merge duplicate matrix entries.
              pAdder->getAdder()->merge ();

              // Get a temporary const view of the merged matrix entries.
              const std::vector<element_type>& entries =
                pAdder->getAdder()->getEntries();

              // Number of matrix entries (after merging).
              const size_t numEntries = (size_t)entries.size();

              if (debug) {
                cerr << "----- Proc 0: Matrix has numRows=" << numRows
                     << " rows and numEntries=" << numEntries
                     << " entries." << endl;
              }

              // Make space for the CSR matrix data.  Converting to
              // CSR is easier if we fill numEntriesPerRow with zeros
              // at first.
              numEntriesPerRow = arcp<size_t> (numRows);
              std::fill (numEntriesPerRow.begin(), numEntriesPerRow.end(), 0);
              rowPtr = arcp<size_t> (numRows+1);
              std::fill (rowPtr.begin(), rowPtr.end(), 0);
              colInd = arcp<global_ordinal_type> (numEntries);
              values = arcp<scalar_type> (numEntries);

              // Convert from array-of-structs coordinate format to CSR
              // (compressed sparse row) format.
              global_ordinal_type prvRow = 0;
              size_t curPos = 0;
              rowPtr[0] = 0;
              for (curPos = 0; curPos < numEntries; ++curPos) {
                const element_type& curEntry = entries[curPos];
                const global_ordinal_type curRow = curEntry.rowIndex();
                TEUCHOS_TEST_FOR_EXCEPTION(
                  curRow < prvRow, std::logic_error,
                  "Row indices are out of order, even though they are supposed "
                  "to be sorted.  curRow = " << curRow << ", prvRow = "
                  << prvRow << ", at curPos = " << curPos << ".  Please report "
                  "this bug to the Tpetra developers.");
                if (curRow > prvRow) {
                  for (global_ordinal_type r = prvRow+1; r <= curRow; ++r) {
                    rowPtr[r] = curPos;
                  }
                  prvRow = curRow;
                }
                numEntriesPerRow[curRow]++;
                colInd[curPos] = curEntry.colIndex();
                values[curPos] = curEntry.value();
              }
              // rowPtr has one more entry than numEntriesPerRow.  The
              // last entry of rowPtr is the number of entries in
              // colInd and values.
              rowPtr[numRows] = numEntries;
            } // Finished conversion to CSR format
            catch (std::exception& e) {
              mergeAndConvertSucceeded = 0;
              errMsg << "Failed to merge sparse matrix entries and convert to "
                "CSR format: " << e.what();
            }

            if (debug && mergeAndConvertSucceeded) {
              // Number of rows in the matrix.
              const size_type numRows = dims[0];
              const size_type maxToDisplay = 100;

              cerr << "----- Proc 0: numEntriesPerRow[0.."
                   << (numEntriesPerRow.size()-1) << "] ";
              if (numRows > maxToDisplay) {
                cerr << "(only showing first and last few entries) ";
              }
              cerr << "= [";
              if (numRows > 0) {
                if (numRows > maxToDisplay) {
                  for (size_type k = 0; k < 2; ++k) {
                    cerr << numEntriesPerRow[k] << " ";
                  }
                  cerr << "... ";
                  for (size_type k = numRows-2; k < numRows-1; ++k) {
                    cerr << numEntriesPerRow[k] << " ";
                  }
                }
                else {
                  for (size_type k = 0; k < numRows-1; ++k) {
                    cerr << numEntriesPerRow[k] << " ";
                  }
                }
                cerr << numEntriesPerRow[numRows-1];
              } // numRows > 0
              cerr << "]" << endl;

              cerr << "----- Proc 0: rowPtr ";
              if (numRows > maxToDisplay) {
                cerr << "(only showing first and last few entries) ";
              }
              cerr << "= [";
              if (numRows > maxToDisplay) {
                for (size_type k = 0; k < 2; ++k) {
                  cerr << rowPtr[k] << " ";
                }
                cerr << "... ";
                for (size_type k = numRows-2; k < numRows; ++k) {
                  cerr << rowPtr[k] << " ";
                }
              }
              else {
                for (size_type k = 0; k < numRows; ++k) {
                  cerr << rowPtr[k] << " ";
                }
              }
              cerr << rowPtr[numRows] << "]" << endl;
            }
          } // if myRank == rootRank
        } // Done converting sparse matrix data to CSR format

        // Now we're done with the Adder, so we can release the
        // reference ("free" it) to save space.  This only actually
        // does anything on Rank 0, since pAdder is null on all the
        // other MPI processes.
        pAdder = null;

        if (debug && myRank == rootRank) {
          cerr << "-- Making range, domain, and row maps" << endl;
        }

        // Make the maps that describe the matrix's range and domain,
        // and the distribution of its rows.  Creating a Map is a
        // collective operation, so we don't have to do a broadcast of
        // a success Boolean.
        RCP<const map_type> pRangeMap = makeRangeMap (pComm, pNode, dims[0]);
        RCP<const map_type> pDomainMap =
          makeDomainMap (pRangeMap, dims[0], dims[1]);
        RCP<const map_type> pRowMap = makeRowMap (null, pComm, pNode, dims[0]);

        if (debug && myRank == rootRank) {
          cerr << "-- Distributing the matrix data" << endl;
        }

        // Distribute the matrix data.  Each processor has to add the
        // rows that it owns.  If you try to make Proc 0 call
        // insertGlobalValues() for _all_ the rows, not just those it
        // owns, then fillComplete() will compute the number of
        // columns incorrectly.  That's why Proc 0 has to distribute
        // the matrix data and why we make all the processors (not
        // just Proc 0) call insertGlobalValues() on their own data.
        //
        // These arrays represent each processor's part of the matrix
        // data, in "CSR" format (sort of, since the row indices might
        // not be contiguous).
        ArrayRCP<size_t> myNumEntriesPerRow;
        ArrayRCP<size_t> myRowPtr;
        ArrayRCP<global_ordinal_type> myColInd;
        ArrayRCP<scalar_type> myValues;
        // Distribute the matrix data.  This is a collective operation.
        distribute (myNumEntriesPerRow, myRowPtr, myColInd, myValues, pRowMap,
                    numEntriesPerRow, rowPtr, colInd, values, debug);

        if (debug && myRank == rootRank) {
          cerr << "-- Inserting matrix entries on each processor";
          if (callFillComplete) {
            cerr << " and calling fillComplete()";
          }
          cerr << endl;
        }
        // Each processor inserts its part of the matrix data, and
        // then they all call fillComplete().  This method invalidates
        // the my* distributed matrix data before calling
        // fillComplete(), in order to save space.  In general, we
        // never store more than two copies of the matrix's entries in
        // memory at once, which is no worse than what Tpetra
        // promises.
        RCP<sparse_matrix_type> pMatrix =
          makeMatrix (myNumEntriesPerRow, myRowPtr, myColInd, myValues,
                      pRowMap, pRangeMap, pDomainMap, callFillComplete);
        // Only use a reduce-all in debug mode to check if pMatrix is
        // null.  Otherwise, just throw an exception.  We never expect
        // a null pointer here, so we can save a communication.
        if (debug) {
          int localIsNull = pMatrix.is_null () ? 1 : 0;
          int globalIsNull = 0;
          reduceAll (*pComm, REDUCE_MAX, localIsNull, ptr (&globalIsNull));
          TEUCHOS_TEST_FOR_EXCEPTION(globalIsNull != 0, std::logic_error,
            "Reader::makeMatrix() returned a null pointer on at least one "
            "process.  Please report this bug to the Tpetra developers.");
        }
        else {
          TEUCHOS_TEST_FOR_EXCEPTION(pMatrix.is_null(), std::logic_error,
            "Reader::makeMatrix() returned a null pointer.  "
            "Please report this bug to the Tpetra developers.");
        }

        // We can't get the dimensions of the matrix until after
        // fillComplete() is called.  Thus, we can't do the sanity
        // check (dimensions read from the Matrix Market data,
        // vs. dimensions reported by the CrsMatrix) unless the user
        // asked makeMatrix() to call fillComplete().
        //
        // Note that pMatrix->getGlobalNum{Rows,Cols}() does _not_ do
        // what one might think it does, so you have to ask the range
        // resp. domain map for the number of rows resp. columns.
        if (callFillComplete) {
          const int numProcs = pComm->getSize ();

          if (extraDebug && debug) {
            const global_size_t globalNumRows =
              pRangeMap->getGlobalNumElements ();
            const global_size_t globalNumCols =
              pDomainMap->getGlobalNumElements ();
            if (myRank == rootRank) {
              cerr << "-- Matrix is "
                   << globalNumRows << " x " << globalNumCols
                   << " with " << pMatrix->getGlobalNumEntries()
                   << " entries, and index base "
                   << pMatrix->getIndexBase() << "." << endl;
            }
            pComm->barrier ();
            for (int p = 0; p < numProcs; ++p) {
              if (myRank == p) {
                cerr << "-- Proc " << p << " owns "
                     << pMatrix->getNodeNumCols() << " columns, and "
                     << pMatrix->getNodeNumEntries() << " entries." << endl;
              }
              pComm->barrier ();
            }
          } // if (extraDebug && debug)
        } // if (callFillComplete)

        if (debug && myRank == rootRank) {
          cerr << "-- Done creating the CrsMatrix from the Matrix Market data"
               << endl;
        }
        return pMatrix;
      }


      /// \brief Read sparse matrix from the given Matrix Market input stream.
      ///
      /// This is a variant of readSparse() that lets you pass
      /// parameters to the CrsMatrix's constructor and to its
      /// fillComplete() method.
      ///
      /// The given input stream need only be readable by Process 0 in
      /// the given communicator.  The input stream must contain
      /// Matrix Market "coordinate" format sparse matrix data.  Read
      /// that data on Process 0, and distribute it to all Processes.
      /// Return the resulting distributed CrsMatrix.
      ///
      /// \note This is a collective operation.  Only Proces 0 reads
      ///   data from the input stream, but all processes participate
      ///   and wait for the final result.
      ///
      /// \param in [in] The input stream from which to read.
      /// \param pComm [in] Communicator containing all process(es)
      ///   over which the sparse matrix will be distributed.
      /// \param constructorParams [in/out] Parameters for the
      ///   CrsMatrix constructor.
      /// \param fillCompleteParams [in/out] Parameters for
      ///   CrsMatrix's fillComplete call.
      /// \param tolerant [in] Whether to read the data tolerantly
      ///   from the file.
      /// \param debug [in] Whether to produce copious status output
      ///   useful for Tpetra developers, but probably not useful for
      ///   anyone else.
      static Teuchos::RCP<sparse_matrix_type>
      readSparse (std::istream& in,
                  const Teuchos::RCP<const Teuchos::Comm<int> >& pComm,
                  const Teuchos::RCP<Teuchos::ParameterList>& constructorParams,
                  const Teuchos::RCP<Teuchos::ParameterList>& fillCompleteParams,
                  const bool tolerant=false,
                  const bool debug=false)
      {
        return readSparse (in, pComm, Teuchos::null, constructorParams,
                           fillCompleteParams, tolerant, debug);
      }

      //! Variant of the above readSparse() method that takes a Kokkos Node.
      static Teuchos::RCP<sparse_matrix_type>
      readSparse (std::istream& in,
                  const Teuchos::RCP<const Teuchos::Comm<int> >& pComm,
                  const Teuchos::RCP<node_type>& pNode,
                  const Teuchos::RCP<Teuchos::ParameterList>& constructorParams,
                  const Teuchos::RCP<Teuchos::ParameterList>& fillCompleteParams,
                  const bool tolerant=false,
                  const bool debug=false)
      {
        using Teuchos::MatrixMarket::Banner;
        using Teuchos::arcp;
        using Teuchos::ArrayRCP;
        using Teuchos::broadcast;
        using Teuchos::null;
        using Teuchos::ptr;
        using Teuchos::RCP;
        using Teuchos::reduceAll;
        using Teuchos::Tuple;
        using std::cerr;
        using std::endl;
        typedef Teuchos::ScalarTraits<scalar_type> STS;

        const bool extraDebug = false;
        const int myRank = pComm->getRank ();
        const int rootRank = 0;

        // Current line number in the input stream.  Various calls
        // will modify this depending on the number of lines that are
        // read from the input stream.  Only Rank 0 modifies this.
        size_t lineNumber = 1;

        if (debug && myRank == rootRank) {
          cerr << "Matrix Market reader: readSparse:" << endl
               << "-- Reading banner line" << endl;
        }

        // The "Banner" tells you whether the input stream represents
        // a sparse matrix, the symmetry type of the matrix, and the
        // type of the data it contains.
        //
        // pBanner will only be nonnull on MPI Rank 0.  It will be
        // null on all other MPI processes.
        RCP<const Banner> pBanner;
        {
          // We read and validate the Banner on Proc 0, but broadcast
          // the validation result to all processes.
          // Teuchos::broadcast doesn't currently work with bool, so
          // we use int (true -> 1, false -> 0).
          int bannerIsCorrect = 1;
          std::ostringstream errMsg;

          if (myRank == rootRank) {
            // Read the Banner line from the input stream.
            try {
              pBanner = readBanner (in, lineNumber, tolerant, debug);
            }
            catch (std::exception& e) {
              errMsg << "Attempt to read the Matrix Market file's Banner line "
                "threw an exception: " << e.what();
              bannerIsCorrect = 0;
            }

            if (bannerIsCorrect) {
              // Validate the Banner for the case of a sparse matrix.
              // We validate on Proc 0, since it reads the Banner.

              // In intolerant mode, the matrix type must be "coordinate".
              if (! tolerant && pBanner->matrixType() != "coordinate") {
                bannerIsCorrect = 0;
                errMsg << "The Matrix Market input file must contain a "
                  "\"coordinate\"-format sparse matrix in order to create a "
                  "Tpetra::CrsMatrix object from it, but the file's matrix "
                  "type is \"" << pBanner->matrixType() << "\" instead.";
              }
              // In tolerant mode, we allow the matrix type to be
              // anything other than "array" (which would mean that
              // the file contains a dense matrix).
              if (tolerant && pBanner->matrixType() == "array") {
                bannerIsCorrect = 0;
                errMsg << "Matrix Market file must contain a \"coordinate\"-"
                  "format sparse matrix in order to create a Tpetra::CrsMatrix "
                  "object from it, but the file's matrix type is \"array\" "
                  "instead.  That probably means the file contains dense matrix "
                  "data.";
              }
            }
          } // Proc 0: Done reading the Banner, hopefully successfully.

          // Broadcast from Proc 0 whether the Banner was read correctly.
          broadcast (*pComm, rootRank, ptr (&bannerIsCorrect));

          // If the Banner is invalid, all processes throw an
          // exception.  Only Proc 0 gets the exception message, but
          // that's OK, since the main point is to "stop the world"
          // (rather than throw an exception on one process and leave
          // the others hanging).
          TEUCHOS_TEST_FOR_EXCEPTION(bannerIsCorrect == 0,
            std::invalid_argument, errMsg.str ());
        } // Done reading the Banner line and broadcasting success.
        if (debug && myRank == rootRank) {
          cerr << "-- Reading dimensions line" << endl;
        }

        // Read the matrix dimensions from the Matrix Market metadata.
        // dims = (numRows, numCols, numEntries).  Proc 0 does the
        // reading, but it broadcasts the results to all MPI
        // processes.  Thus, readCoordDims() is a collective
        // operation.  It does a collective check for correctness too.
        Tuple<global_ordinal_type, 3> dims =
          readCoordDims (in, lineNumber, pBanner, pComm, tolerant, debug);

        if (debug && myRank == rootRank) {
          cerr << "-- Making Adder for collecting matrix data" << endl;
        }

        // "Adder" object for collecting all the sparse matrix entries
        // from the input stream.  This is only nonnull on Proc 0.
        RCP<adder_type> pAdder =
          makeAdder (pComm, pBanner, dims, tolerant, debug);

        if (debug && myRank == rootRank) {
          cerr << "-- Reading matrix data" << endl;
        }
        //
        // Read the matrix entries from the input stream on Proc 0.
        //
        {
          // We use readSuccess to broadcast the results of the read
          // (succeeded or not) to all MPI processes.  Since
          // Teuchos::broadcast doesn't currently know how to send
          // bools, we convert to int (true -> 1, false -> 0).
          int readSuccess = 1;
          std::ostringstream errMsg; // Exception message (only valid on Proc 0)
          if (myRank == rootRank) {
            try {
              // Reader for "coordinate" format sparse matrix data.
              typedef Teuchos::MatrixMarket::CoordDataReader<adder_type,
                global_ordinal_type, scalar_type, STS::isComplex> reader_type;
              reader_type reader (pAdder);

              // Read the sparse matrix entries.
              std::pair<bool, std::vector<size_t> > results =
                reader.read (in, lineNumber, tolerant, debug);
              readSuccess = results.first ? 1 : 0;
            }
            catch (std::exception& e) {
              readSuccess = 0;
              errMsg << e.what();
            }
          }
          broadcast (*pComm, rootRank, ptr (&readSuccess));

          // It would be nice to add a "verbose" flag, so that in
          // tolerant mode, we could log any bad line number(s) on
          // Proc 0.  For now, we just throw if the read fails to
          // succeed.
          //
          // Question: If we're in tolerant mode, and if the read did
          // not succeed, should we attempt to call fillComplete()?
          TEUCHOS_TEST_FOR_EXCEPTION(readSuccess == 0, std::runtime_error,
            "Failed to read the Matrix Market sparse matrix file: "
            << errMsg.str());
        } // Done reading the matrix entries (stored on Proc 0 for now)

        if (debug && myRank == rootRank) {
          cerr << "-- Successfully read the Matrix Market data" << endl;
        }

        // In tolerant mode, we need to rebroadcast the matrix
        // dimensions, since they may be different after reading the
        // actual matrix data.  We only need to broadcast the number
        // of rows and columns.  Only Rank 0 needs to know the actual
        // global number of entries, since (a) we need to merge
        // duplicates on Rank 0 first anyway, and (b) when we
        // distribute the entries, each rank other than Rank 0 will
        // only need to know how many entries it owns, not the total
        // number of entries.
        if (tolerant) {
          if (debug && myRank == rootRank) {
            cerr << "-- Tolerant mode: rebroadcasting matrix dimensions"
                 << endl
                 << "----- Dimensions before: "
                 << dims[0] << " x " << dims[1]
                 << endl;
          }
          // Packed coordinate matrix dimensions (numRows, numCols).
          Tuple<global_ordinal_type, 2> updatedDims;
          if (myRank == rootRank) {
            // If one or more bottom rows of the matrix contain no
            // entries, then the Adder will report that the number
            // of rows is less than that specified in the
            // metadata.  We allow this case, and favor the
            // metadata so that the zero row(s) will be included.
            updatedDims[0] =
              std::max (dims[0], pAdder->getAdder()->numRows());
            updatedDims[1] = pAdder->getAdder()->numCols();
          }
          broadcast (*pComm, rootRank, updatedDims);
          dims[0] = updatedDims[0];
          dims[1] = updatedDims[1];
          if (debug && myRank == rootRank) {
            cerr << "----- Dimensions after: " << dims[0] << " x "
                 << dims[1] << endl;
          }
        }
        else {
          // In strict mode, we require that the matrix's metadata and
          // its actual data agree, at least somewhat.  In particular,
          // the number of rows must agree, since otherwise we cannot
          // distribute the matrix correctly.

          // Teuchos::broadcast() doesn't know how to broadcast bools,
          // so we use an int with the standard 1 == true, 0 == false
          // encoding.
          int dimsMatch = 1;
          if (myRank == rootRank) {
            // If one or more bottom rows of the matrix contain no
            // entries, then the Adder will report that the number of
            // rows is less than that specified in the metadata.  We
            // allow this case, and favor the metadata, but do not
            // allow the Adder to think there are more rows in the
            // matrix than the metadata says.
            if (dims[0] < pAdder->getAdder ()->numRows ()) {
              dimsMatch = 0;
            }
          }
          broadcast (*pComm, 0, ptr (&dimsMatch));
          if (dimsMatch == 0) {
            // We're in an error state anyway, so we might as well
            // work a little harder to print an informative error
            // message.
            //
            // Broadcast the Adder's idea of the matrix dimensions
            // from Proc 0 to all processes.
            Tuple<global_ordinal_type, 2> addersDims;
            if (myRank == rootRank) {
              addersDims[0] = pAdder->getAdder()->numRows();
              addersDims[1] = pAdder->getAdder()->numCols();
            }
            broadcast (*pComm, 0, addersDims);
            TEUCHOS_TEST_FOR_EXCEPTION(
              dimsMatch == 0, std::runtime_error,
              "The matrix metadata says that the matrix is " << dims[0] << " x "
              << dims[1] << ", but the actual data says that the matrix is "
              << addersDims[0] << " x " << addersDims[1] << ".  That means the "
              "data includes more rows than reported in the metadata.  This "
              "is not allowed when parsing in strict mode.  Parse the matrix in "
              "tolerant mode to ignore the metadata when it disagrees with the "
              "data.");
          }
        } // Matrix dimensions (# rows, # cols, # entries) agree.

        if (debug && myRank == rootRank) {
          cerr << "-- Converting matrix data into CSR format on Proc 0" << endl;
        }

        // Now that we've read in all the matrix entries from the
        // input stream into the adder on Proc 0, post-process them
        // into CSR format (still on Proc 0).  This will facilitate
        // distributing them to all the processors.
        //
        // These arrays represent the global matrix data as a CSR
        // matrix (with numEntriesPerRow as redundant but convenient
        // metadata, since it's computable from rowPtr and vice
        // versa).  They are valid only on Proc 0.
        ArrayRCP<size_t> numEntriesPerRow;
        ArrayRCP<size_t> rowPtr;
        ArrayRCP<global_ordinal_type> colInd;
        ArrayRCP<scalar_type> values;

        // Proc 0 first merges duplicate entries, and then converts
        // the coordinate-format matrix data to CSR.
        {
          int mergeAndConvertSucceeded = 1;
          std::ostringstream errMsg;

          if (myRank == rootRank) {
            try {
              typedef Teuchos::MatrixMarket::Raw::Element<scalar_type,
                global_ordinal_type> element_type;

              // Number of rows in the matrix.  If we are in tolerant
              // mode, we've already synchronized dims with the actual
              // matrix data.  If in strict mode, we should use dims
              // (as read from the file's metadata) rather than the
              // matrix data to determine the dimensions.  (The matrix
              // data will claim fewer rows than the metadata, if one
              // or more rows have no entries stored in the file.)
              const size_type numRows = dims[0];

              // Additively merge duplicate matrix entries.
              pAdder->getAdder()->merge ();

              // Get a temporary const view of the merged matrix entries.
              const std::vector<element_type>& entries =
                pAdder->getAdder()->getEntries();

              // Number of matrix entries (after merging).
              const size_t numEntries = (size_t)entries.size();

              if (debug) {
                cerr << "----- Proc 0: Matrix has numRows=" << numRows
                     << " rows and numEntries=" << numEntries
                     << " entries." << endl;
              }

              // Make space for the CSR matrix data.  Converting to
              // CSR is easier if we fill numEntriesPerRow with zeros
              // at first.
              numEntriesPerRow = arcp<size_t> (numRows);
              std::fill (numEntriesPerRow.begin(), numEntriesPerRow.end(), 0);
              rowPtr = arcp<size_t> (numRows+1);
              std::fill (rowPtr.begin(), rowPtr.end(), 0);
              colInd = arcp<global_ordinal_type> (numEntries);
              values = arcp<scalar_type> (numEntries);

              // Convert from array-of-structs coordinate format to CSR
              // (compressed sparse row) format.
              global_ordinal_type prvRow = 0;
              size_t curPos = 0;
              rowPtr[0] = 0;
              for (curPos = 0; curPos < numEntries; ++curPos) {
                const element_type& curEntry = entries[curPos];
                const global_ordinal_type curRow = curEntry.rowIndex();
                TEUCHOS_TEST_FOR_EXCEPTION(
                  curRow < prvRow, std::logic_error,
                  "Row indices are out of order, even though they are supposed "
                  "to be sorted.  curRow = " << curRow << ", prvRow = "
                  << prvRow << ", at curPos = " << curPos << ".  Please report "
                  "this bug to the Tpetra developers.");
                if (curRow > prvRow) {
                  for (global_ordinal_type r = prvRow+1; r <= curRow; ++r) {
                    rowPtr[r] = curPos;
                  }
                  prvRow = curRow;
                }
                numEntriesPerRow[curRow]++;
                colInd[curPos] = curEntry.colIndex();
                values[curPos] = curEntry.value();
              }
              // rowPtr has one more entry than numEntriesPerRow.  The
              // last entry of rowPtr is the number of entries in
              // colInd and values.
              rowPtr[numRows] = numEntries;
            } // Finished conversion to CSR format
            catch (std::exception& e) {
              mergeAndConvertSucceeded = 0;
              errMsg << "Failed to merge sparse matrix entries and convert to "
                "CSR format: " << e.what();
            }

            if (debug && mergeAndConvertSucceeded) {
              // Number of rows in the matrix.
              const size_type numRows = dims[0];
              const size_type maxToDisplay = 100;

              cerr << "----- Proc 0: numEntriesPerRow[0.."
                   << (numEntriesPerRow.size()-1) << "] ";
              if (numRows > maxToDisplay) {
                cerr << "(only showing first and last few entries) ";
              }
              cerr << "= [";
              if (numRows > 0) {
                if (numRows > maxToDisplay) {
                  for (size_type k = 0; k < 2; ++k) {
                    cerr << numEntriesPerRow[k] << " ";
                  }
                  cerr << "... ";
                  for (size_type k = numRows-2; k < numRows-1; ++k) {
                    cerr << numEntriesPerRow[k] << " ";
                  }
                }
                else {
                  for (size_type k = 0; k < numRows-1; ++k) {
                    cerr << numEntriesPerRow[k] << " ";
                  }
                }
                cerr << numEntriesPerRow[numRows-1];
              } // numRows > 0
              cerr << "]" << endl;

              cerr << "----- Proc 0: rowPtr ";
              if (numRows > maxToDisplay) {
                cerr << "(only showing first and last few entries) ";
              }
              cerr << "= [";
              if (numRows > maxToDisplay) {
                for (size_type k = 0; k < 2; ++k) {
                  cerr << rowPtr[k] << " ";
                }
                cerr << "... ";
                for (size_type k = numRows-2; k < numRows; ++k) {
                  cerr << rowPtr[k] << " ";
                }
              }
              else {
                for (size_type k = 0; k < numRows; ++k) {
                  cerr << rowPtr[k] << " ";
                }
              }
              cerr << rowPtr[numRows] << "]" << endl;
            }
          } // if myRank == rootRank
        } // Done converting sparse matrix data to CSR format

        // Now we're done with the Adder, so we can release the
        // reference ("free" it) to save space.  This only actually
        // does anything on Rank 0, since pAdder is null on all the
        // other MPI processes.
        pAdder = null;

        if (debug && myRank == rootRank) {
          cerr << "-- Making range, domain, and row maps" << endl;
        }

        // Make the maps that describe the matrix's range and domain,
        // and the distribution of its rows.  Creating a Map is a
        // collective operation, so we don't have to do a broadcast of
        // a success Boolean.
        RCP<const map_type> pRangeMap = makeRangeMap (pComm, pNode, dims[0]);
        RCP<const map_type> pDomainMap =
          makeDomainMap (pRangeMap, dims[0], dims[1]);
        RCP<const map_type> pRowMap = makeRowMap (null, pComm, pNode, dims[0]);

        if (debug && myRank == rootRank) {
          cerr << "-- Distributing the matrix data" << endl;
        }

        // Distribute the matrix data.  Each processor has to add the
        // rows that it owns.  If you try to make Proc 0 call
        // insertGlobalValues() for _all_ the rows, not just those it
        // owns, then fillComplete() will compute the number of
        // columns incorrectly.  That's why Proc 0 has to distribute
        // the matrix data and why we make all the processors (not
        // just Proc 0) call insertGlobalValues() on their own data.
        //
        // These arrays represent each processor's part of the matrix
        // data, in "CSR" format (sort of, since the row indices might
        // not be contiguous).
        ArrayRCP<size_t> myNumEntriesPerRow;
        ArrayRCP<size_t> myRowPtr;
        ArrayRCP<global_ordinal_type> myColInd;
        ArrayRCP<scalar_type> myValues;
        // Distribute the matrix data.  This is a collective operation.
        distribute (myNumEntriesPerRow, myRowPtr, myColInd, myValues, pRowMap,
                    numEntriesPerRow, rowPtr, colInd, values, debug);

        if (debug && myRank == rootRank) {
          cerr << "-- Inserting matrix entries on each process "
            "and calling fillComplete()" << endl;
        }
        // Each processor inserts its part of the matrix data, and
        // then they all call fillComplete().  This method invalidates
        // the my* distributed matrix data before calling
        // fillComplete(), in order to save space.  In general, we
        // never store more than two copies of the matrix's entries in
        // memory at once, which is no worse than what Tpetra
        // promises.
        Teuchos::RCP<sparse_matrix_type> pMatrix =
          makeMatrix (myNumEntriesPerRow, myRowPtr, myColInd, myValues,
                      pRowMap, pRangeMap, pDomainMap, constructorParams,
                      fillCompleteParams);
        // Only use a reduce-all in debug mode to check if pMatrix is
        // null.  Otherwise, just throw an exception.  We never expect
        // a null pointer here, so we can save a communication.
        if (debug) {
          int localIsNull = pMatrix.is_null () ? 1 : 0;
          int globalIsNull = 0;
          reduceAll (*pComm, Teuchos::REDUCE_MAX, localIsNull, ptr (&globalIsNull));
          TEUCHOS_TEST_FOR_EXCEPTION(globalIsNull != 0, std::logic_error,
            "Reader::makeMatrix() returned a null pointer on at least one "
            "process.  Please report this bug to the Tpetra developers.");
        }
        else {
          TEUCHOS_TEST_FOR_EXCEPTION(pMatrix.is_null(), std::logic_error,
            "Reader::makeMatrix() returned a null pointer.  "
            "Please report this bug to the Tpetra developers.");
        }

        // Sanity check for dimensions (read from the Matrix Market
        // data, vs. dimensions reported by the CrsMatrix).
        //
        // Note that pMatrix->getGlobalNum{Rows,Cols}() does _not_ do
        // what one might think it does, so you have to ask the range
        // resp. domain map for the number of rows resp. columns.
        if (extraDebug && debug) {
          const int numProcs = pComm->getSize ();
          const global_size_t globalNumRows =
            pRangeMap->getGlobalNumElements();
          const global_size_t globalNumCols =
            pDomainMap->getGlobalNumElements();
          if (myRank == rootRank) {
            cerr << "-- Matrix is "
                 << globalNumRows << " x " << globalNumCols
                 << " with " << pMatrix->getGlobalNumEntries()
                 << " entries, and index base "
                 << pMatrix->getIndexBase() << "." << endl;
          }
          pComm->barrier ();
          for (int p = 0; p < numProcs; ++p) {
            if (myRank == p) {
              cerr << "-- Proc " << p << " owns "
                   << pMatrix->getNodeNumCols() << " columns, and "
                   << pMatrix->getNodeNumEntries() << " entries." << endl;
            }
            pComm->barrier ();
          }
        } // if (extraDebug && debug)

        if (debug && myRank == rootRank) {
          cerr << "-- Done creating the CrsMatrix from the Matrix Market data"
               << endl;
        }
        return pMatrix;
      }

      /// \brief Read sparse matrix from the given Matrix Market input
      ///   stream, with provided Maps.
      ///
      /// This version of readSparse() requires you to provide a row
      /// Map, domain Map, and range Map.  You may, if you wish,
      /// provide a column Map as well, but this is not required.
      ///
      /// The given input stream need only be readable by Process 0
      /// (with respect to the given Maps' communicator).  The input
      /// stream must contain Matrix Market "coordinate" format sparse
      /// matrix data.  Read that data on Process 0, and distribute it
      /// to all processors.  Return the resulting distributed
      /// CrsMatrix.
      ///
      /// \note This is a collective operation.  Only Process 0 reads
      ///   data from the input stream, but all processes participate
      ///   and wait for the final result.
      ///
      /// \param in [in/out] The input stream from which to read.
      /// \param rowMap [in] The Map over which to distribute rows
      ///   of the sparse matrix.  This must be nonnull.
      /// \param colMap [in/out] If nonnull: the Map over which to
      ///   distribute columns of the sparse matrix.  If null and if
      ///   callFillComplete is true, we create this for you.
      /// \param domainMap [in] The sparse matrix's domain Map.  This
      ///   must be nonnull.  It may equal (pointer equality) the row
      ///   Map, if that would be appropriate for this matrix.
      /// \param rangeMap [in] The sparse matrix's range Map.  This
      ///   must be nonnull.  It may equal (pointer equality) the row
      ///   Map, if that would be appropriate for this matrix.
      /// \param callFillComplete [in] Whether to call fillComplete()
      ///   on the Tpetra::CrsMatrix, after adding all the entries
      ///   read in from the input stream.  (Not calling
      ///   fillComplete() may be useful if you want to change the
      ///   matrix after reading it from a file.)
      /// \param tolerant [in] Whether to read the data tolerantly
      ///   from the file.
      /// \param debug [in] Whether to produce copious status output
      ///   useful for Tpetra developers, but probably not useful for
      ///   anyone else.
      static Teuchos::RCP<sparse_matrix_type>
      readSparse (std::istream& in,
                  const Teuchos::RCP<const map_type>& rowMap,
                  Teuchos::RCP<const map_type>& colMap,
                  const Teuchos::RCP<const map_type>& domainMap,
                  const Teuchos::RCP<const map_type>& rangeMap,
                  const bool callFillComplete=true,
                  const bool tolerant=false,
                  const bool debug=false)
      {
        using Teuchos::MatrixMarket::Banner;
        using Teuchos::arcp;
        using Teuchos::ArrayRCP;
        using Teuchos::ArrayView;
        using Teuchos::as;
        using Teuchos::broadcast;
        using Teuchos::Comm;
        using Teuchos::null;
        using Teuchos::ptr;
        using Teuchos::RCP;
        using Teuchos::reduceAll;
        using Teuchos::Tuple;
        using std::cerr;
        using std::endl;
        typedef Teuchos::ScalarTraits<scalar_type> STS;

        RCP<const Comm<int> > pComm = rowMap->getComm ();
        const int myRank = pComm->getRank ();
        const int rootRank = 0;
        const bool extraDebug = false;

        // Fast checks for invalid input.  We can't check other
        // attributes of the Maps until we've read in the matrix
        // dimensions.
        TEUCHOS_TEST_FOR_EXCEPTION(
          rowMap.is_null (), std::invalid_argument,
          "Row Map must be nonnull.");
        TEUCHOS_TEST_FOR_EXCEPTION(
          rangeMap.is_null (), std::invalid_argument,
          "Range Map must be nonnull.");
        TEUCHOS_TEST_FOR_EXCEPTION(
          domainMap.is_null (), std::invalid_argument,
          "Domain Map must be nonnull.");
        TEUCHOS_TEST_FOR_EXCEPTION(
          rowMap->getComm().getRawPtr() != pComm.getRawPtr(),
          std::invalid_argument,
          "The specified row Map's communicator (rowMap->getComm())"
          "differs from the given separately supplied communicator pComm.");
        TEUCHOS_TEST_FOR_EXCEPTION(
          domainMap->getComm().getRawPtr() != pComm.getRawPtr(),
          std::invalid_argument,
          "The specified domain Map's communicator (domainMap->getComm())"
          "differs from the given separately supplied communicator pComm.");
        TEUCHOS_TEST_FOR_EXCEPTION(
          rangeMap->getComm().getRawPtr() != pComm.getRawPtr(),
          std::invalid_argument,
          "The specified range Map's communicator (rangeMap->getComm())"
          "differs from the given separately supplied communicator pComm.");

        // Current line number in the input stream.  Various calls
        // will modify this depending on the number of lines that are
        // read from the input stream.  Only Rank 0 modifies this.
        size_t lineNumber = 1;

        if (debug && myRank == rootRank) {
          cerr << "Matrix Market reader: readSparse:" << endl
               << "-- Reading banner line" << endl;
        }

        // The "Banner" tells you whether the input stream represents
        // a sparse matrix, the symmetry type of the matrix, and the
        // type of the data it contains.
        //
        // pBanner will only be nonnull on MPI Rank 0.  It will be
        // null on all other MPI processes.
        RCP<const Banner> pBanner;
        {
          // We read and validate the Banner on Proc 0, but broadcast
          // the validation result to all processes.
          // Teuchos::broadcast doesn't currently work with bool, so
          // we use int (true -> 1, false -> 0).
          int bannerIsCorrect = 1;
          std::ostringstream errMsg;

          if (myRank == rootRank) {
            // Read the Banner line from the input stream.
            try {
              pBanner = readBanner (in, lineNumber, tolerant, debug);
            }
            catch (std::exception& e) {
              errMsg << "Attempt to read the Matrix Market file's Banner line "
                "threw an exception: " << e.what();
              bannerIsCorrect = 0;
            }

            if (bannerIsCorrect) {
              // Validate the Banner for the case of a sparse matrix.
              // We validate on Proc 0, since it reads the Banner.

              // In intolerant mode, the matrix type must be "coordinate".
              if (! tolerant && pBanner->matrixType() != "coordinate") {
                bannerIsCorrect = 0;
                errMsg << "The Matrix Market input file must contain a "
                  "\"coordinate\"-format sparse matrix in order to create a "
                  "Tpetra::CrsMatrix object from it, but the file's matrix "
                  "type is \"" << pBanner->matrixType() << "\" instead.";
              }
              // In tolerant mode, we allow the matrix type to be
              // anything other than "array" (which would mean that
              // the file contains a dense matrix).
              if (tolerant && pBanner->matrixType() == "array") {
                bannerIsCorrect = 0;
                errMsg << "Matrix Market file must contain a \"coordinate\"-"
                  "format sparse matrix in order to create a Tpetra::CrsMatrix "
                  "object from it, but the file's matrix type is \"array\" "
                  "instead.  That probably means the file contains dense matrix "
                  "data.";
              }
            }
          } // Proc 0: Done reading the Banner, hopefully successfully.

          // Broadcast from Proc 0 whether the Banner was read correctly.
          broadcast (*pComm, rootRank, ptr (&bannerIsCorrect));

          // If the Banner is invalid, all processes throw an
          // exception.  Only Proc 0 gets the exception message, but
          // that's OK, since the main point is to "stop the world"
          // (rather than throw an exception on one process and leave
          // the others hanging).
          TEUCHOS_TEST_FOR_EXCEPTION(bannerIsCorrect == 0,
            std::invalid_argument, errMsg.str ());
        } // Done reading the Banner line and broadcasting success.
        if (debug && myRank == rootRank) {
          cerr << "-- Reading dimensions line" << endl;
        }

        // Read the matrix dimensions from the Matrix Market metadata.
        // dims = (numRows, numCols, numEntries).  Proc 0 does the
        // reading, but it broadcasts the results to all MPI
        // processes.  Thus, readCoordDims() is a collective
        // operation.  It does a collective check for correctness too.
        Tuple<global_ordinal_type, 3> dims =
          readCoordDims (in, lineNumber, pBanner, pComm, tolerant, debug);

        if (debug && myRank == rootRank) {
          cerr << "-- Making Adder for collecting matrix data" << endl;
        }

        // "Adder" object for collecting all the sparse matrix entries
        // from the input stream.  This is only nonnull on Proc 0.
        // The Adder internally converts the one-based indices (native
        // Matrix Market format) into zero-based indices.
        RCP<adder_type> pAdder =
          makeAdder (pComm, pBanner, dims, tolerant, debug);

        if (debug && myRank == rootRank) {
          cerr << "-- Reading matrix data" << endl;
        }
        //
        // Read the matrix entries from the input stream on Proc 0.
        //
        {
          // We use readSuccess to broadcast the results of the read
          // (succeeded or not) to all MPI processes.  Since
          // Teuchos::broadcast doesn't currently know how to send
          // bools, we convert to int (true -> 1, false -> 0).
          int readSuccess = 1;
          std::ostringstream errMsg; // Exception message (only valid on Proc 0)
          if (myRank == rootRank) {
            try {
              // Reader for "coordinate" format sparse matrix data.
              typedef Teuchos::MatrixMarket::CoordDataReader<adder_type,
                global_ordinal_type, scalar_type, STS::isComplex> reader_type;
              reader_type reader (pAdder);

              // Read the sparse matrix entries.
              std::pair<bool, std::vector<size_t> > results =
                reader.read (in, lineNumber, tolerant, debug);
              readSuccess = results.first ? 1 : 0;
            }
            catch (std::exception& e) {
              readSuccess = 0;
              errMsg << e.what();
            }
          }
          broadcast (*pComm, rootRank, ptr (&readSuccess));

          // It would be nice to add a "verbose" flag, so that in
          // tolerant mode, we could log any bad line number(s) on
          // Proc 0.  For now, we just throw if the read fails to
          // succeed.
          //
          // Question: If we're in tolerant mode, and if the read did
          // not succeed, should we attempt to call fillComplete()?
          TEUCHOS_TEST_FOR_EXCEPTION(readSuccess == 0, std::runtime_error,
            "Failed to read the Matrix Market sparse matrix file: "
            << errMsg.str());
        } // Done reading the matrix entries (stored on Proc 0 for now)

        if (debug && myRank == rootRank) {
          cerr << "-- Successfully read the Matrix Market data" << endl;
        }

        // In tolerant mode, we need to rebroadcast the matrix
        // dimensions, since they may be different after reading the
        // actual matrix data.  We only need to broadcast the number
        // of rows and columns.  Only Rank 0 needs to know the actual
        // global number of entries, since (a) we need to merge
        // duplicates on Rank 0 first anyway, and (b) when we
        // distribute the entries, each rank other than Rank 0 will
        // only need to know how many entries it owns, not the total
        // number of entries.
        if (tolerant) {
          if (debug && myRank == rootRank) {
            cerr << "-- Tolerant mode: rebroadcasting matrix dimensions"
                 << endl
                 << "----- Dimensions before: "
                 << dims[0] << " x " << dims[1]
                 << endl;
          }
          // Packed coordinate matrix dimensions (numRows, numCols).
          Tuple<global_ordinal_type, 2> updatedDims;
          if (myRank == rootRank) {
            // If one or more bottom rows of the matrix contain no
            // entries, then the Adder will report that the number
            // of rows is less than that specified in the
            // metadata.  We allow this case, and favor the
            // metadata so that the zero row(s) will be included.
            updatedDims[0] =
              std::max (dims[0], pAdder->getAdder()->numRows());
            updatedDims[1] = pAdder->getAdder()->numCols();
          }
          broadcast (*pComm, rootRank, updatedDims);
          dims[0] = updatedDims[0];
          dims[1] = updatedDims[1];
          if (debug && myRank == rootRank) {
            cerr << "----- Dimensions after: " << dims[0] << " x "
                 << dims[1] << endl;
          }
        }
        else {
          // In strict mode, we require that the matrix's metadata and
          // its actual data agree, at least somewhat.  In particular,
          // the number of rows must agree, since otherwise we cannot
          // distribute the matrix correctly.

          // Teuchos::broadcast() doesn't know how to broadcast bools,
          // so we use an int with the standard 1 == true, 0 == false
          // encoding.
          int dimsMatch = 1;
          if (myRank == rootRank) {
            // If one or more bottom rows of the matrix contain no
            // entries, then the Adder will report that the number of
            // rows is less than that specified in the metadata.  We
            // allow this case, and favor the metadata, but do not
            // allow the Adder to think there are more rows in the
            // matrix than the metadata says.
            if (dims[0] < pAdder->getAdder ()->numRows ()) {
              dimsMatch = 0;
            }
          }
          broadcast (*pComm, 0, ptr (&dimsMatch));
          if (dimsMatch == 0) {
            // We're in an error state anyway, so we might as well
            // work a little harder to print an informative error
            // message.
            //
            // Broadcast the Adder's idea of the matrix dimensions
            // from Proc 0 to all processes.
            Tuple<global_ordinal_type, 2> addersDims;
            if (myRank == rootRank) {
              addersDims[0] = pAdder->getAdder()->numRows();
              addersDims[1] = pAdder->getAdder()->numCols();
            }
            broadcast (*pComm, 0, addersDims);
            TEUCHOS_TEST_FOR_EXCEPTION(
              dimsMatch == 0, std::runtime_error,
              "The matrix metadata says that the matrix is " << dims[0] << " x "
              << dims[1] << ", but the actual data says that the matrix is "
              << addersDims[0] << " x " << addersDims[1] << ".  That means the "
              "data includes more rows than reported in the metadata.  This "
              "is not allowed when parsing in strict mode.  Parse the matrix in "
              "tolerant mode to ignore the metadata when it disagrees with the "
              "data.");
          }
        } // Matrix dimensions (# rows, # cols, # entries) agree.

        if (debug && myRank == rootRank) {
          cerr << "-- Converting matrix data into CSR format on Proc 0" << endl;
        }

        // Now that we've read in all the matrix entries from the
        // input stream into the adder on Proc 0, post-process them
        // into CSR format (still on Proc 0).  This will facilitate
        // distributing them to all the processors.
        //
        // These arrays represent the global matrix data as a CSR
        // matrix (with numEntriesPerRow as redundant but convenient
        // metadata, since it's computable from rowPtr and vice
        // versa).  They are valid only on Proc 0.
        ArrayRCP<size_t> numEntriesPerRow;
        ArrayRCP<size_t> rowPtr;
        ArrayRCP<global_ordinal_type> colInd;
        ArrayRCP<scalar_type> values;

        // Proc 0 first merges duplicate entries, and then converts
        // the coordinate-format matrix data to CSR.
        {
          int mergeAndConvertSucceeded = 1;
          std::ostringstream errMsg;

          if (myRank == rootRank) {
            try {
              typedef Teuchos::MatrixMarket::Raw::Element<scalar_type,
                global_ordinal_type> element_type;

              // Number of rows in the matrix.  If we are in tolerant
              // mode, we've already synchronized dims with the actual
              // matrix data.  If in strict mode, we should use dims
              // (as read from the file's metadata) rather than the
              // matrix data to determine the dimensions.  (The matrix
              // data will claim fewer rows than the metadata, if one
              // or more rows have no entries stored in the file.)
              const size_type numRows = dims[0];

              // Additively merge duplicate matrix entries.
              pAdder->getAdder()->merge ();

              // Get a temporary const view of the merged matrix entries.
              const std::vector<element_type>& entries =
                pAdder->getAdder()->getEntries();

              // Number of matrix entries (after merging).
              const size_t numEntries = (size_t)entries.size();

              if (debug) {
                cerr << "----- Proc 0: Matrix has numRows=" << numRows
                     << " rows and numEntries=" << numEntries
                     << " entries." << endl;
              }

              // Make space for the CSR matrix data.  Converting to
              // CSR is easier if we fill numEntriesPerRow with zeros
              // at first.
              numEntriesPerRow = arcp<size_t> (numRows);
              std::fill (numEntriesPerRow.begin(), numEntriesPerRow.end(), 0);
              rowPtr = arcp<size_t> (numRows+1);
              std::fill (rowPtr.begin(), rowPtr.end(), 0);
              colInd = arcp<global_ordinal_type> (numEntries);
              values = arcp<scalar_type> (numEntries);

              // Convert from array-of-structs coordinate format to CSR
              // (compressed sparse row) format.
              global_ordinal_type prvRow = 0;
              size_t curPos = 0;
              rowPtr[0] = 0;
              for (curPos = 0; curPos < numEntries; ++curPos) {
                const element_type& curEntry = entries[curPos];
                const global_ordinal_type curRow = curEntry.rowIndex();
                TEUCHOS_TEST_FOR_EXCEPTION(
                  curRow < prvRow, std::logic_error,
                  "Row indices are out of order, even though they are supposed "
                  "to be sorted.  curRow = " << curRow << ", prvRow = "
                  << prvRow << ", at curPos = " << curPos << ".  Please report "
                  "this bug to the Tpetra developers.");
                if (curRow > prvRow) {
                  for (global_ordinal_type r = prvRow+1; r <= curRow; ++r) {
                    rowPtr[r] = curPos;
                  }
                  prvRow = curRow;
                }
                numEntriesPerRow[curRow]++;
                colInd[curPos] = curEntry.colIndex();
                values[curPos] = curEntry.value();
              }
              // rowPtr has one more entry than numEntriesPerRow.  The
              // last entry of rowPtr is the number of entries in
              // colInd and values.
              rowPtr[numRows] = numEntries;
            } // Finished conversion to CSR format
            catch (std::exception& e) {
              mergeAndConvertSucceeded = 0;
              errMsg << "Failed to merge sparse matrix entries and convert to "
                "CSR format: " << e.what();
            }

            if (debug && mergeAndConvertSucceeded) {
              // Number of rows in the matrix.
              const size_type numRows = dims[0];
              const size_type maxToDisplay = 100;

              cerr << "----- Proc 0: numEntriesPerRow[0.."
                   << (numEntriesPerRow.size()-1) << "] ";
              if (numRows > maxToDisplay) {
                cerr << "(only showing first and last few entries) ";
              }
              cerr << "= [";
              if (numRows > 0) {
                if (numRows > maxToDisplay) {
                  for (size_type k = 0; k < 2; ++k) {
                    cerr << numEntriesPerRow[k] << " ";
                  }
                  cerr << "... ";
                  for (size_type k = numRows-2; k < numRows-1; ++k) {
                    cerr << numEntriesPerRow[k] << " ";
                  }
                }
                else {
                  for (size_type k = 0; k < numRows-1; ++k) {
                    cerr << numEntriesPerRow[k] << " ";
                  }
                }
                cerr << numEntriesPerRow[numRows-1];
              } // numRows > 0
              cerr << "]" << endl;

              cerr << "----- Proc 0: rowPtr ";
              if (numRows > maxToDisplay) {
                cerr << "(only showing first and last few entries) ";
              }
              cerr << "= [";
              if (numRows > maxToDisplay) {
                for (size_type k = 0; k < 2; ++k) {
                  cerr << rowPtr[k] << " ";
                }
                cerr << "... ";
                for (size_type k = numRows-2; k < numRows; ++k) {
                  cerr << rowPtr[k] << " ";
                }
              }
              else {
                for (size_type k = 0; k < numRows; ++k) {
                  cerr << rowPtr[k] << " ";
                }
              }
              cerr << rowPtr[numRows] << "]" << endl;

              cerr << "----- Proc 0: colInd = [";
              for (size_t k = 0; k < rowPtr[numRows]; ++k) {
                cerr << colInd[k] << " ";
              }
              cerr << "]" << endl;
            }
          } // if myRank == rootRank
        } // Done converting sparse matrix data to CSR format

        // Now we're done with the Adder, so we can release the
        // reference ("free" it) to save space.  This only actually
        // does anything on Rank 0, since pAdder is null on all the
        // other MPI processes.
        pAdder = null;

        // Verify details of the Maps.  Don't count the global number
        // of entries in the row Map, since that number doesn't
        // correctly count overlap.
        if (debug && myRank == rootRank) {
          cerr << "-- Verifying Maps" << endl;
        }
        TEUCHOS_TEST_FOR_EXCEPTION(
          as<global_size_t> (dims[0]) != rangeMap->getGlobalNumElements(),
          std::invalid_argument,
          "The range Map has " << rangeMap->getGlobalNumElements ()
          << " entries, but the matrix has a global number of rows " << dims[0]
          << ".");
        TEUCHOS_TEST_FOR_EXCEPTION(
          as<global_size_t> (dims[1]) != domainMap->getGlobalNumElements (),
          std::invalid_argument,
          "The domain Map has " << domainMap->getGlobalNumElements ()
          << " entries, but the matrix has a global number of columns "
          << dims[1] << ".");

        // Create a row Map which is entirely owned on Proc 0.
        RCP<Teuchos::FancyOStream> err = debug ?
          Teuchos::getFancyOStream (Teuchos::rcpFromRef (cerr)) : null;

        RCP<const map_type> gatherRowMap = Details::computeGatherMap (rowMap, err, debug);
        ArrayView<const global_ordinal_type> myRows =
            gatherRowMap->getNodeElementList ();
        const size_type myNumRows = myRows.size ();
        const global_ordinal_type indexBase = gatherRowMap->getIndexBase ();

        ArrayRCP<size_t> gatherNumEntriesPerRow = arcp<size_t>(myNumRows);
        for (size_type i_ = 0; i_ < myNumRows; i_++) {
          gatherNumEntriesPerRow[i_] = numEntriesPerRow[myRows[i_]-indexBase];
        }

        // Create a matrix using this Map, and fill in on Proc 0.  We
        // know how many entries there are in each row, so we can use
        // static profile.
        RCP<sparse_matrix_type> A_proc0 =
          rcp (new sparse_matrix_type (gatherRowMap, gatherNumEntriesPerRow (),
                                       Tpetra::StaticProfile));
        if (myRank == rootRank) {
          if (debug) {
            cerr << "-- Proc 0: Filling gather matrix" << endl;
          }
          if (debug) {
            cerr << "---- Rows: " << Teuchos::toString (myRows) << endl;
          }

          // Add Proc 0's matrix entries to the CrsMatrix.
          for (size_type i_ = 0; i_ < myNumRows; ++i_) {
            size_type i = myRows[i_] - indexBase;

            const size_type curPos = as<size_type> (rowPtr[i]);
            const local_ordinal_type curNumEntries = numEntriesPerRow[i];
            ArrayView<global_ordinal_type> curColInd =
              colInd.view (curPos, curNumEntries);
            ArrayView<scalar_type> curValues =
              values.view (curPos, curNumEntries);

            // Modify the column indices in place to have the right index base.
            for (size_type k = 0; k < curNumEntries; ++k) {
              curColInd[k] += indexBase;
            }
            if (debug) {
              cerr << "------ Columns: " << Teuchos::toString (curColInd) << endl;
              cerr << "------ Values: " << Teuchos::toString (curValues) << endl;
            }
            // Avoid constructing empty views of ArrayRCP objects.
            if (curNumEntries > 0) {
              A_proc0->insertGlobalValues (myRows[i_], curColInd, curValues);
            }
          }
          // Now we can save space by deallocating numEntriesPerRow,
          // rowPtr, colInd, and values, since we've already put those
          // data in the matrix.
          numEntriesPerRow = null;
          rowPtr = null;
          colInd = null;
          values = null;
        } // if myRank == rootRank

        RCP<sparse_matrix_type> A;
        if (colMap.is_null ()) {
          A = rcp (new sparse_matrix_type (rowMap, 0));
        } else {
          A = rcp (new sparse_matrix_type (rowMap, colMap, 0));
        }
        typedef Export<local_ordinal_type, global_ordinal_type, node_type> export_type;
        export_type exp (gatherRowMap, rowMap);
        A->doExport (*A_proc0, exp, INSERT);

        if (callFillComplete) {
          A->fillComplete (domainMap, rangeMap);
        }

        // We can't get the dimensions of the matrix until after
        // fillComplete() is called.  Thus, we can't do the sanity
        // check (dimensions read from the Matrix Market data,
        // vs. dimensions reported by the CrsMatrix) unless the user
        // asked us to call fillComplete().
        //
        // Note that pMatrix->getGlobalNum{Rows,Cols}() does _not_ do
        // what one might think it does, so you have to ask the range
        // resp. domain map for the number of rows resp. columns.
        if (callFillComplete) {
          const int numProcs = pComm->getSize ();

          if (extraDebug && debug) {
            const global_size_t globalNumRows = rangeMap->getGlobalNumElements ();
            const global_size_t globalNumCols = domainMap->getGlobalNumElements ();
            if (myRank == rootRank) {
              cerr << "-- Matrix is "
                   << globalNumRows << " x " << globalNumCols
                   << " with " << A->getGlobalNumEntries()
                   << " entries, and index base "
                   << A->getIndexBase() << "." << endl;
            }
            pComm->barrier ();
            for (int p = 0; p < numProcs; ++p) {
              if (myRank == p) {
                cerr << "-- Proc " << p << " owns "
                     << A->getNodeNumCols() << " columns, and "
                     << A->getNodeNumEntries() << " entries." << endl;
              }
              pComm->barrier ();
            }
          } // if (extraDebug && debug)
        } // if (callFillComplete)

        if (debug && myRank == rootRank) {
          cerr << "-- Done creating the CrsMatrix from the Matrix Market data"
               << endl;
        }
        return A;
      }

      /// \brief Read dense matrix (as a MultiVector) from the given
      ///   Matrix Market file.
      ///
      /// Open the given file on MPI Process 0 (with respect to the
      /// given communicator).  The file should contain Matrix Market
      /// "array" format dense matrix data.  Read that data on Process
      /// 0, and distribute it to all processors.  Return the
      /// resulting distributed MultiVector.
      ///
      /// See documentation of readDense() for details.
      ///
      /// \param filename [in] Name of the Matrix Market file from
      ///   which to read.  Both the filename and the file itself are
      ///   only accessed on Rank 0 of the given communicator.
      /// \param comm [in] Communicator containing all process(es)
      ///   over which the dense matrix will be distributed.
      /// \param node [in] Kokkos Node object.
      /// \param map [in/out] On input: if nonnull, the map describing
      ///   how to distribute the vector (not modified).  In this
      ///   case, the map's communicator and node must equal \c comm
      ///   resp. \c node.  If null on input, then on output, a
      ///   sensible (contiguous and uniformly distributed over the
      ///   given communicator) map describing the distribution of the
      ///   output multivector.
      /// \param tolerant [in] Whether to read the data tolerantly
      ///   from the file.
      /// \param debug [in] Whether to produce copious status output
      ///   useful for Tpetra developers, but probably not useful for
      ///   anyone else.
      static Teuchos::RCP<multivector_type>
      readDenseFile (const std::string& filename,
                     const Teuchos::RCP<const comm_type>& comm,
                     Teuchos::RCP<const map_type>& map,
                     const bool tolerant=false,
                     const bool debug=false)
      {
        std::ifstream in;
        if (comm->getRank () == 0) { // Only open the file on Proc 0.
          in.open (filename.c_str ()); // Destructor closes safely
        }
        return readDense (in, comm, map, tolerant, debug);
      }

      //! Variant of readDenseMatrix (see above) that takes a Node.
      static Teuchos::RCP<multivector_type>
      readDenseFile (const std::string& filename,
                     const Teuchos::RCP<const comm_type>& comm,
                     const Teuchos::RCP<node_type>& node,
                     Teuchos::RCP<const map_type>& map,
                     const bool tolerant=false,
                     const bool debug=false)
      {
        std::ifstream in;
        if (comm->getRank () == 0) { // Only open the file on Proc 0.
          in.open (filename.c_str ()); // Destructor closes safely
        }
        return readDense (in, comm, node, map, tolerant, debug);
      }

      /// \brief Read a Vector from the given Matrix Market file.
      ///
      /// Same as readDenseFile() but will work with 1D data only.
      ///
      /// Open the given file on MPI Process 0 (with respect to the
      /// given communicator).  The file should contain Matrix Market
      /// "array" format dense matrix data with number of columns==1.
      /// Read that data on Process 0, and distribute it to all processors.
      /// Return the resulting distributed Vector.
      ///
      /// See documentation of readVector() for details.
      ///
      /// \param filename [in] Name of the Matrix Market file from
      ///   which to read.  Both the filename and the file itself are
      ///   only accessed on Rank 0 of the given communicator.
      /// \param comm [in] Communicator containing all process(es)
      ///   over which the dense matrix will be distributed.
      /// \param map [in/out] On input: if nonnull, the map describing
      ///   how to distribute the vector (not modified).  In this
      ///   case, the map's communicator and node must equal \c comm
      ///   resp. \c node.  If null on input, then on output, a
      ///   sensible (contiguous and uniformly distributed over the
      ///   given communicator) map describing the distribution of the
      ///   output multivector.
      /// \param tolerant [in] Whether to read the data tolerantly
      ///   from the file.
      /// \param debug [in] Whether to produce copious status output
      ///   useful for Tpetra developers, but probably not useful for
      ///   anyone else.
      static Teuchos::RCP<vector_type>
      readVectorFile (const std::string& filename,
                      const Teuchos::RCP<const comm_type>& comm,
                      Teuchos::RCP<const map_type>& map,
                      const bool tolerant=false,
                      const bool debug=false)
      {
        std::ifstream in;
        if (comm->getRank () == 0) { // Only open the file on Proc 0.
          in.open (filename.c_str ()); // Destructor closes safely
        }
        return readVector (in, comm, map, tolerant, debug);
      }

      /// \brief Like readVectorFile() (see above), but with a
      ///   supplied Node object.
      static Teuchos::RCP<vector_type>
      readVectorFile (const std::string& filename,
                      const Teuchos::RCP<const comm_type>& comm,
                      const Teuchos::RCP<node_type>& node,
                      Teuchos::RCP<const map_type>& map,
                      const bool tolerant=false,
                      const bool debug=false)
      {
        std::ifstream in;
        if (comm->getRank () == 0) { // Only open the file on Proc 0.
          in.open (filename.c_str ()); // Destructor closes safely
        }
        return readVector (in, comm, node, map, tolerant, debug);
      }

      /// \brief Read dense matrix (as a MultiVector) from the given
      ///   Matrix Market input stream.
      ///
      /// The given input stream need only be readable by MPI Rank 0
      /// (with respect to the given communicator).  The input stream
      /// should contain Matrix Market "array" format dense matrix
      /// data.  Read that data on Process 0, and distribute it to all
      /// processes in the communicator.  Return the resulting
      /// distributed MultiVector.
      ///
      /// Unlike readSparse(), this method allows callers to supply a
      /// Map over which to distribute the resulting MultiVector.  The
      /// Map argument is optional; if null, we construct our own
      /// reasonable Map.  We let users supply their own Map, because
      /// a common case in Tpetra is to read in or construct a sparse
      /// matrix first, and then create dense (multi)vectors
      /// distributed with the sparse matrix's domain or range Map.
      ///
      /// \note This is a collective operation.  Only Process 0 in the
      ///   communicator opens the file and reads data from it, but
      ///   all processes in the communicator participate and wait for
      ///   the final result.
      ///
      /// \note "Tolerant" parsing mode means something different for
      ///   dense matrices than it does for sparse matrices.  Since
      ///   Matrix Market dense matrix files don't store indices with
      ///   each value, unlike sparse matrices, we can't determine the
      ///   matrix dimensions from the data alone.  Thus, we require
      ///   the metadata to include a valid number of rows and
      ///   columns.  "Tolerant" in the dense case refers to the data;
      ///   in tolerant mode, the number of stored matrix entries may
      ///   be more or less than the number reported by the metadata
      ///   (number of rows times number of columns).  If more, the
      ///   extra data are ignored; if less, the remainder is filled
      ///   in with zeros.
      ///
      /// \note On Map compatibility: Suppose that you write a
      ///   multivector X to a file.  Then, you read it back in as a
      ///   different multivector Y distributed over the same
      ///   communicator, but with a Map constructed by the input
      ///   routine (i.e., a null Map on input to readDenseFile() or
      ///   readDense()).  In that case, the only properties shared by
      ///   the maps of X and Y are that they have the same
      ///   communicator and the same number of GIDs.  The Maps need
      ///   not necessarily be compatible (in the sense of
      ///   Map::isCompatible()), and they certainly need not
      ///   necessarily be the same Map (in the sense of
      ///   Map::isSameAs()).
      ///
      /// \param in [in] The input stream from which to read.  The
      ///   stream is only accessed on Process 0 of the given
      ///   communicator.
      /// \param comm [in] Communicator containing all process(es)
      ///   over which the dense matrix will be distributed.
      /// \param node [in] Kokkos Node object.
      /// \param map [in/out] On input: if nonnull, the map describing
      ///   how to distribute the vector (not modified).  In this
      ///   case, the map's communicator and node must equal comm
      ///   resp. node.  If null on input, then on output, a sensible
      ///   (contiguous and uniformly distributed over the given
      ///   communicator) map describing the distribution of the
      ///   output multivector.
      /// \param tolerant [in] Whether to read the data tolerantly
      ///   from the stream.
      /// \param debug [in] Whether to produce copious status output
      ///   useful for Tpetra developers, but probably not useful for
      ///   anyone else.
      static Teuchos::RCP<multivector_type>
      readDense (std::istream& in,
                 const Teuchos::RCP<const comm_type>& comm,
                 Teuchos::RCP<const map_type>& map,
                 const bool tolerant=false,
                 const bool debug=false)
      {
        return readDense (in, comm, Teuchos::null, map, tolerant, debug);
      }

      //! Variant of readDense (see above) that takes a Node.
      static Teuchos::RCP<multivector_type>
      readDense (std::istream& in,
                 const Teuchos::RCP<const comm_type>& comm,
                 const Teuchos::RCP<node_type>& node,
                 Teuchos::RCP<const map_type>& map,
                 const bool tolerant=false,
                 const bool debug=false)
      {
        Teuchos::RCP<Teuchos::FancyOStream> err =
          Teuchos::getFancyOStream (Teuchos::rcpFromRef (std::cerr));
        return readDenseImpl<scalar_type> (in, comm, node, map,
                                           err, tolerant, debug);
      }

      //! Read Vector from the given Matrix Market input stream.
      static Teuchos::RCP<vector_type>
      readVector (std::istream& in,
                  const Teuchos::RCP<const comm_type>& comm,
                  Teuchos::RCP<const map_type>& map,
                  const bool tolerant=false,
                  const bool debug=false)
      {
        Teuchos::RCP<Teuchos::FancyOStream> err =
          Teuchos::getFancyOStream (Teuchos::rcpFromRef (std::cerr));
        return readVectorImpl<scalar_type> (in, comm, Teuchos::null, map,
                                            err, tolerant, debug);
      }

      //! Read Vector from the given Matrix Market input stream, with a supplied Node.
      static Teuchos::RCP<vector_type>
      readVector (std::istream& in,
                 const Teuchos::RCP<const comm_type>& comm,
                 const Teuchos::RCP<node_type>& node,
                 Teuchos::RCP<const map_type>& map,
                 const bool tolerant=false,
                 const bool debug=false)
      {
        Teuchos::RCP<Teuchos::FancyOStream> err =
          Teuchos::getFancyOStream (Teuchos::rcpFromRef (std::cerr));
        return readVectorImpl<scalar_type> (in, comm, node, map,
                                            err, tolerant, debug);
      }

      /// \brief Read Map (as a MultiVector) from the given
      ///   Matrix Market file.
      ///
      /// Open the given file on MPI Process 0 (with respect to the
      /// given communicator).  The file should contain Matrix Market
      /// "array" format dense matrix data with two columns, as
      /// generated by Writer::writeMap() or Writer::writeMapFile().
      /// Read that data on Process 0, and distribute it to all
      /// processes.  Return the resulting Map.
      ///
      /// \param filename [in] Name of the Matrix Market file from
      ///   which to read.  Both the filename and the file itself are
      ///   only accessed on Process 0 of the given communicator.
      /// \param comm [in] Communicator containing all process(es)
      ///   over which the Map will be distributed.
      /// \param tolerant [in] Whether to read the data tolerantly
      ///   from the file.
      /// \param debug [in] Whether to produce copious status output
      ///   useful for Tpetra developers, but probably not useful for
      ///   anyone else.
      static Teuchos::RCP<const map_type>
      readMapFile (const std::string& filename,
                   const Teuchos::RCP<const comm_type>& comm,
                   const bool tolerant=false,
                   const bool debug=false)
      {
        return readMapFile (filename, comm, Teuchos::null, tolerant, debug);
      }

      /// \brief Variant of readMapFile (above) that takes an explicit
      ///   Node instance.
      static Teuchos::RCP<const map_type>
      readMapFile (const std::string& filename,
                   const Teuchos::RCP<const comm_type>& comm,
                   const Teuchos::RCP<node_type>& node,
                   const bool tolerant=false,
                   const bool debug=false)
      {
        using Teuchos::inOutArg;
        using Teuchos::broadcast;
        std::ifstream in;

        int success = 1;
        if (comm->getRank () == 0) { // Only open the file on Proc 0.
          in.open (filename.c_str ()); // Destructor closes safely
          if (! in) {
            success = 0;
          }
        }
        broadcast<int, int> (*comm, 0, inOutArg (success));
        TEUCHOS_TEST_FOR_EXCEPTION(
          success == 0, std::runtime_error,
          "Tpetra::MatrixMarket::Reader::readMapFile: "
          "Failed to read file \"" << filename << "\" on Process 0.");
        return readMap (in, comm, node, tolerant, debug);
      }

    private:
      template<class MultiVectorScalarType>
      static Teuchos::RCP<Tpetra::MultiVector<MultiVectorScalarType,
                                     local_ordinal_type,
                                     global_ordinal_type,
                                     node_type> >
      readDenseImpl (std::istream& in,
                     const Teuchos::RCP<const comm_type>& comm,
                     const Teuchos::RCP<node_type>& node,
                     Teuchos::RCP<const map_type>& map,
                     const Teuchos::RCP<Teuchos::FancyOStream>& err,
                     const bool tolerant=false,
                     const bool debug=false)
      {
        using Teuchos::MatrixMarket::Banner;
        using Teuchos::MatrixMarket::checkCommentLine;
        using Teuchos::ArrayRCP;
        using Teuchos::as;
        using Teuchos::broadcast;
        using Teuchos::outArg;
        using Teuchos::RCP;
        using Teuchos::Tuple;
        using std::endl;
        typedef MultiVectorScalarType ST;
        typedef local_ordinal_type LO;
        typedef global_ordinal_type GO;
        typedef node_type NT;
        typedef Teuchos::ScalarTraits<ST> STS;
        typedef typename STS::magnitudeType MT;
        typedef Teuchos::ScalarTraits<MT> STM;
        typedef Tpetra::MultiVector<ST, LO, GO, NT> MV;

        // Rank 0 is the only (MPI) process allowed to read from the
        // input stream.
        const int myRank = comm->getRank ();

        if (! err.is_null ()) {
          err->pushTab ();
        }
        if (debug) {
          *err << myRank << ": readDenseImpl" << endl;
        }
        if (! err.is_null ()) {
          err->pushTab ();
        }

        // mfh 17 Feb 2013: It's not strictly necessary that the Comm
        // instances be identical and that the Node instances be
        // identical.  The essential condition is more complicated to
        // test and isn't the same for all Node types.  Thus, we just
        // leave it up to the user.

        // // If map is nonnull, check the precondition that its
        // // communicator resp. node equal comm resp. node.  Checking
        // // now avoids doing a lot of file reading before we detect the
        // // violated precondition.
        // TEUCHOS_TEST_FOR_EXCEPTION(
        //   ! map.is_null() && (map->getComm() != comm || map->getNode () != node,
        //   std::invalid_argument, "If you supply a nonnull Map, the Map's "
        //   "communicator and node must equal the supplied communicator resp. "
        //   "node.");

        // Process 0 will read in the matrix dimensions from the file,
        // and broadcast them to all ranks in the given communicator.
        // There are only 2 dimensions in the matrix, but we use the
        // third element of the Tuple to encode the banner's reported
        // data type: "real" == 0, "complex" == 1, and "integer" == 0
        // (same as "real").  We don't allow pattern matrices (i.e.,
        // graphs) since they only make sense for sparse data.
        Tuple<GO, 3> dims;
        dims[0] = 0;
        dims[1] = 0;

        // Current line number in the input stream.  Only valid on
        // Proc 0.  Various calls will modify this depending on the
        // number of lines that are read from the input stream.
        size_t lineNumber = 1;

        // Capture errors and their messages on Proc 0.
        std::ostringstream exMsg;
        int localBannerReadSuccess = 1;
        int localDimsReadSuccess = 1;

        // Only Proc 0 gets to read matrix data from the input stream.
        if (myRank == 0) {
          if (debug) {
            *err << myRank << ": readDenseImpl: Reading banner line (dense)" << endl;
          }

          // The "Banner" tells you whether the input stream
          // represents a dense matrix, the symmetry type of the
          // matrix, and the type of the data it contains.
          RCP<const Banner> pBanner;
          try {
            pBanner = readBanner (in, lineNumber, tolerant, debug);
          } catch (std::exception& e) {
            exMsg << e.what ();
            localBannerReadSuccess = 0;
          }
          // Make sure the input stream is the right kind of data.
          if (localBannerReadSuccess) {
            if (pBanner->matrixType () != "array") {
              exMsg << "The Matrix Market file does not contain dense matrix "
                "data.  Its banner (first) line says that its matrix type is \""
                << pBanner->matrixType () << "\", rather that the required "
                "\"array\".";
              localBannerReadSuccess = 0;
            } else if (pBanner->dataType() == "pattern") {
              exMsg << "The Matrix Market file's banner (first) "
                "line claims that the matrix's data type is \"pattern\".  This does "
                "not make sense for a dense matrix, yet the file reports the matrix "
                "as dense.  The only valid data types for a dense matrix are "
                "\"real\", \"complex\", and \"integer\".";
              localBannerReadSuccess = 0;
            } else {
              // Encode the data type reported by the Banner as the
              // third element of the dimensions Tuple.
              dims[2] = encodeDataType (pBanner->dataType ());
            }
          } // if we successfully read the banner line

          // At this point, we've successfully read the banner line.
          // Now read the dimensions line.
          if (localBannerReadSuccess) {
            if (debug) {
              *err << myRank << ": readDenseImpl: Reading dimensions line (dense)" << endl;
            }
            // Keep reading lines from the input stream until we find
            // a non-comment line, or until we run out of lines.  The
            // latter is an error, since every "array" format Matrix
            // Market file must have a dimensions line after the
            // banner (even if the matrix has zero rows or columns, or
            // zero entries).
            std::string line;
            bool commentLine = true;

            while (commentLine) {
              // Test whether it is even valid to read from the input
              // stream wrapping the line.
              if (in.eof () || in.fail ()) {
                exMsg << "Unable to get array dimensions line (at all) from line "
                      << lineNumber << " of input stream.  The input stream "
                      << "claims that it is "
                      << (in.eof() ? "at end-of-file." : "in a failed state.");
                localDimsReadSuccess = 0;
              } else {
                // Try to get the next line from the input stream.
                if (getline (in, line)) {
                  ++lineNumber; // We did actually read a line.
                }
                // Is the current line a comment line?  Ignore start
                // and size; they are only useful for reading the
                // actual matrix entries.  (We could use them here as
                // an optimization, but we've chosen not to.)
                size_t start = 0, size = 0;
                commentLine = checkCommentLine (line, start, size, lineNumber, tolerant);
              } // whether we failed to read the line at all
            } // while the line we just read is a comment line

            //
            // Get <numRows> <numCols> from the line we just read.
            //
            std::istringstream istr (line);

            // Test whether it is even valid to read from the input
            // stream wrapping the line.
            if (istr.eof () || istr.fail ()) {
              exMsg << "Unable to read any data from line " << lineNumber
                    << " of input; the line should contain the matrix dimensions "
                    << "\"<numRows> <numCols>\".";
              localDimsReadSuccess = 0;
            } else { // It's valid to read from the line.
              GO theNumRows = 0;
              istr >> theNumRows; // Read in the number of rows.
              if (istr.fail ()) {
                exMsg << "Failed to get number of rows from line "
                      << lineNumber << " of input; the line should contains the "
                      << "matrix dimensions \"<numRows> <numCols>\".";
                localDimsReadSuccess = 0;
              } else { // We successfully read the number of rows
                dims[0] = theNumRows; // Save the number of rows
                if (istr.eof ()) { // Do we still have data to read?
                  exMsg << "No more data after number of rows on line "
                        << lineNumber << " of input; the line should contain the "
                        << "matrix dimensions \"<numRows> <numCols>\".";
                  localDimsReadSuccess = 0;
                } else { // Still data left to read; read in number of columns.
                  GO theNumCols = 0;
                  istr >> theNumCols; // Read in the number of columns
                  if (istr.fail ()) {
                    exMsg << "Failed to get number of columns from line "
                          << lineNumber << " of input; the line should contain "
                          << "the matrix dimensions \"<numRows> <numCols>\".";
                    localDimsReadSuccess = 0;
                  } else { // We successfully read the number of columns
                    dims[1] = theNumCols; // Save the number of columns
                  } // if istr.fail ()
                } // if istr.eof ()
              } // if we read the number of rows
            } // if the input stream wrapping the dims line was (in)valid
          } // if we successfully read the banner line
        } // if (myRank == 0)

        // Broadcast the matrix dimensions, the encoded data type, and
        // whether or not Proc 0 succeeded in reading the banner and
        // dimensions.
        Tuple<GO, 5> bannerDimsReadResult;
        if (myRank == 0) {
          bannerDimsReadResult[0] = dims[0]; // numRows
          bannerDimsReadResult[1] = dims[1]; // numCols
          bannerDimsReadResult[2] = dims[2]; // encoded data type
          bannerDimsReadResult[3] = localBannerReadSuccess;
          bannerDimsReadResult[4] = localDimsReadSuccess;
        }
        // Broadcast matrix dimensions and the encoded data type from
        // Proc 0 to all the MPI processes.
        broadcast (*comm, 0, bannerDimsReadResult);

        TEUCHOS_TEST_FOR_EXCEPTION(
          bannerDimsReadResult[3] == 0, std::runtime_error,
          "Failed to read banner line: " << exMsg.str ());
        TEUCHOS_TEST_FOR_EXCEPTION(
          bannerDimsReadResult[4] == 0, std::runtime_error,
          "Failed to read matrix dimensions line: " << exMsg.str ());
        if (myRank != 0) {
          dims[0] = bannerDimsReadResult[0];
          dims[1] = bannerDimsReadResult[1];
          dims[2] = bannerDimsReadResult[2];
        }

        // Tpetra objects want the matrix dimensions in these types.
        const global_size_t numRows = static_cast<global_size_t> (dims[0]);
        const size_t numCols = static_cast<size_t> (dims[1]);

        // Make a "Proc 0 owns everything" Map that we will use to
        // read in the multivector entries in the correct order on
        // Proc 0.  This must be a collective
        RCP<const map_type> proc0Map; // "Proc 0 owns everything" Map
        if (map.is_null ()) {
          // The user didn't supply a Map.  Make a contiguous
          // distributed Map for them, using the read-in multivector
          // dimensions.
          if (node.is_null ()) {
            map = createUniformContigMapWithNode<LO, GO, NT> (numRows, comm);
          } else {
            map = createUniformContigMapWithNode<LO, GO, NT> (numRows, comm, node);
          }
          const size_t localNumRows = (myRank == 0) ? numRows : 0;
          // At this point, map exists and has a nonnull node.
          proc0Map = createContigMapWithNode<LO, GO, NT> (numRows, localNumRows,
                                                          comm, map->getNode ());
        }
        else { // The user supplied a Map.
          proc0Map = Details::computeGatherMap<map_type> (map, err, debug);
        }

        // Make a multivector X owned entirely by Proc 0.
        RCP<MV> X = createMultiVector<ST, LO, GO, NT> (proc0Map, numCols);

        //
        // On Proc 0, read the Matrix Market data from the input
        // stream into the multivector X.
        //
        int localReadDataSuccess = 1;
        if (myRank == 0) {
          try {
            if (debug) {
              *err << myRank << ": readDenseImpl: Reading matrix data (dense)"
                   << endl;
            }

            // Make sure that we can get a 1-D view of X.
            TEUCHOS_TEST_FOR_EXCEPTION(
              ! X->isConstantStride (), std::logic_error,
              "Can't get a 1-D view of the entries of the MultiVector X on "
              "Process 0, because the stride between the columns of X is not "
              "constant.  This shouldn't happen because we just created X and "
              "haven't filled it in yet.  Please report this bug to the Tpetra "
              "developers.");

            // Get a writeable 1-D view of the entries of X.  Rank 0
            // owns all of them.  The view will expire at the end of
            // scope, so (if necessary) it will be written back to X
            // at this time.
            ArrayRCP<ST> X_view = X->get1dViewNonConst ();
            TEUCHOS_TEST_FOR_EXCEPTION(
              as<global_size_t> (X_view.size ()) < numRows * numCols,
              std::logic_error,
              "The view of X has size " << X_view << " which is not enough to "
              "accommodate the expected number of entries numRows*numCols = "
              << numRows << "*" << numCols << " = " << numRows*numCols << ".  "
              "Please report this bug to the Tpetra developers.");
            const size_t stride = X->getStride ();

            // The third element of the dimensions Tuple encodes the data
            // type reported by the Banner: "real" == 0, "complex" == 1,
            // "integer" == 0 (same as "real"), "pattern" == 2.  We do not
            // allow dense matrices to be pattern matrices, so dims[2] ==
            // 0 or 1.  We've already checked for this above.
            const bool isComplex = (dims[2] == 1);
            size_type count = 0, curRow = 0, curCol = 0;

            std::string line;
            while (getline (in, line)) {
              ++lineNumber;
              // Is the current line a comment line?  If it's not,
              // line.substr(start,size) contains the data.
              size_t start = 0, size = 0;
              const bool commentLine =
                checkCommentLine (line, start, size, lineNumber, tolerant);
              if (! commentLine) {
                // Make sure we have room in which to put the new matrix
                // entry.  We check this only after checking for a
                // comment line, because there may be one or more
                // comment lines at the end of the file.  In tolerant
                // mode, we simply ignore any extra data.
                if (count >= X_view.size()) {
                  if (tolerant) {
                    break;
                  }
                  else {
                    TEUCHOS_TEST_FOR_EXCEPTION(
                       count >= X_view.size(),
                       std::runtime_error,
                       "The Matrix Market input stream has more data in it than "
                       "its metadata reported.  Current line number is "
                       << lineNumber << ".");
                  }
                }

                // mfh 19 Dec 2012: Ignore everything up to the initial
                // colon.  writeDense() has the option to print out the
                // global row index in front of each entry, followed by
                // a colon and space.
                {
                  const size_t pos = line.substr (start, size).find (':');
                  if (pos != std::string::npos) {
                    start = pos+1;
                  }
                }
                std::istringstream istr (line.substr (start, size));
                // Does the line contain anything at all?  Can we
                // safely read from the input stream wrapping the
                // line?
                if (istr.eof() || istr.fail()) {
                  // In tolerant mode, simply ignore the line.
                  if (tolerant) {
                    break;
                  }
                  // We repeat the full test here so the exception
                  // message is more informative.
                  TEUCHOS_TEST_FOR_EXCEPTION(
                    ! tolerant && (istr.eof() || istr.fail()),
                    std::runtime_error,
                    "Line " << lineNumber << " of the Matrix Market file is "
                    "empty, or we cannot read from it for some other reason.");
                }
                // Current matrix entry to read in.
                ST val = STS::zero();
                // Real and imaginary parts of the current matrix entry.
                // The imaginary part is zero if the matrix is real-valued.
                MT real = STM::zero(), imag = STM::zero();

                // isComplex refers to the input stream's data, not to
                // the scalar type S.  It's OK to read real-valued
                // data into a matrix storing complex-valued data; in
                // that case, all entries' imaginary parts are zero.
                if (isComplex) {
                  // STS::real() and STS::imag() return a copy of
                  // their respective components, not a writeable
                  // reference.  Otherwise we could just assign to
                  // them using the istream extraction operator (>>).
                  // That's why we have separate magnitude type "real"
                  // and "imag" variables.

                  // Attempt to read the real part of the current entry.
                  istr >> real;
                  if (istr.fail()) {
                    TEUCHOS_TEST_FOR_EXCEPTION(
                      ! tolerant && istr.eof(), std::runtime_error,
                      "Failed to get the real part of a complex-valued matrix "
                      "entry from line " << lineNumber << " of the Matrix Market "
                      "file.");
                    // In tolerant mode, just skip bad lines.
                    if (tolerant) {
                      break;
                    }
                  } else if (istr.eof()) {
                    TEUCHOS_TEST_FOR_EXCEPTION(
                      ! tolerant && istr.eof(), std::runtime_error,
                      "Missing imaginary part of a complex-valued matrix entry "
                      "on line " << lineNumber << " of the Matrix Market file.");
                    // In tolerant mode, let any missing imaginary part be 0.
                  } else {
                    // Attempt to read the imaginary part of the current
                    // matrix entry.
                    istr >> imag;
                    TEUCHOS_TEST_FOR_EXCEPTION(
                      ! tolerant && istr.fail(), std::runtime_error,
                      "Failed to get the imaginary part of a complex-valued "
                      "matrix entry from line " << lineNumber << " of the "
                      "Matrix Market file.");
                    // In tolerant mode, let any missing or corrupted
                    // imaginary part be 0.
                  }
                } else { // Matrix Market file contains real-valued data.
                  // Attempt to read the current matrix entry.
                  istr >> real;
                  TEUCHOS_TEST_FOR_EXCEPTION(
                    ! tolerant && istr.fail(), std::runtime_error,
                    "Failed to get a real-valued matrix entry from line "
                    << lineNumber << " of the Matrix Market file.");
                  // In tolerant mode, simply ignore the line if
                  // we failed to read a matrix entry.
                  if (istr.fail() && tolerant) {
                    break;
                  }
                }
                // In tolerant mode, we simply let pass through whatever
                // data we got.
                TEUCHOS_TEST_FOR_EXCEPTION(
                  ! tolerant && istr.fail(), std::runtime_error,
                  "Failed to read matrix data from line " << lineNumber
                  << " of the Matrix Market file.");

                // Assign val = ST(real, imag).
                Teuchos::MatrixMarket::details::assignScalar<ST> (val, real, imag);

                curRow = count % numRows;
                curCol = count / numRows;
                X_view[curRow + curCol*stride] = val;
                ++count;
              } // if not a comment line
            } // while there are still lines in the file, get the next one

            TEUCHOS_TEST_FOR_EXCEPTION(
              ! tolerant && static_cast<global_size_t> (count) < numRows * numCols,
              std::runtime_error,
              "The Matrix Market metadata reports that the dense matrix is "
              << numRows <<  " x " << numCols << ", and thus has "
              << numRows*numCols << " total entries, but we only found " << count
              << " entr" << (count == 1 ? "y" : "ies") << " in the file.");
          } catch (std::exception& e) {
            exMsg << e.what ();
            localReadDataSuccess = 0;
          }
        } // if (myRank == 0)

        if (debug) {
          *err << myRank << ": readDenseImpl: done reading data" << endl;
        }

        // Synchronize on whether Proc 0 successfully read the data.
        int globalReadDataSuccess = localReadDataSuccess;
        broadcast (*comm, 0, outArg (globalReadDataSuccess));
        TEUCHOS_TEST_FOR_EXCEPTION(
          globalReadDataSuccess == 0, std::runtime_error,
          "Failed to read the multivector's data: " << exMsg.str ());

        // If there's only one MPI process and the user didn't supply
        // a Map (i.e., pMap is null), we're done.  Set pMap to the
        // Map used to distribute X, and return X.
        if (comm->getSize () == 1 && map.is_null ()) {
          map = proc0Map;
          if (! err.is_null ()) {
            err->popTab ();
          }
          if (debug) {
            *err << myRank << ": readDenseImpl: done" << endl;
          }
          if (! err.is_null ()) {
            err->popTab ();
          }
          return X;
        }

        if (debug) {
          *err << myRank << ": readDenseImpl: Creating target MV" << endl;
        }

        // Make a multivector Y with the distributed map pMap.
        RCP<MV> Y = createMultiVector<ST, LO, GO, NT> (map, numCols);

        if (debug) {
          *err << myRank << ": readDenseImpl: Creating Export" << endl;
        }

        // Make an Export object that will export X to Y.  First
        // argument is the source map, second argument is the target
        // map.
        Export<LO, GO, NT> exporter (proc0Map, map, err);

        if (debug) {
          *err << myRank << ": readDenseImpl: Exporting" << endl;
        }
        // Export X into Y.
        Y->doExport (*X, exporter, INSERT);

        if (! err.is_null ()) {
          err->popTab ();
        }
        if (debug) {
          *err << myRank << ": readDenseImpl: done" << endl;
        }
        if (! err.is_null ()) {
          err->popTab ();
        }

        // Y is distributed over all process(es) in the communicator.
        return Y;
      }


      template<class VectorScalarType>
      static Teuchos::RCP<Tpetra::Vector<VectorScalarType,
                                     local_ordinal_type,
                                     global_ordinal_type,
                                     node_type> >
      readVectorImpl (std::istream& in,
                      const Teuchos::RCP<const comm_type>& comm,
                      const Teuchos::RCP<node_type>& node, // allowed to be null
                      Teuchos::RCP<const map_type>& map,
                      const Teuchos::RCP<Teuchos::FancyOStream>& err,
                      const bool tolerant=false,
                      const bool debug=false)
      {
        using Teuchos::MatrixMarket::Banner;
        using Teuchos::MatrixMarket::checkCommentLine;
        using Teuchos::as;
        using Teuchos::broadcast;
        using Teuchos::outArg;
        using Teuchos::RCP;
        using Teuchos::Tuple;
        using std::endl;
        typedef VectorScalarType ST;
        typedef local_ordinal_type LO;
        typedef global_ordinal_type GO;
        typedef node_type NT;
        typedef Teuchos::ScalarTraits<ST> STS;
        typedef typename STS::magnitudeType MT;
        typedef Teuchos::ScalarTraits<MT> STM;
        typedef Tpetra::Vector<ST, LO, GO, NT> MV;

        // Rank 0 is the only (MPI) process allowed to read from the
        // input stream.
        const int myRank = comm->getRank ();

        if (! err.is_null ()) {
          err->pushTab ();
        }
        if (debug) {
          *err << myRank << ": readVectorImpl" << endl;
        }
        if (! err.is_null ()) {
          err->pushTab ();
        }

        // mfh 17 Feb 2013: It's not strictly necessary that the Comm
        // instances be identical and that the Node instances be
        // identical.  The essential condition is more complicated to
        // test and isn't the same for all Node types.  Thus, we just
        // leave it up to the user.

        // // If map is nonnull, check the precondition that its
        // // communicator resp. node equal comm resp. node.  Checking
        // // now avoids doing a lot of file reading before we detect the
        // // violated precondition.
        // TEUCHOS_TEST_FOR_EXCEPTION(
        //   ! map.is_null() && (map->getComm() != comm || map->getNode () != node,
        //   std::invalid_argument, "If you supply a nonnull Map, the Map's "
        //   "communicator and node must equal the supplied communicator resp. "
        //   "node.");

        // Process 0 will read in the matrix dimensions from the file,
        // and broadcast them to all ranks in the given communicator.
        // There are only 2 dimensions in the matrix, but we use the
        // third element of the Tuple to encode the banner's reported
        // data type: "real" == 0, "complex" == 1, and "integer" == 0
        // (same as "real").  We don't allow pattern matrices (i.e.,
        // graphs) since they only make sense for sparse data.
        Tuple<GO, 3> dims;
        dims[0] = 0;
        dims[1] = 0;

        // Current line number in the input stream.  Only valid on
        // Proc 0.  Various calls will modify this depending on the
        // number of lines that are read from the input stream.
        size_t lineNumber = 1;

        // Capture errors and their messages on Proc 0.
        std::ostringstream exMsg;
        int localBannerReadSuccess = 1;
        int localDimsReadSuccess = 1;

        // Only Proc 0 gets to read matrix data from the input stream.
        if (myRank == 0) {
          if (debug) {
            *err << myRank << ": readVectorImpl: Reading banner line (dense)" << endl;
          }

          // The "Banner" tells you whether the input stream
          // represents a dense matrix, the symmetry type of the
          // matrix, and the type of the data it contains.
          RCP<const Banner> pBanner;
          try {
            pBanner = readBanner (in, lineNumber, tolerant, debug);
          } catch (std::exception& e) {
            exMsg << e.what ();
            localBannerReadSuccess = 0;
          }
          // Make sure the input stream is the right kind of data.
          if (localBannerReadSuccess) {
            if (pBanner->matrixType () != "array") {
              exMsg << "The Matrix Market file does not contain dense matrix "
                "data.  Its banner (first) line says that its matrix type is \""
                << pBanner->matrixType () << "\", rather that the required "
                "\"array\".";
              localBannerReadSuccess = 0;
            } else if (pBanner->dataType() == "pattern") {
              exMsg << "The Matrix Market file's banner (first) "
                "line claims that the matrix's data type is \"pattern\".  This does "
                "not make sense for a dense matrix, yet the file reports the matrix "
                "as dense.  The only valid data types for a dense matrix are "
                "\"real\", \"complex\", and \"integer\".";
              localBannerReadSuccess = 0;
            } else {
              // Encode the data type reported by the Banner as the
              // third element of the dimensions Tuple.
              dims[2] = encodeDataType (pBanner->dataType ());
            }
          } // if we successfully read the banner line

          // At this point, we've successfully read the banner line.
          // Now read the dimensions line.
          if (localBannerReadSuccess) {
            if (debug) {
              *err << myRank << ": readVectorImpl: Reading dimensions line (dense)" << endl;
            }
            // Keep reading lines from the input stream until we find
            // a non-comment line, or until we run out of lines.  The
            // latter is an error, since every "array" format Matrix
            // Market file must have a dimensions line after the
            // banner (even if the matrix has zero rows or columns, or
            // zero entries).
            std::string line;
            bool commentLine = true;

            while (commentLine) {
              // Test whether it is even valid to read from the input
              // stream wrapping the line.
              if (in.eof () || in.fail ()) {
                exMsg << "Unable to get array dimensions line (at all) from line "
                      << lineNumber << " of input stream.  The input stream "
                      << "claims that it is "
                      << (in.eof() ? "at end-of-file." : "in a failed state.");
                localDimsReadSuccess = 0;
              } else {
                // Try to get the next line from the input stream.
                if (getline (in, line)) {
                  ++lineNumber; // We did actually read a line.
                }
                // Is the current line a comment line?  Ignore start
                // and size; they are only useful for reading the
                // actual matrix entries.  (We could use them here as
                // an optimization, but we've chosen not to.)
                size_t start = 0, size = 0;
                commentLine = checkCommentLine (line, start, size, lineNumber, tolerant);
              } // whether we failed to read the line at all
            } // while the line we just read is a comment line

            //
            // Get <numRows> <numCols> from the line we just read.
            //
            std::istringstream istr (line);

            // Test whether it is even valid to read from the input
            // stream wrapping the line.
            if (istr.eof () || istr.fail ()) {
              exMsg << "Unable to read any data from line " << lineNumber
                    << " of input; the line should contain the matrix dimensions "
                    << "\"<numRows> <numCols>\".";
              localDimsReadSuccess = 0;
            } else { // It's valid to read from the line.
              GO theNumRows = 0;
              istr >> theNumRows; // Read in the number of rows.
              if (istr.fail ()) {
                exMsg << "Failed to get number of rows from line "
                      << lineNumber << " of input; the line should contains the "
                      << "matrix dimensions \"<numRows> <numCols>\".";
                localDimsReadSuccess = 0;
              } else { // We successfully read the number of rows
                dims[0] = theNumRows; // Save the number of rows
                if (istr.eof ()) { // Do we still have data to read?
                  exMsg << "No more data after number of rows on line "
                        << lineNumber << " of input; the line should contain the "
                        << "matrix dimensions \"<numRows> <numCols>\".";
                  localDimsReadSuccess = 0;
                } else { // Still data left to read; read in number of columns.
                  GO theNumCols = 0;
                  istr >> theNumCols; // Read in the number of columns
                  if (istr.fail ()) {
                    exMsg << "Failed to get number of columns from line "
                          << lineNumber << " of input; the line should contain "
                          << "the matrix dimensions \"<numRows> <numCols>\".";
                    localDimsReadSuccess = 0;
                  } else { // We successfully read the number of columns
                    dims[1] = theNumCols; // Save the number of columns
                  } // if istr.fail ()
                } // if istr.eof ()
              } // if we read the number of rows
            } // if the input stream wrapping the dims line was (in)valid
          } // if we successfully read the banner line
        } // if (myRank == 0)

        // Check if file has a Vector
        if (dims[1]!=1) {
          exMsg << "File does not contain a 1D Vector";
          localDimsReadSuccess = 0;
        }

        // Broadcast the matrix dimensions, the encoded data type, and
        // whether or not Proc 0 succeeded in reading the banner and
        // dimensions.
        Tuple<GO, 5> bannerDimsReadResult;
        if (myRank == 0) {
          bannerDimsReadResult[0] = dims[0]; // numRows
          bannerDimsReadResult[1] = dims[1]; // numCols
          bannerDimsReadResult[2] = dims[2]; // encoded data type
          bannerDimsReadResult[3] = localBannerReadSuccess;
          bannerDimsReadResult[4] = localDimsReadSuccess;
        }

        // Broadcast matrix dimensions and the encoded data type from
        // Proc 0 to all the MPI processes.
        broadcast (*comm, 0, bannerDimsReadResult);

        TEUCHOS_TEST_FOR_EXCEPTION(
          bannerDimsReadResult[3] == 0, std::runtime_error,
          "Failed to read banner line: " << exMsg.str ());
        TEUCHOS_TEST_FOR_EXCEPTION(
          bannerDimsReadResult[4] == 0, std::runtime_error,
          "Failed to read matrix dimensions line: " << exMsg.str ());
        if (myRank != 0) {
          dims[0] = bannerDimsReadResult[0];
          dims[1] = bannerDimsReadResult[1];
          dims[2] = bannerDimsReadResult[2];
        }

        // Tpetra objects want the matrix dimensions in these types.
        const global_size_t numRows = static_cast<global_size_t> (dims[0]);
        const size_t numCols = static_cast<size_t> (dims[1]);

        // Make a "Proc 0 owns everything" Map that we will use to
        // read in the multivector entries in the correct order on
        // Proc 0.  This must be a collective
        RCP<const map_type> proc0Map; // "Proc 0 owns everything" Map
        if (map.is_null ()) {
          // The user didn't supply a Map.  Make a contiguous
          // distributed Map for them, using the read-in multivector
          // dimensions.
          if (node.is_null ()) {
            map = createUniformContigMapWithNode<LO, GO, NT> (numRows, comm);
          } else {
            map = createUniformContigMapWithNode<LO, GO, NT> (numRows, comm, node);
          }
          const size_t localNumRows = (myRank == 0) ? numRows : 0;
          // At this point, map exists and has a nonnull node.
          proc0Map = createContigMapWithNode<LO, GO, NT> (numRows, localNumRows,
                                                          comm, map->getNode ());
        }
        else { // The user supplied a Map.
          proc0Map = Details::computeGatherMap<map_type> (map, err, debug);
        }

        // Make a multivector X owned entirely by Proc 0.
        RCP<MV> X = createVector<ST, LO, GO, NT> (proc0Map);

        //
        // On Proc 0, read the Matrix Market data from the input
        // stream into the multivector X.
        //
        int localReadDataSuccess = 1;
        if (myRank == 0) {
          try {
            if (debug) {
              *err << myRank << ": readVectorImpl: Reading matrix data (dense)"
                   << endl;
            }

            // Make sure that we can get a 1-D view of X.
            TEUCHOS_TEST_FOR_EXCEPTION(
              ! X->isConstantStride (), std::logic_error,
              "Can't get a 1-D view of the entries of the MultiVector X on "
              "Process 0, because the stride between the columns of X is not "
              "constant.  This shouldn't happen because we just created X and "
              "haven't filled it in yet.  Please report this bug to the Tpetra "
              "developers.");

            // Get a writeable 1-D view of the entries of X.  Rank 0
            // owns all of them.  The view will expire at the end of
            // scope, so (if necessary) it will be written back to X
            // at this time.
            Teuchos::ArrayRCP<ST> X_view = X->get1dViewNonConst ();
            TEUCHOS_TEST_FOR_EXCEPTION(
              as<global_size_t> (X_view.size ()) < numRows * numCols,
              std::logic_error,
              "The view of X has size " << X_view << " which is not enough to "
              "accommodate the expected number of entries numRows*numCols = "
              << numRows << "*" << numCols << " = " << numRows*numCols << ".  "
              "Please report this bug to the Tpetra developers.");
            const size_t stride = X->getStride ();

            // The third element of the dimensions Tuple encodes the data
            // type reported by the Banner: "real" == 0, "complex" == 1,
            // "integer" == 0 (same as "real"), "pattern" == 2.  We do not
            // allow dense matrices to be pattern matrices, so dims[2] ==
            // 0 or 1.  We've already checked for this above.
            const bool isComplex = (dims[2] == 1);
            size_type count = 0, curRow = 0, curCol = 0;

            std::string line;
            while (getline (in, line)) {
              ++lineNumber;
              // Is the current line a comment line?  If it's not,
              // line.substr(start,size) contains the data.
              size_t start = 0, size = 0;
              const bool commentLine =
                checkCommentLine (line, start, size, lineNumber, tolerant);
              if (! commentLine) {
                // Make sure we have room in which to put the new matrix
                // entry.  We check this only after checking for a
                // comment line, because there may be one or more
                // comment lines at the end of the file.  In tolerant
                // mode, we simply ignore any extra data.
                if (count >= X_view.size()) {
                  if (tolerant) {
                    break;
                  }
                  else {
                    TEUCHOS_TEST_FOR_EXCEPTION(
                       count >= X_view.size(),
                       std::runtime_error,
                       "The Matrix Market input stream has more data in it than "
                       "its metadata reported.  Current line number is "
                       << lineNumber << ".");
                  }
                }

                // mfh 19 Dec 2012: Ignore everything up to the initial
                // colon.  writeDense() has the option to print out the
                // global row index in front of each entry, followed by
                // a colon and space.
                {
                  const size_t pos = line.substr (start, size).find (':');
                  if (pos != std::string::npos) {
                    start = pos+1;
                  }
                }
                std::istringstream istr (line.substr (start, size));
                // Does the line contain anything at all?  Can we
                // safely read from the input stream wrapping the
                // line?
                if (istr.eof() || istr.fail()) {
                  // In tolerant mode, simply ignore the line.
                  if (tolerant) {
                    break;
                  }
                  // We repeat the full test here so the exception
                  // message is more informative.
                  TEUCHOS_TEST_FOR_EXCEPTION(
                    ! tolerant && (istr.eof() || istr.fail()),
                    std::runtime_error,
                    "Line " << lineNumber << " of the Matrix Market file is "
                    "empty, or we cannot read from it for some other reason.");
                }
                // Current matrix entry to read in.
                ST val = STS::zero();
                // Real and imaginary parts of the current matrix entry.
                // The imaginary part is zero if the matrix is real-valued.
                MT real = STM::zero(), imag = STM::zero();

                // isComplex refers to the input stream's data, not to
                // the scalar type S.  It's OK to read real-valued
                // data into a matrix storing complex-valued data; in
                // that case, all entries' imaginary parts are zero.
                if (isComplex) {
                  // STS::real() and STS::imag() return a copy of
                  // their respective components, not a writeable
                  // reference.  Otherwise we could just assign to
                  // them using the istream extraction operator (>>).
                  // That's why we have separate magnitude type "real"
                  // and "imag" variables.

                  // Attempt to read the real part of the current entry.
                  istr >> real;
                  if (istr.fail()) {
                    TEUCHOS_TEST_FOR_EXCEPTION(
                      ! tolerant && istr.eof(), std::runtime_error,
                      "Failed to get the real part of a complex-valued matrix "
                      "entry from line " << lineNumber << " of the Matrix Market "
                      "file.");
                    // In tolerant mode, just skip bad lines.
                    if (tolerant) {
                      break;
                    }
                  } else if (istr.eof()) {
                    TEUCHOS_TEST_FOR_EXCEPTION(
                      ! tolerant && istr.eof(), std::runtime_error,
                      "Missing imaginary part of a complex-valued matrix entry "
                      "on line " << lineNumber << " of the Matrix Market file.");
                    // In tolerant mode, let any missing imaginary part be 0.
                  } else {
                    // Attempt to read the imaginary part of the current
                    // matrix entry.
                    istr >> imag;
                    TEUCHOS_TEST_FOR_EXCEPTION(
                      ! tolerant && istr.fail(), std::runtime_error,
                      "Failed to get the imaginary part of a complex-valued "
                      "matrix entry from line " << lineNumber << " of the "
                      "Matrix Market file.");
                    // In tolerant mode, let any missing or corrupted
                    // imaginary part be 0.
                  }
                } else { // Matrix Market file contains real-valued data.
                  // Attempt to read the current matrix entry.
                  istr >> real;
                  TEUCHOS_TEST_FOR_EXCEPTION(
                    ! tolerant && istr.fail(), std::runtime_error,
                    "Failed to get a real-valued matrix entry from line "
                    << lineNumber << " of the Matrix Market file.");
                  // In tolerant mode, simply ignore the line if
                  // we failed to read a matrix entry.
                  if (istr.fail() && tolerant) {
                    break;
                  }
                }
                // In tolerant mode, we simply let pass through whatever
                // data we got.
                TEUCHOS_TEST_FOR_EXCEPTION(
                  ! tolerant && istr.fail(), std::runtime_error,
                  "Failed to read matrix data from line " << lineNumber
                  << " of the Matrix Market file.");

                // Assign val = ST(real, imag).
                Teuchos::MatrixMarket::details::assignScalar<ST> (val, real, imag);

                curRow = count % numRows;
                curCol = count / numRows;
                X_view[curRow + curCol*stride] = val;
                ++count;
              } // if not a comment line
            } // while there are still lines in the file, get the next one

            TEUCHOS_TEST_FOR_EXCEPTION(
              ! tolerant && static_cast<global_size_t> (count) < numRows * numCols,
              std::runtime_error,
              "The Matrix Market metadata reports that the dense matrix is "
              << numRows <<  " x " << numCols << ", and thus has "
              << numRows*numCols << " total entries, but we only found " << count
              << " entr" << (count == 1 ? "y" : "ies") << " in the file.");
          } catch (std::exception& e) {
            exMsg << e.what ();
            localReadDataSuccess = 0;
          }
        } // if (myRank == 0)

        if (debug) {
          *err << myRank << ": readVectorImpl: done reading data" << endl;
        }

        // Synchronize on whether Proc 0 successfully read the data.
        int globalReadDataSuccess = localReadDataSuccess;
        broadcast (*comm, 0, outArg (globalReadDataSuccess));
        TEUCHOS_TEST_FOR_EXCEPTION(
          globalReadDataSuccess == 0, std::runtime_error,
          "Failed to read the multivector's data: " << exMsg.str ());

        // If there's only one MPI process and the user didn't supply
        // a Map (i.e., pMap is null), we're done.  Set pMap to the
        // Map used to distribute X, and return X.
        if (comm->getSize () == 1 && map.is_null ()) {
          map = proc0Map;
          if (! err.is_null ()) {
            err->popTab ();
          }
          if (debug) {
            *err << myRank << ": readVectorImpl: done" << endl;
          }
          if (! err.is_null ()) {
            err->popTab ();
          }
          return X;
        }

        if (debug) {
          *err << myRank << ": readVectorImpl: Creating target MV" << endl;
        }

        // Make a multivector Y with the distributed map pMap.
        RCP<MV> Y = createVector<ST, LO, GO, NT> (map);

        if (debug) {
          *err << myRank << ": readVectorImpl: Creating Export" << endl;
        }

        // Make an Export object that will export X to Y.  First
        // argument is the source map, second argument is the target
        // map.
        Export<LO, GO, NT> exporter (proc0Map, map, err);

        if (debug) {
          *err << myRank << ": readVectorImpl: Exporting" << endl;
        }
        // Export X into Y.
        Y->doExport (*X, exporter, INSERT);

        if (! err.is_null ()) {
          err->popTab ();
        }
        if (debug) {
          *err << myRank << ": readVectorImpl: done" << endl;
        }
        if (! err.is_null ()) {
          err->popTab ();
        }

        // Y is distributed over all process(es) in the communicator.
        return Y;
      }

    public:
      /// \brief Read Map (as a MultiVector) from the given input stream.
      ///
      /// Read the given input stream on MPI Process 0 (with respect
      /// to the given communicator).  The stream should contain
      /// Matrix Market "array" format dense matrix data with two
      /// columns, as generated by Writer::writeMap() or
      /// Writer::writeMapFile().  Distribute the data from Process 0
      /// to all processes.  Return the resulting Map.
      ///
      /// \param in [in/out] Input stream of Matrix Market data from
      ///   which to read.  This is only accessed on Process 0 of the
      ///   given communicator.
      /// \param comm [in] Communicator containing all process(es)
      ///   over which the Map will be distributed.
      /// \param node [in] Kokkos Node object.
      /// \param tolerant [in] Whether to read the data tolerantly
      ///   from the file.
      /// \param debug [in] Whether to produce copious status output
      ///   useful for Tpetra developers, but probably not useful for
      ///   anyone else.
      static Teuchos::RCP<const map_type>
      readMap (std::istream& in,
               const Teuchos::RCP<const comm_type>& comm,
               const bool tolerant=false,
               const bool debug=false)
      {
        Teuchos::RCP<Teuchos::FancyOStream> err =
          Teuchos::getFancyOStream (Teuchos::rcpFromRef (std::cerr));
        return readMap (in, comm, err, tolerant, debug);
      }

      /// \brief Variant of readMap (above) that takes an explicit
      ///   Node instance.
      static Teuchos::RCP<const map_type>
      readMap (std::istream& in,
               const Teuchos::RCP<const comm_type>& comm,
               const Teuchos::RCP<node_type>& node,
               const bool tolerant=false,
               const bool debug=false)
      {
        Teuchos::RCP<Teuchos::FancyOStream> err =
          Teuchos::getFancyOStream (Teuchos::rcpFromRef (std::cerr));
        return readMap (in, comm, node, err, tolerant, debug);
      }

      /// \brief Read Map (as a MultiVector) from the given input
      ///   stream, with optional debugging output stream.
      ///
      /// \warning We make no promises about backwards compatibility
      ///   for this method.  It may disappear or its interface may
      ///   change at any time.
      ///
      /// Read the given input stream on MPI Process 0 (with respect
      /// to the given communicator).  The stream should contain
      /// Matrix Market "array" format dense matrix data with two
      /// columns, as generated by Writer::writeMap() or
      /// Writer::writeMapFile().  Distribute the data from Process 0
      /// to all processes.  Return the resulting Map.
      ///
      /// \param in [in/out] Input stream of Matrix Market data from
      ///   which to read.  This is only accessed on Process 0 of the
      ///   given communicator.
      /// \param comm [in] Communicator containing all process(es)
      ///   over which the Map will be distributed.
      /// \param err [in] Optional output stream for debugging output.
      ///   This is only referenced if \c debug is true.
      /// \param tolerant [in] Whether to read the data tolerantly
      ///   from the file.
      /// \param debug [in] If true, write copious debugging output to
      ///   \c err on all processes in \c comm.
      static Teuchos::RCP<const map_type>
      readMap (std::istream& in,
               const Teuchos::RCP<const comm_type>& comm,
               const Teuchos::RCP<Teuchos::FancyOStream>& err,
               const bool tolerant=false,
               const bool debug=false)
      {
        return readMap (in, comm, Teuchos::null, err, tolerant, debug);
      }

      /// \brief Variant of readMap (above) that takes an explicit
      ///   Node instance.
      static Teuchos::RCP<const map_type>
      readMap (std::istream& in,
               const Teuchos::RCP<const comm_type>& comm,
               const Teuchos::RCP<node_type>& node,
               const Teuchos::RCP<Teuchos::FancyOStream>& err,
               const bool tolerant=false,
               const bool debug=false)
      {
        using Teuchos::arcp;
        using Teuchos::Array;
        using Teuchos::ArrayRCP;
        using Teuchos::as;
        using Teuchos::broadcast;
        using Teuchos::Comm;
        using Teuchos::CommRequest;
        using Teuchos::inOutArg;
        using Teuchos::ireceive;
        using Teuchos::outArg;
        using Teuchos::RCP;
        using Teuchos::receive;
        using Teuchos::reduceAll;
        using Teuchos::REDUCE_MIN;
        using Teuchos::isend;
        using Teuchos::SerialComm;
        using Teuchos::toString;
        using Teuchos::wait;
        using std::endl;
        typedef Tpetra::global_size_t GST;
        typedef ptrdiff_t int_type; // Can hold int and GO
        typedef local_ordinal_type LO;
        typedef global_ordinal_type GO;
        typedef node_type NT;
        typedef Tpetra::MultiVector<GO, LO, GO, NT> MV;

        const int numProcs = comm->getSize ();
        const int myRank = comm->getRank ();

        if (err.is_null ()) {
          err->pushTab ();
        }
        if (debug) {
          std::ostringstream os;
          os << myRank << ": readMap: " << endl;
          *err << os.str ();
        }
        if (err.is_null ()) {
          err->pushTab ();
        }

        // Tag for receive-size / send-size messages.  writeMap used
        // tags 1337 and 1338; we count up from there.
        const int sizeTag = 1339;
        // Tag for receive-data / send-data messages.
        const int dataTag = 1340;

        // These are for sends on Process 0, and for receives on all
        // other processes.  sizeReq is for the {receive,send}-size
        // message, and dataReq is for the message containing the
        // actual GIDs to belong to the receiving process.
        RCP<CommRequest<int> > sizeReq;
        RCP<CommRequest<int> > dataReq;

        // Each process will have to receive the number of GIDs to
        // expect.  Thus, we can post the receives now, and cancel
        // them if something should go wrong in the meantime.
        ArrayRCP<int_type> numGidsToRecv (1);
        numGidsToRecv[0] = 0;
        if (myRank != 0) {
          sizeReq = ireceive<int, int_type> (numGidsToRecv, 0, sizeTag, *comm);
        }

        int readSuccess = 1;
        std::ostringstream exMsg;
        RCP<MV> data; // Will only be valid on Proc 0
        if (myRank == 0) {
          // If we want to reuse readDenseImpl, we have to make a
          // communicator that only contains Proc 0.  Otherwise,
          // readDenseImpl will redistribute the data to all
          // processes.  While we eventually want that, neither we nor
          // readDenseImpl know the correct Map to use at the moment.
          // That depends on the second column of the multivector.
          RCP<const Comm<int> > proc0Comm (new SerialComm<int> ());
          try {
            RCP<const map_type> dataMap;
            // This is currently the only place where we use the
            // 'tolerant' argument.  Later, if we want to be clever,
            // we could have tolerant mode allow PIDs out of order.
            data = readDenseImpl<GO> (in, proc0Comm, node, dataMap,
                                      err, tolerant, debug);
            (void) dataMap; // Silence "unused" warnings
            if (data.is_null ()) {
              readSuccess = 0;
              exMsg << "readDenseImpl() returned null." << endl;
            }
          } catch (std::exception& e) {
            readSuccess = 0;
            exMsg << e.what () << endl;
          }
        }

        // Map from PID to all the GIDs for that PID.
        // Only populated on Process 0.
        std::map<int, Array<GO> > pid2gids;

        // The index base must be the global minimum GID.
        // We will compute this on Process 0 and broadcast,
        // so that all processes can set up the Map.
        int_type globalNumGIDs = 0;

        // The index base must be the global minimum GID.
        // We will compute this on Process 0 and broadcast,
        // so that all processes can set up the Map.
        GO indexBase = 0;

        // Process 0: If the above read of the MultiVector succeeded,
        // extract the GIDs and PIDs into pid2gids, and find the
        // global min GID.
        if (myRank == 0 && readSuccess == 1) {
          if (data->getNumVectors () == 2) { // Map format 1.0
            ArrayRCP<const GO> GIDs = data->getData (0);
            ArrayRCP<const GO> PIDs = data->getData (1); // convert to int
            globalNumGIDs = GIDs.size ();

            // Start computing the global min GID, while collecting
            // the GIDs for each PID.
            if (globalNumGIDs > 0) {
              const int pid = static_cast<int> (PIDs[0]);

              if (pid < 0 || pid >= numProcs) {
                readSuccess = 0;
                exMsg << "Tpetra::MatrixMarket::readMap: "
                      << "Encountered invalid PID " << pid << "." << endl;
              }
              else {
                const GO gid = GIDs[0];
                pid2gids[pid].push_back (gid);
                indexBase = gid; // the current min GID
              }
            }
            if (readSuccess == 1) {
              // Collect the rest of the GIDs for each PID, and compute
              // the global min GID.
              for (size_type k = 1; k < globalNumGIDs; ++k) {
                const int pid = static_cast<int> (PIDs[k]);
                if (pid < 0 || pid >= numProcs) {
                  readSuccess = 0;
                  exMsg << "Tpetra::MatrixMarket::readMap: "
                        << "Encountered invalid PID " << pid << "." << endl;
                }
                else {
                  const int_type gid = GIDs[k];
                  pid2gids[pid].push_back (gid);
                  if (gid < indexBase) {
                    indexBase = gid; // the current min GID
                  }
                }
              }
            }
          }
          else if (data->getNumVectors () == 1) { // Map format 2.0
            if (data->getGlobalLength () % 2 != static_cast<GST> (0)) {
              readSuccess = 0;
              exMsg << "Tpetra::MatrixMarket::readMap: Input data has the "
                "wrong format (for Map format 2.0).  The global number of rows "
                "in the MultiVector must be even (divisible by 2)." << endl;
            }
            else {
              ArrayRCP<const GO> theData = data->getData (0);
              globalNumGIDs = static_cast<GO> (data->getGlobalLength ()) /
                static_cast<GO> (2);

              // Start computing the global min GID, while
              // collecting the GIDs for each PID.
              if (globalNumGIDs > 0) {
                const int pid = static_cast<int> (theData[1]);
                if (pid < 0 || pid >= numProcs) {
                  readSuccess = 0;
                  exMsg << "Tpetra::MatrixMarket::readMap: "
                        << "Encountered invalid PID " << pid << "." << endl;
                }
                else {
                  const GO gid = theData[0];
                  pid2gids[pid].push_back (gid);
                  indexBase = gid; // the current min GID
                }
              }
              // Collect the rest of the GIDs for each PID, and
              // compute the global min GID.
              for (int_type k = 1; k < globalNumGIDs; ++k) {
                const int pid = static_cast<int> (theData[2*k + 1]);
                if (pid < 0 || pid >= numProcs) {
                  readSuccess = 0;
                  exMsg << "Tpetra::MatrixMarket::readMap: "
                        << "Encountered invalid PID " << pid << "." << endl;
                }
                else {
                  const GO gid = theData[2*k];
                  pid2gids[pid].push_back (gid);
                  if (gid < indexBase) {
                    indexBase = gid; // the current min GID
                  }
                }
              } // for each GID
            } // if the amount of data is correct
          }
          else {
            readSuccess = 0;
            exMsg << "Tpetra::MatrixMarket::readMap: Input data must have "
              "either 1 column (for the new Map format 2.0) or 2 columns (for "
              "the old Map format 1.0).";
          }
        } // myRank is zero

        // Broadcast the indexBase, the global number of GIDs, and the
        // current success status.  Use int_type for all of these.
        {
          int_type readResults[3];
          readResults[0] = static_cast<int_type> (indexBase);
          readResults[1] = static_cast<int_type> (globalNumGIDs);
          readResults[2] = static_cast<int_type> (readSuccess);
          broadcast<int, int_type> (*comm, 0, 3, readResults);

          indexBase = static_cast<GO> (readResults[0]);
          globalNumGIDs = static_cast<int_type> (readResults[1]);
          readSuccess = static_cast<int> (readResults[2]);
        }

        // Unwinding the stack will invoke sizeReq's destructor, which
        // will cancel the receive-size request on all processes that
        // posted it.
        TEUCHOS_TEST_FOR_EXCEPTION(
          readSuccess != 1, std::runtime_error,
          "Tpetra::MatrixMarket::readMap: Reading the Map failed with the "
          "following exception message: " << exMsg.str ());

        if (myRank == 0) {
          // Proc 0: Send each process' number of GIDs to that process.
          for (int p = 1; p < numProcs; ++p) {
            ArrayRCP<int_type> numGidsToSend (1);

            typename std::map<int, Array<GO> >::const_iterator it = pid2gids.find (p);
            if (it == pid2gids.end ()) {
              numGidsToSend[0] = 0;
            } else {
              numGidsToSend[0] = it->second.size ();
            }
            sizeReq = isend<int, int_type> (numGidsToSend, p, sizeTag, *comm);
            wait<int> (*comm, outArg (sizeReq));
          }
        }
        else {
          // Wait on the receive-size message to finish.
          wait<int> (*comm, outArg (sizeReq));
        }

        // Allocate / get the array for my GIDs.
        // Only Process 0 will have its actual GIDs at this point.
        ArrayRCP<GO> myGids;
        int_type myNumGids = 0;
        if (myRank == 0) {
          GO* myGidsRaw = NULL;

          typename std::map<int, Array<GO> >::iterator it = pid2gids.find (0);
          if (it != pid2gids.end ()) {
            myGidsRaw = it->second.getRawPtr ();
            myNumGids = it->second.size ();
            // Nonowning ArrayRCP just views the Array.
            myGids = arcp<GO> (myGidsRaw, 0, myNumGids, false);
          }
        }
        else { // myRank != 0
          myNumGids = numGidsToRecv[0];
          myGids = arcp<GO> (myNumGids);
        }

        if (myRank != 0) {
          // Post receive for data, now that we know how much data we
          // will receive.  Only post receive if my process actually
          // has nonzero GIDs.
          if (myNumGids > 0) {
            dataReq = ireceive<int, GO> (myGids, 0, dataTag, *comm);
          }
        }

        for (int p = 1; p < numProcs; ++p) {
          if (myRank == 0) {
            ArrayRCP<GO> sendGids; // to send to Process p
            GO* sendGidsRaw = NULL;
            int_type numSendGids = 0;

            typename std::map<int, Array<GO> >::iterator it = pid2gids.find (p);
            if (it != pid2gids.end ()) {
              numSendGids = it->second.size ();
              sendGidsRaw = it->second.getRawPtr ();
              sendGids = arcp<GO> (sendGidsRaw, 0, numSendGids, false);
            }
            // Only send if that process actually has nonzero GIDs.
            if (numSendGids > 0) {
              dataReq = isend<int, GO> (sendGids, p, dataTag, *comm);
            }
            wait<int> (*comm, outArg (dataReq));
          }
          else if (myRank == p) {
            // Wait on my receive of GIDs to finish.
            wait<int> (*comm, outArg (dataReq));
          }
        } // for each process rank p in 1, 2, ..., numProcs-1

        if (debug) {
          std::ostringstream os;
          os << myRank << ": readMap: creating Map" << endl;
          *err << os.str ();
        }
        const GST INVALID = Teuchos::OrdinalTraits<GST>::invalid ();
        RCP<const map_type> newMap;

        // Create the Map; test whether the constructor threw.  This
        // avoids deadlock and makes error reporting more readable.

        int lclSuccess = 1;
        int gblSuccess = 0; // output argument
        std::ostringstream errStrm;
        try {
          if (node.is_null ()) {
            newMap = rcp (new map_type (INVALID, myGids (), indexBase, comm));
          }
          else {
            newMap = rcp (new map_type (INVALID, myGids (), indexBase, comm, node));
          }
        }
        catch (std::exception& e) {
          lclSuccess = 0;
          errStrm << "Process " << comm->getRank () << " threw an exception: "
                  << e.what () << std::endl;
        }
        catch (...) {
          lclSuccess = 0;
          errStrm << "Process " << comm->getRank () << " threw an exception "
            "not a subclass of std::exception" << std::endl;
        }
        Teuchos::reduceAll<int, int> (*comm, Teuchos::REDUCE_MIN,
                                      lclSuccess, Teuchos::outArg (gblSuccess));
        if (gblSuccess != 1) {
          Tpetra::Details::gathervPrint (std::cerr, errStrm.str (), *comm);
        }
        TEUCHOS_TEST_FOR_EXCEPTION(gblSuccess != 1, std::runtime_error, "Map constructor failed!");

        if (err.is_null ()) {
          err->popTab ();
        }
        if (debug) {
          std::ostringstream os;
          os << myRank << ": readMap: done" << endl;
          *err << os.str ();
        }
        if (err.is_null ()) {
          err->popTab ();
        }
        return newMap;
      }

    private:

      /// \brief Encode the Matrix Market data type as an int.
      ///
      /// We assume that the Banner has already validated the data
      /// type string, so the string is one of four canonical values.
      /// We encode these values as follows: "real" as 0, "complex" as
      /// 1, "integer" as 0 (same as "real", since the way we
      /// implement reading integer values is the same as the way we
      /// implement reading real values), and "pattern" as 2.
      ///
      /// We use this encoding for communicating the data type.
      static int
      encodeDataType (const std::string& dataType)
      {
        if (dataType == "real" || dataType == "integer") {
          return 0;
        } else if (dataType == "complex") {
          return 1;
        } else if (dataType == "pattern") {
          return 2;
        } else {
          // We should never get here, since Banner validates the
          // reported data type and ensures it is one of the accepted
          // values.
          TEUCHOS_TEST_FOR_EXCEPTION(true, std::logic_error,
            "Unrecognized Matrix Market data type \"" << dataType
            << "\".  We should never get here.  "
            "Please report this bug to the Tpetra developers.");
        }
      }
    };

    /// \class Writer
    /// \brief Matrix Market file writer for CrsMatrix and MultiVector.
    /// \tparam SparseMatrixType A specialization of Tpetra::CrsMatrix.
    /// \author Mark Hoemmen
    ///
    /// The Matrix Market (see their <a
    /// href="http://math.nist.gov/MatrixMarket"> web site </a> for
    /// details) defines a human-readable ASCII text file format for
    /// interchange of sparse and dense matrices.  This class defines
    /// methods for writing sparse and dense matrices to a Matrix
    /// Market file or input stream.
    ///
    /// All methods of this class assume that the file is only
    /// openable resp. the input stream is only writeable, on MPI
    /// Process 0 (with respect to the MPI communicator over which the
    /// given CrsMatrix or MultiVector is to be distributed).
    ///
    /// We define the MultiVector type accepted by writeDense() and
    /// writeDenseFile() using the scalar_type, local_ordinal_type,
    /// global_ordinal_type, and node_type typedefs in
    /// <tt>SparseMatrixType</tt>.  This ensures that the
    /// Tpetra::MultiVector objects returned by those methods have a
    /// type compatible with the Tpetra::CrsMatrix sparse matrices
    /// accepted by writeSparse() and writeSparseFile().  We do this
    /// because the typical use case of Matrix Market files in
    /// Trilinos is to test sparse matrix methods, which usually
    /// involves reading a sparse matrix A and perhaps also a dense
    /// right-hand side b.
    template<class SparseMatrixType>
    class Writer {
    public:
      //! Template parameter of this class; specialization of CrsMatrix.
      typedef SparseMatrixType sparse_matrix_type;
      typedef Teuchos::RCP<sparse_matrix_type> sparse_matrix_ptr;

      //! Type of the entries of the sparse matrix.
      typedef typename SparseMatrixType::scalar_type scalar_type;
      //! Type of the local indices of the sparse matrix.
      typedef typename SparseMatrixType::local_ordinal_type local_ordinal_type;
      /// \brief Type of indices as read from the Matrix Market file.
      ///
      /// Indices of the sparse matrix are stored as global ordinals,
      /// since Matrix Market files represent the whole matrix and
      /// don't have a notion of distribution.
      typedef typename SparseMatrixType::global_ordinal_type global_ordinal_type;
      //! The Kokkos Node type; fourth template parameter of Tpetra::CrsMatrix.
      typedef typename SparseMatrixType::node_type node_type;

      //! Specialization of Tpetra::MultiVector that matches SparseMatrixType.
      typedef MultiVector<scalar_type,
                          local_ordinal_type,
                          global_ordinal_type,
                          node_type> multivector_type;
      //! Specialization of Tpetra::Map that matches SparseMatrixType.
      typedef Map<local_ordinal_type, global_ordinal_type, node_type> map_type;
      //! Specialization of Tpetra::CrsGraph that matches SparseMatrixType.
      typedef CrsGraph<local_ordinal_type, global_ordinal_type, node_type> crs_graph_type;

      typedef Tpetra::Operator<scalar_type, local_ordinal_type, global_ordinal_type, node_type>            operator_type;
      typedef Tpetra::MultiVector<scalar_type, local_ordinal_type, global_ordinal_type, node_type>         mv_type;

      /// \brief Print the sparse matrix in Matrix Market format, with
      ///   comments.
      ///
      /// Write the given Tpetra::CrsMatrix sparse matrix to the given
      /// file, using the Matrix Market "coordinate" format.  MPI Proc
      /// 0 is the only MPI process that opens or writes to the file.
      /// Include the matrix name and description in the comments
      /// section of the file (after the initial banner line, but
      /// before the matrix metadata and data).
      ///
      /// \param filename [in] Name of the file to which to write the
      ///   given sparse matrix.  The matrix is distributed, but only
      ///   Proc 0 opens the file and writes to it.
      ///
      /// \param pMatrix [in] The sparse matrix to write to the file.
      ///
      /// \param matrixName [in] Name of the matrix, to print in the
      ///   comments section of the output file.  If empty, we don't
      ///   print anything (not even an empty line).
      ///
      /// \param matrixDescription [in] Matrix description, to print
      ///   in the comments section of the output file.  If empty, we
      ///   don't print anything (not even an empty line).
      ///
      /// \param debug [in] Whether to print possibly copious
      ///   debugging output to stderr on Proc 0.
      ///
      /// \warning The current implementation gathers the whole matrix
      ///   onto MPI Proc 0.  This will cause out-of-memory errors if
      ///   the matrix is too big to fit on one process.  This will be
      ///   fixed in the future.
      static void
      writeSparseFile (const std::string& filename,
                       const Teuchos::RCP<const sparse_matrix_type>& pMatrix,
                       const std::string& matrixName,
                       const std::string& matrixDescription,
                       const bool debug=false)
      {
        TEUCHOS_TEST_FOR_EXCEPTION(
          pMatrix.is_null (), std::invalid_argument,
          "The input matrix is null.");
        Teuchos::RCP<const Teuchos::Comm<int> > comm = pMatrix->getComm ();
        TEUCHOS_TEST_FOR_EXCEPTION(
          comm.is_null (), std::invalid_argument,
          "The input matrix's communicator (Teuchos::Comm object) is null.");
        const int myRank = comm->getRank ();
        std::ofstream out;


        // Only open the file on Rank 0.
        if (myRank == 0) {
          out.open (filename.c_str ());
        }
        writeSparse (out, pMatrix, matrixName, matrixDescription, debug);
        // We can rely on the destructor of the output stream to close
        // the file on scope exit, even if writeSparse() throws an
        // exception.
      }

      /// \brief Print the sparse matrix in Matrix Market format.
      ///
      /// Write the given Tpetra::CrsMatrix sparse matrix to the given
      /// file, using the Matrix Market "coordinate" format.  MPI Proc
      /// 0 is the only MPI process that opens or writes to the file.
      ///
      /// \param filename [in] Name of the file to which to write the
      ///   given sparse matrix.  The matrix is distributed, but only
      ///   Proc 0 opens the file and writes to it.
      ///
      /// \param pMatrix [in] The sparse matrix to write to the file.
      ///
      /// \param debug [in] Whether to print possibly copious
      ///   debugging output to stderr on Proc 0.
      ///
      /// \warning The current implementation gathers the whole matrix
      ///   onto MPI Proc 0.  This will cause out-of-memory errors if
      ///   the matrix is too big to fit on one process.  This will be
      ///   fixed in the future.
      ///
      static void
      writeSparseFile (const std::string& filename,
                       const Teuchos::RCP<const sparse_matrix_type>& pMatrix,
                       const bool debug=false)
      {
        writeSparseFile (filename, pMatrix, "", "", debug);
      }

      /// \brief Print the sparse matrix in Matrix Market format, with
      ///   comments.
      ///
      /// Write the given Tpetra::CrsMatrix sparse matrix to an output
      /// stream, using the Matrix Market "coordinate" format.  MPI
      /// Proc 0 is the only MPI process that writes to the output
      /// stream.
      ///
      /// \param out [out] Name of the output stream to which to write
      ///   the given sparse matrix.  The matrix is distributed, but
      ///   only Proc 0 writes to the output stream.
      ///
      /// \param pMatrix [in] The sparse matrix to write to the given
      ///   output stream.
      ///
      /// \param matrixName [in] Name of the matrix, to print in the
      ///   comments section of the output stream.  If empty, we don't
      ///   print anything (not even an empty line).
      ///
      /// \param matrixDescription [in] Matrix description, to print
      ///   in the comments section of the output stream.  If empty,
      ///   we don't print anything (not even an empty line).
      ///
      /// \param debug [in] Whether to print possibly copious
      ///   debugging output to stderr on Proc 0.
      ///
      /// \warning The current implementation gathers the whole matrix
      ///   onto MPI Process 0.  This will cause out-of-memory errors
      ///   if the matrix is too big to fit on one process.  This will
      ///   be fixed in the future.
      static void
      writeSparse (std::ostream& out,
                   const Teuchos::RCP<const sparse_matrix_type>& pMatrix,
                   const std::string& matrixName,
                   const std::string& matrixDescription,
                   const bool debug=false)
      {
        using Teuchos::ArrayView;
        using Teuchos::Comm;
        using Teuchos::FancyOStream;
        using Teuchos::getFancyOStream;
        using Teuchos::null;
        using Teuchos::RCP;
        using Teuchos::rcpFromRef;
        using std::cerr;
        using std::endl;
        typedef scalar_type ST;
        typedef local_ordinal_type LO;
        typedef global_ordinal_type GO;
        typedef typename Teuchos::ScalarTraits<ST> STS;
        typedef typename ArrayView<const LO>::const_iterator lo_iter;
        typedef typename ArrayView<const GO>::const_iterator go_iter;
        typedef typename ArrayView<const ST>::const_iterator st_iter;

        TEUCHOS_TEST_FOR_EXCEPTION(
          pMatrix.is_null (), std::invalid_argument,
          "The input matrix is null.");

        // Make the output stream write floating-point numbers in
        // scientific notation.  It will politely put the output
        // stream back to its state on input, when this scope
        // terminates.
        Teuchos::SetScientific<ST> sci (out);

        // Get the matrix's communicator.
        RCP<const Comm<int> > comm = pMatrix->getComm ();
        TEUCHOS_TEST_FOR_EXCEPTION(
          comm.is_null (), std::invalid_argument,
          "The input matrix's communicator (Teuchos::Comm object) is null.");
        const int myRank = comm->getRank ();

        // Optionally, make a stream for debugging output.
        RCP<FancyOStream> err =
          debug ? getFancyOStream (rcpFromRef (std::cerr)) : null;
        if (debug) {
          std::ostringstream os;
          os << myRank << ": writeSparse" << endl;
          *err << os.str ();
          comm->barrier ();
          os << "-- " << myRank << ": past barrier" << endl;
          *err << os.str ();
        }

        // Whether to print debugging output to stderr.
        const bool debugPrint = debug && myRank == 0;

        RCP<const map_type> rowMap = pMatrix->getRowMap ();
        RCP<const map_type> colMap = pMatrix->getColMap ();
        RCP<const map_type> domainMap = pMatrix->getDomainMap ();
        RCP<const map_type> rangeMap = pMatrix->getRangeMap ();

        const global_size_t numRows = rangeMap->getGlobalNumElements ();
        const global_size_t numCols = domainMap->getGlobalNumElements ();

        if (debug && myRank == 0) {
          std::ostringstream os;
          os << "-- Input sparse matrix is:"
             << "---- " << numRows << " x " << numCols << endl
             << "---- "
             << (pMatrix->isGloballyIndexed() ? "Globally" : "Locally")
             << " indexed." << endl
             << "---- Its row map has " << rowMap->getGlobalNumElements ()
             << " elements." << endl
             << "---- Its col map has " << colMap->getGlobalNumElements ()
             << " elements." << endl;
          *err << os.str ();
        }
        // Make the "gather" row map, where Proc 0 owns all rows and
        // the other procs own no rows.
        const size_t localNumRows = (myRank == 0) ? numRows : 0;
        if (debug) {
          std::ostringstream os;
          os << "-- " << myRank << ": making gatherRowMap" << endl;
          *err << os.str ();
        }
        RCP<const map_type> gatherRowMap =
          Details::computeGatherMap (rowMap, err, debug);

        // Since the matrix may in general be non-square, we need to
        // make a column map as well.  In this case, the column map
        // contains all the columns of the original matrix, because we
        // are gathering the whole matrix onto Proc 0.  We call
        // computeGatherMap to preserve the original order of column
        // indices over all the processes.
        const size_t localNumCols = (myRank == 0) ? numCols : 0;
        RCP<const map_type> gatherColMap =
          Details::computeGatherMap (colMap, err, debug);

        // Current map is the source map, gather map is the target map.
        typedef Import<LO, GO, node_type> import_type;
        import_type importer (rowMap, gatherRowMap);

        // Create a new CrsMatrix to hold the result of the import.
        // The constructor needs a column map as well as a row map,
        // for the case that the matrix is not square.
        RCP<sparse_matrix_type> newMatrix =
          rcp (new sparse_matrix_type (gatherRowMap, gatherColMap,
                                       static_cast<size_t> (0)));
        // Import the sparse matrix onto Proc 0.
        newMatrix->doImport (*pMatrix, importer, INSERT);

        // fillComplete() needs the domain and range maps for the case
        // that the matrix is not square.
        {
          RCP<const map_type> gatherDomainMap =
            rcp (new map_type (numCols, localNumCols,
                               domainMap->getIndexBase (),
                               comm));
          RCP<const map_type> gatherRangeMap =
            rcp (new map_type (numRows, localNumRows,
                               rangeMap->getIndexBase (),
                               comm));
          newMatrix->fillComplete (gatherDomainMap, gatherRangeMap);
        }

        if (debugPrint) {
          cerr << "-- Output sparse matrix is:"
               << "---- " << newMatrix->getRangeMap ()->getGlobalNumElements ()
               << " x "
               << newMatrix->getDomainMap ()->getGlobalNumElements ()
               << " with "
               << newMatrix->getGlobalNumEntries () << " entries;" << endl
               << "---- "
               << (newMatrix->isGloballyIndexed () ? "Globally" : "Locally")
               << " indexed." << endl
               << "---- Its row map has "
               << newMatrix->getRowMap ()->getGlobalNumElements ()
               << " elements, with index base "
               << newMatrix->getRowMap ()->getIndexBase () << "." << endl
               << "---- Its col map has "
               << newMatrix->getColMap ()->getGlobalNumElements ()
               << " elements, with index base "
               << newMatrix->getColMap ()->getIndexBase () << "." << endl
               << "---- Element count of output matrix's column Map may differ "
               << "from that of the input matrix's column Map, if some columns "
               << "of the matrix contain no entries." << endl;
        }

        //
        // Print the metadata and the matrix entries on Rank 0.
        //
        if (myRank == 0) {
          // Print the Matrix Market banner line.  CrsMatrix stores
          // data nonsymmetrically ("general").  This implies that
          // readSparse() on a symmetrically stored input file,
          // followed by writeSparse() on the resulting sparse matrix,
          // will result in an output file with a different banner
          // line than the original input file.
          out << "%%MatrixMarket matrix coordinate "
              << (STS::isComplex ? "complex" : "real")
              << " general" << endl;

          // Print comments (the matrix name and / or description).
          if (matrixName != "") {
            printAsComment (out, matrixName);
          }
          if (matrixDescription != "") {
            printAsComment (out, matrixDescription);
          }

          // Print the Matrix Market header (# rows, # columns, #
          // nonzeros).  Use the range resp. domain map for the number
          // of rows resp. columns, since Tpetra::CrsMatrix uses the
          // column map for the number of columns.  That only
          // corresponds to the "linear-algebraic" number of columns
          // when the column map is uniquely owned (a.k.a. one-to-one),
          // which only happens if the matrix is (block) diagonal.
          out << newMatrix->getRangeMap ()->getGlobalNumElements () << " "
              << newMatrix->getDomainMap ()->getGlobalNumElements () << " "
              << newMatrix->getGlobalNumEntries () << endl;

          // The Matrix Market format expects one-based row and column
          // indices.  We'll convert the indices on output from
          // whatever index base they use to one-based indices.
          const GO rowIndexBase = gatherRowMap->getIndexBase ();
          const GO colIndexBase = newMatrix->getColMap()->getIndexBase ();
          //
          // Print the entries of the matrix.
          //
          // newMatrix can never be globally indexed, since we called
          // fillComplete() on it.  We include code for both cases
          // (globally or locally indexed) just in case that ever
          // changes.
          if (newMatrix->isGloballyIndexed()) {
            // We know that the "gather" row Map is contiguous, so we
            // don't need to get the list of GIDs.
            const GO minAllGlobalIndex = gatherRowMap->getMinAllGlobalIndex ();
            const GO maxAllGlobalIndex = gatherRowMap->getMaxAllGlobalIndex ();
            for (GO globalRowIndex = minAllGlobalIndex;
                 globalRowIndex <= maxAllGlobalIndex; // inclusive range
                 ++globalRowIndex) {
              ArrayView<const GO> ind;
              ArrayView<const ST> val;
              newMatrix->getGlobalRowView (globalRowIndex, ind, val);
              go_iter indIter = ind.begin ();
              st_iter valIter = val.begin ();
              for (; indIter != ind.end() && valIter != val.end();
                   ++indIter, ++valIter) {
                const GO globalColIndex = *indIter;
                // Convert row and column indices to 1-based.
                // This works because the global index type is signed.
                out << (globalRowIndex + 1 - rowIndexBase) << " "
                    << (globalColIndex + 1 - colIndexBase) << " ";
                if (STS::isComplex) {
                  out << STS::real (*valIter) << " " << STS::imag (*valIter);
                } else {
                  out << *valIter;
                }
                out << endl;
              } // For each entry in the current row
            } // For each row of the "gather" matrix
          } else { // newMatrix is locally indexed
            typedef Teuchos::OrdinalTraits<GO> OTG;
            for (LO localRowIndex = gatherRowMap->getMinLocalIndex();
                 localRowIndex <= gatherRowMap->getMaxLocalIndex();
                 ++localRowIndex) {
              // Convert from local to global row index.
              const GO globalRowIndex =
                gatherRowMap->getGlobalElement (localRowIndex);
              TEUCHOS_TEST_FOR_EXCEPTION(
                globalRowIndex == OTG::invalid(), std::logic_error,
                "Failed to convert the supposed local row index "
                << localRowIndex << " into a global row index.  "
                "Please report this bug to the Tpetra developers.");
              ArrayView<const LO> ind;
              ArrayView<const ST> val;
              newMatrix->getLocalRowView (localRowIndex, ind, val);
              lo_iter indIter = ind.begin ();
              st_iter valIter = val.begin ();
              for (; indIter != ind.end() && valIter != val.end();
                   ++indIter, ++valIter) {
                // Convert the column index from local to global.
                const GO globalColIndex =
                  newMatrix->getColMap()->getGlobalElement (*indIter);
                TEUCHOS_TEST_FOR_EXCEPTION(
                  globalColIndex == OTG::invalid(), std::logic_error,
                  "On local row " << localRowIndex << " of the sparse matrix: "
                  "Failed to convert the supposed local column index "
                  << *indIter << " into a global column index.  Please report "
                  "this bug to the Tpetra developers.");
                // Convert row and column indices to 1-based.
                // This works because the global index type is signed.
                out << (globalRowIndex + 1 - rowIndexBase) << " "
                    << (globalColIndex + 1 - colIndexBase) << " ";
                if (STS::isComplex) {
                  out << STS::real (*valIter) << " " << STS::imag (*valIter);
                } else {
                  out << *valIter;
                }
                out << endl;
              } // For each entry in the current row
            } // For each row of the "gather" matrix
          } // Whether the "gather" matrix is locally or globally indexed
        } // If my process' rank is 0
      }


      /// \brief Print the sparse graph in Matrix Market format to the
      ///   given output stream.
      ///
      /// Write the given Tpetra::CrsGraph sparse graph to an output
      /// stream, using the Matrix Market "coordinate" format.
      ///
      /// \param out [out] Name of the output stream to which to write
      ///   the given sparse graph.  The graph is distributed, but
      ///   only Process 0 in the graph's communicator writes to the
      ///   output stream.  Thus, the output stream need only be valid
      ///   (writeable) on Process 0.
      ///
      /// \param graph [in] The sparse graph to write.
      ///
      /// \param graphName [in] Name of the graph, to print in the
      ///   comments section of the output stream.  If empty, we don't
      ///   print anything (not even an empty line).
      ///
      /// \param graphDescription [in] Graph description, to print in
      ///   the comments section of the output stream.  If empty, we
      ///   don't print anything (not even an empty line).
      ///
      /// \param debug [in] Whether to print possibly copious
      ///   debugging output to stderr on Process 0 of the graph's
      ///   communicator.  False (do NOT print) by default.
      ///
      /// \warning The current implementation gathers the whole graph
      ///   onto Process 0 in the graph's communicator.  This will
      ///   cause out-of-memory errors if the graph is too big to fit
      ///   on one process.  This will be fixed in the future.
      static void
      writeSparseGraph (std::ostream& out,
                        const crs_graph_type& graph,
                        const std::string& graphName,
                        const std::string& graphDescription,
                        const bool debug=false)
      {
        using Teuchos::ArrayView;
        using Teuchos::Comm;
        using Teuchos::FancyOStream;
        using Teuchos::getFancyOStream;
        using Teuchos::null;
        using Teuchos::RCP;
        using Teuchos::rcpFromRef;
        using std::cerr;
        using std::endl;
        typedef local_ordinal_type LO;
        typedef global_ordinal_type GO;

        // Get the graph's communicator.  Processes on which the
        // graph's Map or communicator is null don't participate in
        // this operation.  This function shouldn't even be called on
        // those processes.
        auto rowMap = graph.getRowMap ();
        if (rowMap.is_null ()) {
          return;
        }
        auto comm = rowMap->getComm ();
        if (comm.is_null ()) {
          return;
        }
        const int myRank = comm->getRank ();

        // Optionally, make a stream for debugging output.
        RCP<FancyOStream> err =
          debug ? getFancyOStream (rcpFromRef (std::cerr)) : null;
        if (debug) {
          std::ostringstream os;
          os << myRank << ": writeSparseGraph" << endl;
          *err << os.str ();
          comm->barrier ();
          os << "-- " << myRank << ": past barrier" << endl;
          *err << os.str ();
        }

        // Whether to print debugging output to stderr.
        const bool debugPrint = debug && myRank == 0;

        // We've already gotten the rowMap above.
        auto colMap = graph.getColMap ();
        auto domainMap = graph.getDomainMap ();
        auto rangeMap = graph.getRangeMap ();

        const global_size_t numRows = rangeMap->getGlobalNumElements ();
        const global_size_t numCols = domainMap->getGlobalNumElements ();

        if (debug && myRank == 0) {
          std::ostringstream os;
          os << "-- Input sparse graph is:"
             << "---- " << numRows << " x " << numCols << " with "
             << graph.getGlobalNumEntries () << " entries;" << endl
             << "---- "
             << (graph.isGloballyIndexed () ? "Globally" : "Locally")
             << " indexed." << endl
             << "---- Its row Map has " << rowMap->getGlobalNumElements ()
             << " elements." << endl
             << "---- Its col Map has " << colMap->getGlobalNumElements ()
             << " elements." << endl;
          *err << os.str ();
        }
        // Make the "gather" row map, where Proc 0 owns all rows and
        // the other procs own no rows.
        const size_t localNumRows = (myRank == 0) ? numRows : 0;
        if (debug) {
          std::ostringstream os;
          os << "-- " << myRank << ": making gatherRowMap" << endl;
          *err << os.str ();
        }
        auto gatherRowMap = Details::computeGatherMap (rowMap, err, debug);

        // Since the graph may in general be non-square, we need to
        // make a column map as well.  In this case, the column map
        // contains all the columns of the original graph, because we
        // are gathering the whole graph onto Proc 0.  We call
        // computeGatherMap to preserve the original order of column
        // indices over all the processes.
        const size_t localNumCols = (myRank == 0) ? numCols : 0;
        auto gatherColMap = Details::computeGatherMap (colMap, err, debug);

        // Current map is the source map, gather map is the target map.
        Import<LO, GO, node_type> importer (rowMap, gatherRowMap);

        // Create a new CrsGraph to hold the result of the import.
        // The constructor needs a column map as well as a row map,
        // for the case that the graph is not square.
        crs_graph_type newGraph (gatherRowMap, gatherColMap,
                                 static_cast<size_t> (0));
        // Import the sparse graph onto Proc 0.
        newGraph.doImport (graph, importer, INSERT);

        // fillComplete() needs the domain and range maps for the case
        // that the graph is not square.
        {
          RCP<const map_type> gatherDomainMap =
            rcp (new map_type (numCols, localNumCols,
                               domainMap->getIndexBase (),
                               comm));
          RCP<const map_type> gatherRangeMap =
            rcp (new map_type (numRows, localNumRows,
                               rangeMap->getIndexBase (),
                               comm));
          newGraph.fillComplete (gatherDomainMap, gatherRangeMap);
        }

        if (debugPrint) {
          cerr << "-- Output sparse graph is:"
               << "---- " << newGraph.getRangeMap ()->getGlobalNumElements ()
               << " x "
               << newGraph.getDomainMap ()->getGlobalNumElements ()
               << " with "
               << newGraph.getGlobalNumEntries () << " entries;" << endl
               << "---- "
               << (newGraph.isGloballyIndexed () ? "Globally" : "Locally")
               << " indexed." << endl
               << "---- Its row map has "
               << newGraph.getRowMap ()->getGlobalNumElements ()
               << " elements, with index base "
               << newGraph.getRowMap ()->getIndexBase () << "." << endl
               << "---- Its col map has "
               << newGraph.getColMap ()->getGlobalNumElements ()
               << " elements, with index base "
               << newGraph.getColMap ()->getIndexBase () << "." << endl
               << "---- Element count of output graph's column Map may differ "
               << "from that of the input matrix's column Map, if some columns "
               << "of the matrix contain no entries." << endl;
        }

        //
        // Print the metadata and the graph entries on Process 0 of
        // the graph's communicator.
        //
        if (myRank == 0) {
          // Print the Matrix Market banner line.  CrsGraph stores
          // data nonsymmetrically ("general").  This implies that
          // readSparseGraph() on a symmetrically stored input file,
          // followed by writeSparseGraph() on the resulting sparse
          // graph, will result in an output file with a different
          // banner line than the original input file.
          out << "%%MatrixMarket matrix coordinate pattern general" << endl;

          // Print comments (the graph name and / or description).
          if (graphName != "") {
            printAsComment (out, graphName);
          }
          if (graphDescription != "") {
            printAsComment (out, graphDescription);
          }

          // Print the Matrix Market header (# rows, # columns, #
          // stored entries).  Use the range resp. domain map for the
          // number of rows resp. columns, since Tpetra::CrsGraph uses
          // the column map for the number of columns.  That only
          // corresponds to the "linear-algebraic" number of columns
          // when the column map is uniquely owned
          // (a.k.a. one-to-one), which only happens if the graph is
          // block diagonal (one block per process).
          out << newGraph.getRangeMap ()->getGlobalNumElements () << " "
              << newGraph.getDomainMap ()->getGlobalNumElements () << " "
              << newGraph.getGlobalNumEntries () << endl;

          // The Matrix Market format expects one-based row and column
          // indices.  We'll convert the indices on output from
          // whatever index base they use to one-based indices.
          const GO rowIndexBase = gatherRowMap->getIndexBase ();
          const GO colIndexBase = newGraph.getColMap()->getIndexBase ();
          //
          // Print the entries of the graph.
          //
          // newGraph can never be globally indexed, since we called
          // fillComplete() on it.  We include code for both cases
          // (globally or locally indexed) just in case that ever
          // changes.
          if (newGraph.isGloballyIndexed ()) {
            // We know that the "gather" row Map is contiguous, so we
            // don't need to get the list of GIDs.
            const GO minAllGlobalIndex = gatherRowMap->getMinAllGlobalIndex ();
            const GO maxAllGlobalIndex = gatherRowMap->getMaxAllGlobalIndex ();
            for (GO globalRowIndex = minAllGlobalIndex;
                 globalRowIndex <= maxAllGlobalIndex; // inclusive range
                 ++globalRowIndex) {
              ArrayView<const GO> ind;
              newGraph.getGlobalRowView (globalRowIndex, ind);
              for (auto indIter = ind.begin (); indIter != ind.end (); ++indIter) {
                const GO globalColIndex = *indIter;
                // Convert row and column indices to 1-based.
                // This works because the global index type is signed.
                out << (globalRowIndex + 1 - rowIndexBase) << " "
                    << (globalColIndex + 1 - colIndexBase) << " ";
                out << endl;
              } // For each entry in the current row
            } // For each row of the "gather" graph
          }
          else { // newGraph is locally indexed
            typedef Teuchos::OrdinalTraits<GO> OTG;
            for (LO localRowIndex = gatherRowMap->getMinLocalIndex ();
                 localRowIndex <= gatherRowMap->getMaxLocalIndex ();
                 ++localRowIndex) {
              // Convert from local to global row index.
              const GO globalRowIndex =
                gatherRowMap->getGlobalElement (localRowIndex);
              TEUCHOS_TEST_FOR_EXCEPTION
                (globalRowIndex == OTG::invalid (), std::logic_error, "Failed "
                 "to convert the supposed local row index " << localRowIndex <<
                 " into a global row index.  Please report this bug to the "
                 "Tpetra developers.");
              ArrayView<const LO> ind;
              newGraph.getLocalRowView (localRowIndex, ind);
              for (auto indIter = ind.begin (); indIter != ind.end (); ++indIter) {
                // Convert the column index from local to global.
                const GO globalColIndex =
                  newGraph.getColMap ()->getGlobalElement (*indIter);
                TEUCHOS_TEST_FOR_EXCEPTION(
                  globalColIndex == OTG::invalid(), std::logic_error,
                  "On local row " << localRowIndex << " of the sparse graph: "
                  "Failed to convert the supposed local column index "
                  << *indIter << " into a global column index.  Please report "
                  "this bug to the Tpetra developers.");
                // Convert row and column indices to 1-based.
                // This works because the global index type is signed.
                out << (globalRowIndex + 1 - rowIndexBase) << " "
                    << (globalColIndex + 1 - colIndexBase) << " ";
                out << endl;
              } // For each entry in the current row
            } // For each row of the "gather" graph
          } // Whether the "gather" graph is locally or globally indexed
        } // If my process' rank is 0
      }

      /// \brief Print the sparse graph in Matrix Market format to the
      ///   given output stream, with no comments.
      ///
      /// See the above five-argument version of this function for
      /// full documentation.
      static void
      writeSparseGraph (std::ostream& out,
                        const crs_graph_type& graph,
                        const bool debug=false)
      {
        writeSparseGraph (out, graph, "", "", debug);
      }

      /// \brief Print the sparse graph in Matrix Market format to the
      ///   given file (by filename).
      ///
      /// Write the given Tpetra::CrsGraph sparse graph to the given
      /// file, using the Matrix Market "coordinate" format.  Process
      /// 0 in the graph's communicator is the only MPI process that
      /// opens or writes to the file.  Include the graph name and
      /// description in the comments section of the file (after the
      /// initial banner line, but before the graph metadata and
      /// data).
      ///
      /// \param filename [in] Name of the file to which to write the
      ///   given sparse graph.  The graph is distributed, but only
      ///   Process 0 in the graph's communicator opens the file and
      ///   writes to it.
      ///
      /// \param graph [in] The sparse graph to write.
      ///
      /// \param graphName [in] Name of the graph, to print in the
      ///   comments section of the output stream.  If empty, we don't
      ///   print anything (not even an empty line).
      ///
      /// \param graphDescription [in] Graph description, to print in
      ///   the comments section of the output stream.  If empty, we
      ///   don't print anything (not even an empty line).
      ///
      /// \param debug [in] Whether to print possibly copious
      ///   debugging output to stderr on Process 0 of the graph's
      ///   communicator.  False (do NOT print) by default.
      ///
      /// \warning The current implementation gathers the whole graph
      ///   onto Process 0 in the graph's communicator.  This will
      ///   cause out-of-memory errors if the graph is too big to fit
      ///   on one process.  This will be fixed in the future.
      static void
      writeSparseGraphFile (const std::string& filename,
                            const crs_graph_type& graph,
                            const std::string& graphName,
                            const std::string& graphDescription,
                            const bool debug=false)
      {
        auto comm = graph.getComm ();
        if (comm.is_null ()) {
          // Processes on which the communicator is null shouldn't
          // even call this function.  The convention is that
          // processes on which the object's communicator is null do
          // not participate in collective operations involving the
          // object.
          return;
        }
        const int myRank = comm->getRank ();
        std::ofstream out;

        // Only open the file on Process 0.
        if (myRank == 0) {
          out.open (filename.c_str ());
        }
        writeSparseGraph (out, graph, graphName, graphDescription, debug);
        // We can rely on the destructor of the output stream to close
        // the file on scope exit, even if writeSparseGraph() throws
        // an exception.
      }

      /// \brief Print the sparse graph in Matrix Market format to the
      ///   given file (by filename), with no comments.
      ///
      /// See the above five-argument overload for full documentation.
      static void
      writeSparseGraphFile (const std::string& filename,
                            const crs_graph_type& graph,
                            const bool debug=false)
      {
        writeSparseGraphFile (filename, graph, "", "", debug);
      }

      /// \brief Print the sparse graph in Matrix Market format to the
      ///   given file (by filename), taking the graph by Teuchos::RCP.
      ///
      /// This is just a convenience for users who don't want to
      /// remember to dereference the Teuchos::RCP.  For
      /// documentation, see the above overload of this function that
      /// takes the graph by const reference, rather than by
      /// Teuchos::RCP.
      static void
      writeSparseGraphFile (const std::string& filename,
                            const Teuchos::RCP<const crs_graph_type>& pGraph,
                            const std::string& graphName,
                            const std::string& graphDescription,
                            const bool debug=false)
      {
        writeSparseGraphFile (filename, *pGraph, graphName, graphDescription, debug);
      }

      /// \brief Print the sparse graph in Matrix Market format to the
      ///   given file (by filename), with no comments, taking the
      ///   graph by Teuchos::RCP.
      ///
      /// This is just a convenience for users who don't want to
      /// remember to dereference the Teuchos::RCP.  For
      /// documentation, see the above overload of this function that
      /// takes the graph by const reference, rather than by
      /// Teuchos::RCP.
      static void
      writeSparseGraphFile (const std::string& filename,
                            const Teuchos::RCP<const crs_graph_type>& pGraph,
                            const bool debug=false)
      {
        writeSparseGraphFile (filename, *pGraph, "", "", debug);
      }

      /// \brief Print the sparse matrix in Matrix Market format.
      ///
      /// Write the given Tpetra::CrsMatrix sparse matrix to an output
      /// stream, using the Matrix Market "coordinate" format.  MPI
      /// Proc 0 is the only MPI process that writes to the output
      /// stream.
      ///
      /// \param out [out] Name of the output stream to which to write
      ///   the given sparse matrix.  The matrix is distributed, but
      ///   only Proc 0 writes to the output stream.
      ///
      /// \param pMatrix [in] The sparse matrix to write to the given
      ///   output stream.
      ///
      /// \param debug [in] Whether to print possibly copious
      ///   debugging output to stderr on Proc 0.
      ///
      /// \warning The current implementation gathers the whole matrix
      ///   onto MPI Proc 0.  This will cause out-of-memory errors if
      ///   the matrix is too big to fit on one process.  This will be
      ///   fixed in the future.
      ///
      static void
      writeSparse (std::ostream& out,
                   const Teuchos::RCP<const sparse_matrix_type>& pMatrix,
                   const bool debug=false)
      {
        writeSparse (out, pMatrix, "", "", debug);
      }

      /// \brief Print the multivector in Matrix Market format, with
      ///   matrix name and description.
      ///
      /// Write the given Tpetra::MultiVector matrix to the given
      /// file, using the Matrix Market "array" format for dense
      /// matrices.  MPI Process 0 is the only MPI process that opens
      /// or writes to the file.
      ///
      /// This is the preferred overload of writeDenseFile.  It is
      /// used to implement all other overloads of writeDenseFile.
      ///
      /// \param filename [in] Name of the output file to create (on
      ///   MPI Proc 0 only).
      ///
      /// \param X [in] The dense matrix (stored as a multivector) to
      ///   write to the output file.
      ///
      /// \param matrixName [in] Name of the matrix, to print in the
      ///   comments section of the output file.  If empty, we don't
      ///   print anything (not even an empty line).
      ///
      /// \param matrixDescription [in] Matrix description, to print
      ///   in the comments section of the output file.  If empty, we
      ///   don't print anything (not even an empty line).
      ///
      /// \param err [out] If nonnull, print any error messages to it.
      ///
      /// \param dbg [out] If nonnull, print copious debugging output to it.
      static void
      writeDenseFile (const std::string& filename,
                      const multivector_type& X,
                      const std::string& matrixName,
                      const std::string& matrixDescription,
                      const Teuchos::RCP<Teuchos::FancyOStream>& err = Teuchos::null,
                      const Teuchos::RCP<Teuchos::FancyOStream>& dbg = Teuchos::null)
      {
        const int myRank = X.getMap ().is_null () ? 0 :
          (X.getMap ()->getComm ().is_null () ? 0 :
           X.getMap ()->getComm ()->getRank ());
        std::ofstream out;

        if (myRank == 0) { // Only open the file on Process 0.
          out.open (filename.c_str());
        }

        writeDense (out, X, matrixName, matrixDescription, err, dbg);
        // We can rely on the destructor of the output stream to close
        // the file on scope exit, even if writeDense() throws an
        // exception.
      }

      /// \brief Print the multivector in Matrix Market format, with
      ///   matrix name and description.
      ///
      /// See the documentation of the above six-argument version of
      /// writeDenseFile().
      static void
      writeDenseFile (const std::string& filename,
                      const Teuchos::RCP<const multivector_type>& X,
                      const std::string& matrixName,
                      const std::string& matrixDescription,
                      const Teuchos::RCP<Teuchos::FancyOStream>& err = Teuchos::null,
                      const Teuchos::RCP<Teuchos::FancyOStream>& dbg = Teuchos::null)
      {
        TEUCHOS_TEST_FOR_EXCEPTION(
          X.is_null (), std::invalid_argument, "Tpetra::MatrixMarket::"
          "writeDenseFile: The input MultiVector X is null.");
        writeDenseFile (filename, *X, matrixName, matrixDescription, err, dbg);
      }

      /// \brief Print the multivector in Matrix Market format, with
      ///   no matrix name or description.
      ///
      /// See the documentation of the above six-argument version of
      /// writeDenseFile().
      static void
      writeDenseFile (const std::string& filename,
                      const multivector_type& X,
                      const Teuchos::RCP<Teuchos::FancyOStream>& err = Teuchos::null,
                      const Teuchos::RCP<Teuchos::FancyOStream>& dbg = Teuchos::null)
      {
        writeDenseFile (filename, X, "", "", err, dbg);
      }

      /// \brief Print the multivector in Matrix Market format, with
      ///   no matrix name or description.
      ///
      /// See the documentation of the above six-argument version of
      /// writeDenseFile().
      static void
      writeDenseFile (const std::string& filename,
                      const Teuchos::RCP<const multivector_type>& X,
                      const Teuchos::RCP<Teuchos::FancyOStream>& err = Teuchos::null,
                      const Teuchos::RCP<Teuchos::FancyOStream>& dbg = Teuchos::null)
      {
        TEUCHOS_TEST_FOR_EXCEPTION(
          X.is_null (), std::invalid_argument, "Tpetra::MatrixMarket::"
          "writeDenseFile: The input MultiVector X is null.");
        writeDenseFile (filename, *X, err, dbg);
      }


      /// \brief Print the multivector in Matrix Market format, with
      ///   matrix name and description.
      ///
      /// Write the given Tpetra::MultiVector matrix to an output
      /// stream, using the Matrix Market "array" format for dense
      /// matrices.  MPI Process 0 in the given MultiVector's
      /// communicator is the only MPI process that may write to the
      /// given output stream.
      ///
      /// This is the preferred overload of writeDense().  It is used
      /// to implement all other overloads of writeDense(), and is
      /// also used to implement all overloads of writeDenseFile().
      ///
      /// \param out [out] The output stream to which to write (on MPI
      ///   Process 0 only).
      ///
      /// \param X [in] The Tpetra::MultiVector to write to the given
      ///   output file \c out.
      ///
      /// \param matrixName [in] Name of the matrix, to print in the
      ///   comments section of the output stream.  If empty, we don't
      ///   print anything (not even an empty line).
      ///
      /// \param matrixDescription [in] Matrix description, to print
      ///   in the comments section of the output stream.  If empty,
      ///   we don't print anything (not even an empty line).
      ///
      /// \param err [out] If nonnull, print any error messages to it.
      ///
      /// \param dbg [out] If nonnull, print copious debugging output to it.
      static void
      writeDense (std::ostream& out,
                  const multivector_type& X,
                  const std::string& matrixName,
                  const std::string& matrixDescription,
                  const Teuchos::RCP<Teuchos::FancyOStream>& err = Teuchos::null,
                  const Teuchos::RCP<Teuchos::FancyOStream>& dbg = Teuchos::null)
      {
        using Teuchos::Comm;
        using Teuchos::outArg;
        using Teuchos::REDUCE_MAX;
        using Teuchos::reduceAll;
        using Teuchos::RCP;
        using std::endl;

        RCP<const Comm<int> > comm = X.getMap ().is_null () ?
          Teuchos::null : X.getMap ()->getComm ();
        const int myRank = comm.is_null () ? 0 : comm->getRank ();

        // If the caller provides a nonnull debug output stream, we
        // print debugging output to it.  This is a local thing; we
        // don't have to check across processes.
        const bool debug = ! dbg.is_null ();
        if (debug) {
          dbg->pushTab ();
          std::ostringstream os;
          os << myRank << ": writeDense" << endl;
          *dbg << os.str ();
          dbg->pushTab ();
        }
        // Print the Matrix Market header.
        writeDenseHeader (out, X, matrixName, matrixDescription, err, dbg);

        // Print each column one at a time.  This is a (perhaps)
        // temporary fix for Bug 6288.
        const size_t numVecs = X.getNumVectors ();
        for (size_t j = 0; j < numVecs; ++j) {
          writeDenseColumn (out, * (X.getVector (j)), err, dbg);
        }

        if (debug) {
          dbg->popTab ();
          std::ostringstream os;
          os << myRank << ": writeDense: Done" << endl;
          *dbg << os.str ();
          dbg->popTab ();
        }
      }

    private:

      /// \brief Print the MultiVector's Matrix Market header.
      ///
      /// Write the given Tpetra::MultiVector's Matrix Market header
      /// to the given output stream.  The header includes metadata
      /// like the storage format and dimensions, but not the actual
      /// entries.  MPI Process 0 is the only MPI process that may
      /// write to the output stream.
      ///
      /// \param out [out] The output stream to which to write (on MPI
      ///   Process 0 only).
      ///
      /// \param X [in] The dense matrix (stored as a multivector) to
      ///   write to the output file.
      ///
      /// \param matrixName [in] Name of the matrix, to print in the
      ///   comments section of the output stream.  If empty, we don't
      ///   print anything (not even an empty line).
      ///
      /// \param matrixDescription [in] Matrix description, to print
      ///   in the comments section of the output stream.  If empty,
      ///   we don't print anything (not even an empty line).
      ///
      /// \param err [out] If nonnull, print any error messages to it.
      ///
      /// \param dbg [out] If nonnull, print copious debugging output to it.
      static void
      writeDenseHeader (std::ostream& out,
                        const multivector_type& X,
                        const std::string& matrixName,
                        const std::string& matrixDescription,
                        const Teuchos::RCP<Teuchos::FancyOStream>& err = Teuchos::null,
                        const Teuchos::RCP<Teuchos::FancyOStream>& dbg = Teuchos::null)
      {
        using Teuchos::Comm;
        using Teuchos::outArg;
        using Teuchos::RCP;
        using Teuchos::REDUCE_MAX;
        using Teuchos::reduceAll;
        using std::endl;
        typedef Teuchos::ScalarTraits<scalar_type> STS;
        const char prefix[] = "Tpetra::MatrixMarket::writeDenseHeader: ";

        RCP<const Comm<int> > comm = X.getMap ().is_null () ?
          Teuchos::null : X.getMap ()->getComm ();
        const int myRank = comm.is_null () ? 0 : comm->getRank ();
        int lclErr = 0; // whether this MPI process has seen an error
        int gblErr = 0; // whether we know if some MPI process has seen an error

        // If the caller provides a nonnull debug output stream, we
        // print debugging output to it.  This is a local thing; we
        // don't have to check across processes.
        const bool debug = ! dbg.is_null ();

        if (debug) {
          dbg->pushTab ();
          std::ostringstream os;
          os << myRank << ": writeDenseHeader" << endl;
          *dbg << os.str ();
          dbg->pushTab ();
        }

        //
        // Process 0: Write the MatrixMarket header.
        //
        if (myRank == 0) {
          try {
            // Print the Matrix Market header.  MultiVector stores data
            // nonsymmetrically, hence "general" in the banner line.
            // Print first to a temporary string output stream, and then
            // write it to the main output stream, so that at least the
            // header output has transactional semantics.  We can't
            // guarantee transactional semantics for the whole output,
            // since that would not be memory scalable.  (This could be
            // done in the file system by using a temporary file; we
            // don't do this, but users could.)
            std::ostringstream hdr;
            {
              std::string dataType;
              if (STS::isComplex) {
                dataType = "complex";
              } else if (STS::isOrdinal) {
                dataType = "integer";
              } else {
                dataType = "real";
              }
              hdr << "%%MatrixMarket matrix array " << dataType << " general"
                  << endl;
            }

            // Print comments (the matrix name and / or description).
            if (matrixName != "") {
              printAsComment (hdr, matrixName);
            }
            if (matrixDescription != "") {
              printAsComment (hdr, matrixDescription);
            }
            // Print the Matrix Market dimensions header for dense matrices.
            hdr << X.getGlobalLength () << " " << X.getNumVectors () << endl;

            // Write the MatrixMarket header to the output stream.
            out << hdr.str ();
          } catch (std::exception& e) {
            if (! err.is_null ()) {
              *err << prefix << "While writing the Matrix Market header, "
                "Process 0 threw an exception: " << e.what () << endl;
            }
            lclErr = 1;
          }
        } // if I am Process 0

        // Establish global agreement on the error state.  It wouldn't
        // be good for other processes to keep going, if Process 0
        // finds out that it can't write to the given output stream.
        reduceAll<int, int> (*comm, REDUCE_MAX, lclErr, outArg (gblErr));
        TEUCHOS_TEST_FOR_EXCEPTION(
          gblErr == 1, std::runtime_error, prefix << "Some error occurred "
          "which prevented this method from completing.");

        if (debug) {
          dbg->popTab ();
          *dbg << myRank << ": writeDenseHeader: Done" << endl;
          dbg->popTab ();
        }
      }

      /// \brief Print a single column of the given MultiVector in
      ///   Matrix Market format.
      ///
      /// Write the given Tpetra::MultiVector matrix (which must have
      /// only one column!) to an output stream, using the Matrix
      /// Market "array" format for dense matrices.  MPI Process 0 is
      /// the only MPI process that writes to the output stream.
      ///
      /// \param out [out] The output stream to which to write (on MPI
      ///   Process 0 only).
      ///
      /// \param X [in] The dense matrix (stored as a multivector) to
      ///   write to the output file.
      ///
      /// \param err [out] If nonnull, print any error messages to it.
      ///
      /// \param dbg [out] If nonnull, print copious debugging output to it.
      static void
      writeDenseColumn (std::ostream& out,
                        const multivector_type& X,
                        const Teuchos::RCP<Teuchos::FancyOStream>& err = Teuchos::null,
                        const Teuchos::RCP<Teuchos::FancyOStream>& dbg = Teuchos::null)
      {
        using Teuchos::arcp;
        using Teuchos::Array;
        using Teuchos::ArrayRCP;
        using Teuchos::ArrayView;
        using Teuchos::Comm;
        using Teuchos::CommRequest;
        using Teuchos::ireceive;
        using Teuchos::isend;
        using Teuchos::outArg;
        using Teuchos::REDUCE_MAX;
        using Teuchos::reduceAll;
        using Teuchos::RCP;
        using Teuchos::TypeNameTraits;
        using Teuchos::wait;
        using std::endl;
        typedef Teuchos::ScalarTraits<scalar_type> STS;

        const Comm<int>& comm = * (X.getMap ()->getComm ());
        const int myRank = comm.getRank ();
        const int numProcs = comm.getSize ();
        int lclErr = 0; // whether this MPI process has seen an error
        int gblErr = 0; // whether we know if some MPI process has seen an error

        // If the caller provides a nonnull debug output stream, we
        // print debugging output to it.  This is a local thing; we
        // don't have to check across processes.
        const bool debug = ! dbg.is_null ();

        if (debug) {
          dbg->pushTab ();
          std::ostringstream os;
          os << myRank << ": writeDenseColumn" << endl;
          *dbg << os.str ();
          dbg->pushTab ();
        }

        // Make the output stream write floating-point numbers in
        // scientific notation.  It will politely put the output
        // stream back to its state on input, when this scope
        // terminates.
        Teuchos::SetScientific<scalar_type> sci (out);

        const size_t myNumRows = X.getLocalLength ();
        const size_t numCols = X.getNumVectors ();
        // Use a different tag for the "size" messages than for the
        // "data" messages, in order to help us debug any mix-ups.
        const int sizeTag = 1337;
        const int dataTag = 1338;

        // Process 0 pipelines nonblocking receives with file output.
        //
        // Constraints:
        //   - Process 0 can't post a receive for another process'
        //     actual data, until it posts and waits on the receive
        //     from that process with the amount of data to receive.
        //     (We could just post receives with a max data size, but
        //     I feel uncomfortable about that.)
        //   - The C++ standard library doesn't allow nonblocking
        //     output to an std::ostream.  (Thus, we have to start a
        //     receive or send before starting the write, and hope
        //     that MPI completes it in the background.)
        //
        // Process 0: Post receive-size receives from Processes 1 and 2.
        // Process 1: Post send-size send to Process 0.
        // Process 2: Post send-size send to Process 0.
        //
        // All processes: Pack my entries.
        //
        // Process 1:
        //   - Post send-data send to Process 0.
        //   - Wait on my send-size send to Process 0.
        //
        // Process 0:
        //   - Print MatrixMarket header.
        //   - Print my entries.
        //   - Wait on receive-size receive from Process 1.
        //   - Post receive-data receive from Process 1.
        //
        // For each process p = 1, 2, ... numProcs-1:
        //   If I am Process 0:
        //     - Post receive-size receive from Process p + 2
        //     - Wait on receive-size receive from Process p + 1
        //     - Post receive-data receive from Process p + 1
        //     - Wait on receive-data receive from Process p
        //     - Write data from Process p.
        //   Else if I am Process p:
        //     - Wait on my send-data send.
        //   Else if I am Process p+1:
        //     - Post send-data send to Process 0.
        //     - Wait on my send-size send.
        //   Else if I am Process p+2:
        //     - Post send-size send to Process 0.
        //
        // Pipelining has three goals here:
        //   1. Overlap communication (the receives) with file I/O
        //   2. Give Process 0 a chance to prepost some receives,
        //      before sends show up, by packing local data before
        //      posting sends
        //   3. Don't post _all_ receives or _all_ sends, because that
        //      wouldn't be memory scalable.  (Just because we can't
        //      see how much memory MPI consumes, doesn't mean that it
        //      doesn't consume any!)

        // These are used on every process.  sendReqSize[0] holds the
        // number of rows on this process, and sendReqBuf holds this
        // process' data.  Process 0 packs into sendReqBuf, but
        // doesn't send; it only uses that for printing.  All other
        // processes send both of these to Process 0.
        RCP<CommRequest<int> > sendReqSize, sendReqData;

        // These are used only on Process 0, for received data.  Keep
        // 3 of each, and treat the arrays as circular buffers.  When
        // receiving from Process p, the corresponding array index
        // here is p % 3.
        Array<ArrayRCP<size_t> > recvSizeBufs (3);
        Array<ArrayRCP<scalar_type> > recvDataBufs (3);
        Array<RCP<CommRequest<int> > > recvSizeReqs (3);
        Array<RCP<CommRequest<int> > > recvDataReqs (3);

        // Buffer for nonblocking send of the "send size."
        ArrayRCP<size_t> sendDataSize (1);
        sendDataSize[0] = myNumRows;

        if (myRank == 0) {
          if (debug) {
            std::ostringstream os;
            os << myRank << ": Post receive-size receives from "
              "Procs 1 and 2: tag = " << sizeTag << endl;
            *dbg << os.str ();
          }
          // Process 0: Post receive-size receives from Processes 1 and 2.
          recvSizeBufs[0].resize (1);
          // Set these three to an invalid value as a flag.  If we
          // don't get these messages, then the invalid value will
          // remain, so we can test for it.
          (recvSizeBufs[0])[0] = Teuchos::OrdinalTraits<size_t>::invalid ();
          recvSizeBufs[1].resize (1);
          (recvSizeBufs[1])[0] = Teuchos::OrdinalTraits<size_t>::invalid ();
          recvSizeBufs[2].resize (1);
          (recvSizeBufs[2])[0] = Teuchos::OrdinalTraits<size_t>::invalid ();
          if (numProcs > 1) {
            recvSizeReqs[1] =
              ireceive<int, size_t> (recvSizeBufs[1], 1, sizeTag, comm);
          }
          if (numProcs > 2) {
            recvSizeReqs[2] =
              ireceive<int, size_t> (recvSizeBufs[2], 2, sizeTag, comm);
          }
        }
        else if (myRank == 1 || myRank == 2) {
          if (debug) {
            std::ostringstream os;
            os << myRank << ": Post send-size send: size = "
               << sendDataSize[0] << ", tag = " << sizeTag << endl;
            *dbg << os.str ();
          }
          // Prime the pipeline by having Processes 1 and 2 start
          // their send-size sends.  We don't want _all_ the processes
          // to start their send-size sends, because that wouldn't be
          // memory scalable.
          sendReqSize = isend<int, size_t> (sendDataSize, 0, sizeTag, comm);
        }
        else {
          if (debug) {
            std::ostringstream os;
            os << myRank << ": Not posting my send-size send yet" << endl;
            *dbg << os.str ();
          }
        }

        //
        // Pack my entries, in column-major order.
        //
        if (debug) {
          std::ostringstream os;
          os << myRank << ": Pack my entries" << endl;
          *dbg << os.str ();
        }
        ArrayRCP<scalar_type> sendDataBuf;
        try {
          sendDataBuf = arcp<scalar_type> (myNumRows * numCols);
          X.get1dCopy (sendDataBuf (), myNumRows);
        }
        catch (std::exception& e) {
          lclErr = 1;
          if (! err.is_null ()) {
            std::ostringstream os;
            os << "Process " << myRank << ": Attempt to pack my MultiVector "
              "entries threw an exception: " << e.what () << endl;
            *err << os.str ();
          }
        }
        if (debug) {
          std::ostringstream os;
          os << myRank << ": Done packing my entries" << endl;
          *dbg << os.str ();
        }

        //
        // Process 1: post send-data send to Process 0.
        //
        if (myRank == 1) {
          if (debug) {
            *dbg << myRank << ": Post send-data send: tag = " << dataTag
                 << endl;
          }
          sendReqData = isend<int, scalar_type> (sendDataBuf, 0, dataTag, comm);
        }

        //
        // Process 0: Write my entries.
        //
        if (myRank == 0) {
          if (debug) {
            std::ostringstream os;
            os << myRank << ": Write my entries" << endl;
            *dbg << os.str ();
          }

          // Write Process 0's data to the output stream.
          // Matrix Market prints dense matrices in column-major order.
          const size_t printNumRows = myNumRows;
          ArrayView<const scalar_type> printData = sendDataBuf ();
          const size_t printStride = printNumRows;
          if (static_cast<size_t> (printData.size ()) < printStride * numCols) {
            lclErr = 1;
            if (! err.is_null ()) {
              std::ostringstream os;
              os << "Process " << myRank << ": My MultiVector data's size "
                 << printData.size () << " does not match my local dimensions "
                 << printStride << " x " << numCols << "." << endl;
              *err << os.str ();
            }
          }
          else {
            // Matrix Market dense format wants one number per line.
            // It wants each complex number as two real numbers (real
            // resp. imaginary parts) with a space between.
            for (size_t col = 0; col < numCols; ++col) {
              for (size_t row = 0; row < printNumRows; ++row) {
                if (STS::isComplex) {
                  out << STS::real (printData[row + col * printStride]) << " "
                      << STS::imag (printData[row + col * printStride]) << endl;
                } else {
                  out << printData[row + col * printStride] << endl;
                }
              }
            }
          }
        }

        if (myRank == 0) {
          // Wait on receive-size receive from Process 1.
          const int recvRank = 1;
          const int circBufInd = recvRank % 3;
          if (debug) {
            std::ostringstream os;
            os << myRank << ": Wait on receive-size receive from Process "
               << recvRank << endl;
            *dbg << os.str ();
          }
          if (numProcs > 1) {
            wait<int> (comm, outArg (recvSizeReqs[circBufInd]));

            // We received the number of rows of data.  (The data
            // come in two columns.)
            size_t recvNumRows = (recvSizeBufs[circBufInd])[0];
            if (recvNumRows == Teuchos::OrdinalTraits<size_t>::invalid ()) {
              lclErr = 1;
              if (! err.is_null ()) {
                std::ostringstream os;
                os << myRank << ": Result of receive-size receive from Process "
                   << recvRank << " is Teuchos::OrdinalTraits<size_t>::invalid() "
                   << "= " << Teuchos::OrdinalTraits<size_t>::invalid () << ".  "
                  "This should never happen, and suggests that the receive never "
                  "got posted.  Please report this bug to the Tpetra developers."
                   << endl;
                *err << os.str ();
              }

              // If we're going to continue after error, set the
              // number of rows to receive to a reasonable size.  This
              // may cause MPI_ERR_TRUNCATE if the sending process is
              // sending more than 0 rows, but that's better than MPI
              // overflowing due to the huge positive value that is
              // Teuchos::OrdinalTraits<size_t>::invalid().
              recvNumRows = 0;
            }

            // Post receive-data receive from Process 1.
            recvDataBufs[circBufInd].resize (recvNumRows * numCols);
            if (debug) {
              std::ostringstream os;
              os << myRank << ": Post receive-data receive from Process "
                 << recvRank << ": tag = " << dataTag << ", buffer size = "
                 << recvDataBufs[circBufInd].size () << endl;
              *dbg << os.str ();
            }
            if (! recvSizeReqs[circBufInd].is_null ()) {
              lclErr = 1;
              if (! err.is_null ()) {
                std::ostringstream os;
                os << myRank << ": recvSizeReqs[" << circBufInd << "] is not "
                  "null, before posting the receive-data receive from Process "
                   << recvRank << ".  This should never happen.  Please report "
                  "this bug to the Tpetra developers." << endl;
                *err << os.str ();
              }
            }
            recvDataReqs[circBufInd] =
              ireceive<int, scalar_type> (recvDataBufs[circBufInd],
                                          recvRank, dataTag, comm);
          } // numProcs > 1
        }
        else if (myRank == 1) {
          // Wait on my send-size send.
          if (debug) {
            std::ostringstream os;
            os << myRank << ": Wait on my send-size send" << endl;
            *dbg << os.str ();
          }
          wait<int> (comm, outArg (sendReqSize));
        }

        //
        // Pipeline loop
        //
        for (int p = 1; p < numProcs; ++p) {
          if (myRank == 0) {
            if (p + 2 < numProcs) {
              // Post receive-size receive from Process p + 2.
              const int recvRank = p + 2;
              const int circBufInd = recvRank % 3;
              if (debug) {
                std::ostringstream os;
                os << myRank << ": Post receive-size receive from Process "
                   << recvRank << ": tag = " << sizeTag << endl;
                *dbg << os.str ();
              }
              if (! recvSizeReqs[circBufInd].is_null ()) {
                lclErr = 1;
                if (! err.is_null ()) {
                  std::ostringstream os;
                  os << myRank << ": recvSizeReqs[" << circBufInd << "] is not "
                     << "null, for the receive-size receive from Process "
                     << recvRank << "!  This may mean that this process never "
                     << "finished waiting for the receive from Process "
                     << (recvRank - 3) << "." << endl;
                  *err << os.str ();
                }
              }
              recvSizeReqs[circBufInd] =
                ireceive<int, size_t> (recvSizeBufs[circBufInd],
                                       recvRank, sizeTag, comm);
            }

            if (p + 1 < numProcs) {
              const int recvRank = p + 1;
              const int circBufInd = recvRank % 3;

              // Wait on receive-size receive from Process p + 1.
              if (debug) {
                std::ostringstream os;
                os << myRank << ": Wait on receive-size receive from Process "
                   << recvRank << endl;
                *dbg << os.str ();
              }
              wait<int> (comm, outArg (recvSizeReqs[circBufInd]));

              // We received the number of rows of data.  (The data
              // come in two columns.)
              size_t recvNumRows = (recvSizeBufs[circBufInd])[0];
              if (recvNumRows == Teuchos::OrdinalTraits<size_t>::invalid ()) {
                lclErr = 1;
                if (! err.is_null ()) {
                  std::ostringstream os;
                  os << myRank << ": Result of receive-size receive from Process "
                     << recvRank << " is Teuchos::OrdinalTraits<size_t>::invalid() "
                     << "= " << Teuchos::OrdinalTraits<size_t>::invalid () << ".  "
                    "This should never happen, and suggests that the receive never "
                    "got posted.  Please report this bug to the Tpetra developers."
                     << endl;
                  *err << os.str ();
                }
                // If we're going to continue after error, set the
                // number of rows to receive to a reasonable size.
                // This may cause MPI_ERR_TRUNCATE if the sending
                // process sends more than 0 rows, but that's better
                // than MPI overflowing due to the huge positive value
                // Teuchos::OrdinalTraits<size_t>::invalid().
                recvNumRows = 0;
              }

              // Post receive-data receive from Process p + 1.
              recvDataBufs[circBufInd].resize (recvNumRows * numCols);
              if (debug) {
                std::ostringstream os;
                os << myRank << ": Post receive-data receive from Process "
                   << recvRank << ": tag = " << dataTag << ", buffer size = "
                   << recvDataBufs[circBufInd].size () << endl;
                *dbg << os.str ();
              }
              if (! recvDataReqs[circBufInd].is_null ()) {
                lclErr = 1;
                if (! err.is_null ()) {
                  std::ostringstream os;
                  os << myRank << ": recvDataReqs[" << circBufInd << "] is not "
                     << "null, for the receive-data receive from Process "
                     << recvRank << "!  This may mean that this process never "
                     << "finished waiting for the receive from Process "
                     << (recvRank - 3) << "." << endl;
                  *err << os.str ();
                }
              }
              recvDataReqs[circBufInd] =
                ireceive<int, scalar_type> (recvDataBufs[circBufInd],
                                            recvRank, dataTag, comm);
            }

            // Wait on receive-data receive from Process p.
            const int recvRank = p;
            const int circBufInd = recvRank % 3;
            if (debug) {
              std::ostringstream os;
              os << myRank << ": Wait on receive-data receive from Process "
                 << recvRank << endl;
              *dbg << os.str ();
            }
            wait<int> (comm, outArg (recvDataReqs[circBufInd]));

            // Write Process p's data.  Number of rows lives in
            // recvSizeBufs[circBufInd], and the actual data live in
            // recvDataBufs[circBufInd].  Do this after posting receives,
            // in order to expose overlap of comm. with file I/O.
            if (debug) {
              std::ostringstream os;
              os << myRank << ": Write entries from Process " << recvRank
                 << endl;
              *dbg << os.str () << endl;
            }
            size_t printNumRows = (recvSizeBufs[circBufInd])[0];
            if (printNumRows == Teuchos::OrdinalTraits<size_t>::invalid ()) {
              lclErr = 1;
              if (! err.is_null ()) {
                std::ostringstream os;
                os << myRank << ": Result of receive-size receive from Process "
                   << recvRank << " was Teuchos::OrdinalTraits<size_t>::"
                  "invalid() = " << Teuchos::OrdinalTraits<size_t>::invalid ()
                   << ".  This should never happen, and suggests that its "
                  "receive-size receive was never posted.  "
                  "Please report this bug to the Tpetra developers." << endl;
                *err << os.str ();
              }
              // If we're going to continue after error, set the
              // number of rows to print to a reasonable size.
              printNumRows = 0;
            }
            if (printNumRows > 0 && recvDataBufs[circBufInd].is_null ()) {
              lclErr = 1;
              if (! err.is_null ()) {
                std::ostringstream os;
                os << myRank << ": Result of receive-size receive from Proc "
                   << recvRank << " was " << printNumRows << " > 0, but "
                  "recvDataBufs[" << circBufInd << "] is null.  This should "
                  "never happen.  Please report this bug to the Tpetra "
                  "developers." << endl;
                *err << os.str ();
              }
              // If we're going to continue after error, set the
              // number of rows to print to a reasonable size.
              printNumRows = 0;
            }

            // Write the received data to the output stream.
            // Matrix Market prints dense matrices in column-major order.
            ArrayView<const scalar_type> printData = (recvDataBufs[circBufInd]) ();
            const size_t printStride = printNumRows;
            // Matrix Market dense format wants one number per line.
            // It wants each complex number as two real numbers (real
            // resp. imaginary parts) with a space between.
            for (size_t col = 0; col < numCols; ++col) {
              for (size_t row = 0; row < printNumRows; ++row) {
                if (STS::isComplex) {
                  out << STS::real (printData[row + col * printStride]) << " "
                      << STS::imag (printData[row + col * printStride]) << endl;
                } else {
                  out << printData[row + col * printStride] << endl;
                }
              }
            }
          }
          else if (myRank == p) { // Process p
            // Wait on my send-data send.
            if (debug) {
              std::ostringstream os;
              os << myRank << ": Wait on my send-data send" << endl;
              *dbg << os.str ();
            }
            wait<int> (comm, outArg (sendReqData));
          }
          else if (myRank == p + 1) { // Process p + 1
            // Post send-data send to Process 0.
            if (debug) {
              std::ostringstream os;
              os << myRank << ": Post send-data send: tag = " << dataTag
                 << endl;
              *dbg << os.str ();
            }
            sendReqData = isend<int, scalar_type> (sendDataBuf, 0, dataTag, comm);
            // Wait on my send-size send.
            if (debug) {
              std::ostringstream os;
              os << myRank << ": Wait on my send-size send" << endl;
              *dbg << os.str ();
            }
            wait<int> (comm, outArg (sendReqSize));
          }
          else if (myRank == p + 2) { // Process p + 2
            // Post send-size send to Process 0.
            if (debug) {
              std::ostringstream os;
              os << myRank << ": Post send-size send: size = "
                 << sendDataSize[0] << ", tag = " << sizeTag << endl;
              *dbg << os.str ();
            }
            sendReqSize = isend<int, size_t> (sendDataSize, 0, sizeTag, comm);
          }
        }

        // Establish global agreement on the error state.
        reduceAll<int, int> (comm, REDUCE_MAX, lclErr, outArg (gblErr));
        TEUCHOS_TEST_FOR_EXCEPTION(
          gblErr == 1, std::runtime_error, "Tpetra::MatrixMarket::writeDense "
          "experienced some kind of error and was unable to complete.");

        if (debug) {
          dbg->popTab ();
          *dbg << myRank << ": writeDenseColumn: Done" << endl;
          dbg->popTab ();
        }
      }

    public:

      /// \brief Print the multivector in Matrix Market format, with
      ///   matrix name and or description.
      ///
      /// See the documentation of the above six-argument version of
      /// writeDense().
      static void
      writeDense (std::ostream& out,
                  const Teuchos::RCP<const multivector_type>& X,
                  const std::string& matrixName,
                  const std::string& matrixDescription,
                  const Teuchos::RCP<Teuchos::FancyOStream>& err = Teuchos::null,
                  const Teuchos::RCP<Teuchos::FancyOStream>& dbg = Teuchos::null)
      {
        TEUCHOS_TEST_FOR_EXCEPTION(
          X.is_null (), std::invalid_argument, "Tpetra::MatrixMarket::"
          "writeDense: The input MultiVector X is null.");
        writeDense (out, *X, matrixName, matrixDescription, err, dbg);
      }

      /// \brief Print the multivector in Matrix Market format, with
      ///   no matrix name or description.
      ///
      /// See the documentation of the above six-argument version of
      /// writeDense().
      static void
      writeDense (std::ostream& out,
                  const multivector_type& X,
                  const Teuchos::RCP<Teuchos::FancyOStream>& err = Teuchos::null,
                  const Teuchos::RCP<Teuchos::FancyOStream>& dbg = Teuchos::null)
      {
        writeDense (out, X, "", "", err, dbg);
      }

      /// \brief Print the multivector in Matrix Market format, with
      ///   no matrix name or description.
      ///
      /// See the documentation of the above six-argument version of
      /// writeDense().
      static void
      writeDense (std::ostream& out,
                  const Teuchos::RCP<const multivector_type>& X,
                  const Teuchos::RCP<Teuchos::FancyOStream>& err = Teuchos::null,
                  const Teuchos::RCP<Teuchos::FancyOStream>& dbg = Teuchos::null)
      {
        TEUCHOS_TEST_FOR_EXCEPTION(
          X.is_null (), std::invalid_argument, "Tpetra::MatrixMarket::"
          "writeDense: The input MultiVector X is null.");
        writeDense (out, *X, "", "", err, dbg);
      }

      /// \brief Print the Map to the given output stream.
      ///
      /// \param out [out] Output stream to which to print.  This only
      ///   needs to be accessible on Process 0 in the Map's
      ///   communicator; no other process will do anything with it.
      ///
      /// \param map [in] The Map to print.
      ///
      /// \param debug [in] Whether to print copious debugging output
      ///   to stderr on <i>all</i> processes in the Map's
      ///   communicator.
      ///
      /// We print the Map in Matrix Market format as a dense
      /// nonsymmetric integer matrix with two columns.  The first
      /// column holds global indices (GIDs), and the second column
      /// holds process ranks (PIDs).  In any row of the matrix, the
      /// first entry is a GID, and the second is a PID that owns the
      /// GID.  Multiple PIDs may own the same GID, and the order of
      /// rows with respect to a given PID is significant.
      static void
      writeMap (std::ostream& out, const map_type& map, const bool debug=false)
      {
        Teuchos::RCP<Teuchos::FancyOStream> err =
          Teuchos::getFancyOStream (Teuchos::rcpFromRef (std::cerr));
        writeMap (out, map, err, debug);
      }

      /// \brief Print the Map to the given output stream \c out.
      ///
      /// This version of writeMap() comes with an extra debug output
      /// stream \c err, that is only used if \c debug is true.
      ///
      /// \warning We make no promises of backwards compatibility with
      ///   this method.  It may go away or its interface may change
      ///   at any time.
      static void
      writeMap (std::ostream& out,
                const map_type& map,
                const Teuchos::RCP<Teuchos::FancyOStream>& err,
                const bool debug=false)
      {
        using Teuchos::Array;
        using Teuchos::ArrayRCP;
        using Teuchos::ArrayView;
        using Teuchos::Comm;
        using Teuchos::CommRequest;
        using Teuchos::ireceive;
        using Teuchos::isend;
        using Teuchos::RCP;
        using Teuchos::TypeNameTraits;
        using Teuchos::wait;
        using std::endl;
        typedef global_ordinal_type GO;
        typedef int pid_type;

        // Treat the Map as a 1-column "multivector."  This differs
        // from the previous two-column format, in which column 0 held
        // the GIDs, and column 1 held the corresponding PIDs.  It
        // differs because printing that format requires knowing the
        // entire first column -- that is, all the GIDs -- in advance.
        // Sending messages from each process one at a time saves
        // memory, but it means that Process 0 doesn't ever have all
        // the GIDs at once.
        //
        // We pack the entries as ptrdiff_t, since this should be the
        // biggest signed built-in integer type that can hold any GO
        // or pid_type (= int) quantity without overflow.  Test this
        // assumption at run time.
        typedef ptrdiff_t int_type;
        TEUCHOS_TEST_FOR_EXCEPTION(
          sizeof (GO) > sizeof (int_type), std::logic_error,
          "The global ordinal type GO=" << TypeNameTraits<GO>::name ()
          << " is too big for ptrdiff_t.  sizeof(GO) = " << sizeof (GO)
          << " > sizeof(ptrdiff_t) = " << sizeof (ptrdiff_t) << ".");
        TEUCHOS_TEST_FOR_EXCEPTION(
          sizeof (pid_type) > sizeof (int_type), std::logic_error,
          "The (MPI) process rank type pid_type=" <<
          TypeNameTraits<pid_type>::name () << " is too big for ptrdiff_t.  "
          "sizeof(pid_type) = " << sizeof (pid_type) << " > sizeof(ptrdiff_t)"
          " = " << sizeof (ptrdiff_t) << ".");

        const Comm<int>& comm = * (map.getComm ());
        const int myRank = comm.getRank ();
        const int numProcs = comm.getSize ();

        if (! err.is_null ()) {
          err->pushTab ();
        }
        if (debug) {
          std::ostringstream os;
          os << myRank << ": writeMap" << endl;
          *err << os.str ();
        }
        if (! err.is_null ()) {
          err->pushTab ();
        }

        const size_t myNumRows = map.getNodeNumElements ();
        // Use a different tag for the "size" messages than for the
        // "data" messages, in order to help us debug any mix-ups.
        const int sizeTag = 1337;
        const int dataTag = 1338;

        // Process 0 pipelines nonblocking receives with file output.
        //
        // Constraints:
        //   - Process 0 can't post a receive for another process'
        //     actual data, until it posts and waits on the receive
        //     from that process with the amount of data to receive.
        //     (We could just post receives with a max data size, but
        //     I feel uncomfortable about that.)
        //   - The C++ standard library doesn't allow nonblocking
        //     output to an std::ostream.
        //
        // Process 0: Post receive-size receives from Processes 1 and 2.
        // Process 1: Post send-size send to Process 0.
        // Process 2: Post send-size send to Process 0.
        //
        // All processes: Pack my GIDs and PIDs.
        //
        // Process 1:
        //   - Post send-data send to Process 0.
        //   - Wait on my send-size send to Process 0.
        //
        // Process 0:
        //   - Print MatrixMarket header.
        //   - Print my GIDs and PIDs.
        //   - Wait on receive-size receive from Process 1.
        //   - Post receive-data receive from Process 1.
        //
        // For each process p = 1, 2, ... numProcs-1:
        //   If I am Process 0:
        //     - Post receive-size receive from Process p + 2
        //     - Wait on receive-size receive from Process p + 1
        //     - Post receive-data receive from Process p + 1
        //     - Wait on receive-data receive from Process p
        //     - Write data from Process p.
        //   Else if I am Process p:
        //     - Wait on my send-data send.
        //   Else if I am Process p+1:
        //     - Post send-data send to Process 0.
        //     - Wait on my send-size send.
        //   Else if I am Process p+2:
        //     - Post send-size send to Process 0.
        //
        // Pipelining has three goals here:
        //   1. Overlap communication (the receives) with file I/O
        //   2. Give Process 0 a chance to prepost some receives,
        //      before sends show up, by packing local data before
        //      posting sends
        //   3. Don't post _all_ receives or _all_ sends, because that
        //      wouldn't be memory scalable.  (Just because we can't
        //      see how much memory MPI consumes, doesn't mean that it
        //      doesn't consume any!)

        // These are used on every process.  sendReqSize[0] holds the
        // number of rows on this process, and sendReqBuf holds this
        // process' data.  Process 0 packs into sendReqBuf, but
        // doesn't send; it only uses that for printing.  All other
        // processes send both of these to Process 0.
        RCP<CommRequest<int> > sendReqSize, sendReqData;

        // These are used only on Process 0, for received data.  Keep
        // 3 of each, and treat the arrays as circular buffers.  When
        // receiving from Process p, the corresponding array index
        // here is p % 3.
        Array<ArrayRCP<int_type> > recvSizeBufs (3);
        Array<ArrayRCP<int_type> > recvDataBufs (3);
        Array<RCP<CommRequest<int> > > recvSizeReqs (3);
        Array<RCP<CommRequest<int> > > recvDataReqs (3);

        // Buffer for nonblocking send of the "send size."
        ArrayRCP<int_type> sendDataSize (1);
        sendDataSize[0] = myNumRows;

        if (myRank == 0) {
          if (debug) {
            std::ostringstream os;
            os << myRank << ": Post receive-size receives from "
              "Procs 1 and 2: tag = " << sizeTag << endl;
            *err << os.str ();
          }
          // Process 0: Post receive-size receives from Processes 1 and 2.
          recvSizeBufs[0].resize (1);
          (recvSizeBufs[0])[0] = -1; // error flag
          recvSizeBufs[1].resize (1);
          (recvSizeBufs[1])[0] = -1; // error flag
          recvSizeBufs[2].resize (1);
          (recvSizeBufs[2])[0] = -1; // error flag
          if (numProcs > 1) {
            recvSizeReqs[1] =
              ireceive<int, int_type> (recvSizeBufs[1], 1, sizeTag, comm);
          }
          if (numProcs > 2) {
            recvSizeReqs[2] =
              ireceive<int, int_type> (recvSizeBufs[2], 2, sizeTag, comm);
          }
        }
        else if (myRank == 1 || myRank == 2) {
          if (debug) {
            std::ostringstream os;
            os << myRank << ": Post send-size send: size = "
               << sendDataSize[0] << ", tag = " << sizeTag << endl;
            *err << os.str ();
          }
          // Prime the pipeline by having Processes 1 and 2 start
          // their send-size sends.  We don't want _all_ the processes
          // to start their send-size sends, because that wouldn't be
          // memory scalable.
          sendReqSize = isend<int, int_type> (sendDataSize, 0, sizeTag, comm);
        }
        else {
          if (debug) {
            std::ostringstream os;
            os << myRank << ": Not posting my send-size send yet" << endl;
            *err << os.str ();
          }
        }

        //
        // Pack my GIDs and PIDs.  Each (GID,PID) pair gets packed
        // consecutively, for better locality.
        //

        if (debug) {
          std::ostringstream os;
          os << myRank << ": Pack my GIDs and PIDs" << endl;
          *err << os.str ();
        }

        ArrayRCP<int_type> sendDataBuf (myNumRows * 2);

        if (map.isContiguous ()) {
          const int_type myMinGblIdx =
            static_cast<int_type> (map.getMinGlobalIndex ());
          for (size_t k = 0; k < myNumRows; ++k) {
            const int_type gid = myMinGblIdx + static_cast<int_type> (k);
            const int_type pid = static_cast<int_type> (myRank);
            sendDataBuf[2*k] = gid;
            sendDataBuf[2*k+1] = pid;
          }
        }
        else {
          ArrayView<const GO> myGblInds = map.getNodeElementList ();
          for (size_t k = 0; k < myNumRows; ++k) {
            const int_type gid = static_cast<int_type> (myGblInds[k]);
            const int_type pid = static_cast<int_type> (myRank);
            sendDataBuf[2*k] = gid;
            sendDataBuf[2*k+1] = pid;
          }
        }

        if (debug) {
          std::ostringstream os;
          os << myRank << ": Done packing my GIDs and PIDs" << endl;
          *err << os.str ();
        }

        if (myRank == 1) {
          // Process 1: post send-data send to Process 0.
          if (debug) {
            *err << myRank << ": Post send-data send: tag = " << dataTag
                 << endl;
          }
          sendReqData = isend<int, int_type> (sendDataBuf, 0, dataTag, comm);
        }

        if (myRank == 0) {
          if (debug) {
            *err << myRank << ": Write MatrixMarket header" << endl;
          }

          // Process 0: Write the MatrixMarket header.
          // Description section explains each column.
          std::ostringstream hdr;

          // Print the Matrix Market header.  MultiVector stores data
          // nonsymmetrically, hence "general" in the banner line.
          hdr << "%%MatrixMarket matrix array integer general" << endl
              << "% Format: Version 2.0" << endl
              << "%" << endl
              << "% This file encodes a Tpetra::Map." << endl
              << "% It is stored as a dense vector, with twice as many " << endl
              << "% entries as the global number of GIDs (global indices)." << endl
              << "% (GID, PID) pairs are stored contiguously, where the PID " << endl
              << "% is the rank of the process owning that GID." << endl
              << (2 * map.getGlobalNumElements ()) << " " << 1 << endl;
          out << hdr.str ();

          if (debug) {
            std::ostringstream os;
            os << myRank << ": Write my GIDs and PIDs" << endl;
            *err << os.str ();
          }

          // Write Process 0's data to the output stream.
          // Matrix Market prints dense matrices in column-major order.
          const int_type printNumRows = myNumRows;
          ArrayView<const int_type> printData = sendDataBuf ();
          for (int_type k = 0; k < printNumRows; ++k) {
            const int_type gid = printData[2*k];
            const int_type pid = printData[2*k+1];
            out << gid << endl << pid << endl;
          }
        }

        if (myRank == 0) {
          // Wait on receive-size receive from Process 1.
          const int recvRank = 1;
          const int circBufInd = recvRank % 3;
          if (debug) {
            std::ostringstream os;
            os << myRank << ": Wait on receive-size receive from Process "
               << recvRank << endl;
            *err << os.str ();
          }
          if (numProcs > 1) {
            wait<int> (comm, outArg (recvSizeReqs[circBufInd]));

            // We received the number of rows of data.  (The data
            // come in two columns.)
            const int_type recvNumRows = (recvSizeBufs[circBufInd])[0];
            if (debug && recvNumRows == -1) {
              std::ostringstream os;
              os << myRank << ": Result of receive-size receive from Process "
                 << recvRank << " is -1.  This should never happen, and "
                "suggests that the receive never got posted.  Please report "
                "this bug to the Tpetra developers." << endl;
              *err << os.str ();
            }

            // Post receive-data receive from Process 1.
            recvDataBufs[circBufInd].resize (recvNumRows * 2);
            if (debug) {
              std::ostringstream os;
              os << myRank << ": Post receive-data receive from Process "
                 << recvRank << ": tag = " << dataTag << ", buffer size = "
                 << recvDataBufs[circBufInd].size () << endl;
              *err << os.str ();
            }
            if (! recvSizeReqs[circBufInd].is_null ()) {
              std::ostringstream os;
              os << myRank << ": recvSizeReqs[" << circBufInd << "] is not "
                "null, before posting the receive-data receive from Process "
                 << recvRank << ".  This should never happen.  Please report "
                "this bug to the Tpetra developers." << endl;
              *err << os.str ();
            }
            recvDataReqs[circBufInd] =
              ireceive<int, int_type> (recvDataBufs[circBufInd],
                                       recvRank, dataTag, comm);
          } // numProcs > 1
        }
        else if (myRank == 1) {
          // Wait on my send-size send.
          if (debug) {
            std::ostringstream os;
            os << myRank << ": Wait on my send-size send" << endl;
            *err << os.str ();
          }
          wait<int> (comm, outArg (sendReqSize));
        }

        //
        // Pipeline loop
        //
        for (int p = 1; p < numProcs; ++p) {
          if (myRank == 0) {
            if (p + 2 < numProcs) {
              // Post receive-size receive from Process p + 2.
              const int recvRank = p + 2;
              const int circBufInd = recvRank % 3;
              if (debug) {
                std::ostringstream os;
                os << myRank << ": Post receive-size receive from Process "
                   << recvRank << ": tag = " << sizeTag << endl;
                *err << os.str ();
              }
              if (! recvSizeReqs[circBufInd].is_null ()) {
                std::ostringstream os;
                os << myRank << ": recvSizeReqs[" << circBufInd << "] is not "
                   << "null, for the receive-size receive from Process "
                   << recvRank << "!  This may mean that this process never "
                   << "finished waiting for the receive from Process "
                   << (recvRank - 3) << "." << endl;
                *err << os.str ();
              }
              recvSizeReqs[circBufInd] =
                ireceive<int, int_type> (recvSizeBufs[circBufInd],
                                         recvRank, sizeTag, comm);
            }

            if (p + 1 < numProcs) {
              const int recvRank = p + 1;
              const int circBufInd = recvRank % 3;

              // Wait on receive-size receive from Process p + 1.
              if (debug) {
                std::ostringstream os;
                os << myRank << ": Wait on receive-size receive from Process "
                   << recvRank << endl;
                *err << os.str ();
              }
              wait<int> (comm, outArg (recvSizeReqs[circBufInd]));

              // We received the number of rows of data.  (The data
              // come in two columns.)
              const int_type recvNumRows = (recvSizeBufs[circBufInd])[0];
              if (debug && recvNumRows == -1) {
                std::ostringstream os;
                os << myRank << ": Result of receive-size receive from Process "
                   << recvRank << " is -1.  This should never happen, and "
                  "suggests that the receive never got posted.  Please report "
                  "this bug to the Tpetra developers." << endl;
                *err << os.str ();
              }

              // Post receive-data receive from Process p + 1.
              recvDataBufs[circBufInd].resize (recvNumRows * 2);
              if (debug) {
                std::ostringstream os;
                os << myRank << ": Post receive-data receive from Process "
                   << recvRank << ": tag = " << dataTag << ", buffer size = "
                   << recvDataBufs[circBufInd].size () << endl;
                *err << os.str ();
              }
              if (! recvDataReqs[circBufInd].is_null ()) {
                std::ostringstream os;
                os << myRank << ": recvDataReqs[" << circBufInd << "] is not "
                   << "null, for the receive-data receive from Process "
                   << recvRank << "!  This may mean that this process never "
                   << "finished waiting for the receive from Process "
                   << (recvRank - 3) << "." << endl;
                *err << os.str ();
              }
              recvDataReqs[circBufInd] =
                ireceive<int, int_type> (recvDataBufs[circBufInd],
                                         recvRank, dataTag, comm);
            }

            // Wait on receive-data receive from Process p.
            const int recvRank = p;
            const int circBufInd = recvRank % 3;
            if (debug) {
              std::ostringstream os;
              os << myRank << ": Wait on receive-data receive from Process "
                 << recvRank << endl;
              *err << os.str ();
            }
            wait<int> (comm, outArg (recvDataReqs[circBufInd]));

            // Write Process p's data.  Number of rows lives in
            // recvSizeBufs[circBufInd], and the actual data live in
            // recvDataBufs[circBufInd].  Do this after posting receives,
            // in order to expose overlap of comm. with file I/O.
            if (debug) {
              std::ostringstream os;
              os << myRank << ": Write GIDs and PIDs from Process "
                 << recvRank << endl;
              *err << os.str () << endl;
            }
            const int_type printNumRows = (recvSizeBufs[circBufInd])[0];
            if (debug && printNumRows == -1) {
              std::ostringstream os;
              os << myRank << ": Result of receive-size receive from Process "
                 << recvRank << " was -1.  This should never happen, and "
                "suggests that its receive-size receive was never posted.  "
                "Please report this bug to the Tpetra developers." << endl;
              *err << os.str ();
            }
            if (debug && printNumRows > 0 && recvDataBufs[circBufInd].is_null ()) {
              std::ostringstream os;
              os << myRank << ": Result of receive-size receive from Proc "
                 << recvRank << " was " << printNumRows << " > 0, but "
                "recvDataBufs[" << circBufInd << "] is null.  This should "
                "never happen.  Please report this bug to the Tpetra "
                "developers." << endl;
              *err << os.str ();
            }
            ArrayView<const int_type> printData = (recvDataBufs[circBufInd]) ();
            for (int_type k = 0; k < printNumRows; ++k) {
              const int_type gid = printData[2*k];
              const int_type pid = printData[2*k+1];
              out << gid << endl << pid << endl;
            }
          }
          else if (myRank == p) { // Process p
            // Wait on my send-data send.
            if (debug) {
              std::ostringstream os;
              os << myRank << ": Wait on my send-data send" << endl;
              *err << os.str ();
            }
            wait<int> (comm, outArg (sendReqData));
          }
          else if (myRank == p + 1) { // Process p + 1
            // Post send-data send to Process 0.
            if (debug) {
              std::ostringstream os;
              os << myRank << ": Post send-data send: tag = " << dataTag
                 << endl;
              *err << os.str ();
            }
            sendReqData = isend<int, int_type> (sendDataBuf, 0, dataTag, comm);
            // Wait on my send-size send.
            if (debug) {
              std::ostringstream os;
              os << myRank << ": Wait on my send-size send" << endl;
              *err << os.str ();
            }
            wait<int> (comm, outArg (sendReqSize));
          }
          else if (myRank == p + 2) { // Process p + 2
            // Post send-size send to Process 0.
            if (debug) {
              std::ostringstream os;
              os << myRank << ": Post send-size send: size = "
                 << sendDataSize[0] << ", tag = " << sizeTag << endl;
              *err << os.str ();
            }
            sendReqSize = isend<int, int_type> (sendDataSize, 0, sizeTag, comm);
          }
        }

        if (! err.is_null ()) {
          err->popTab ();
        }
        if (debug) {
          *err << myRank << ": writeMap: Done" << endl;
        }
        if (! err.is_null ()) {
          err->popTab ();
        }
      }

      //! Write the Map to the given file.
      static void
      writeMapFile (const std::string& filename,
                    const map_type& map)
      {
        const int myRank = map.getComm ()->getRank ();
        std::ofstream out;
        if (myRank == 0) { // Only open the file on Proc 0.
          out.open (filename.c_str());
        }
        writeMap (out, map);
        // We can rely on the destructor of the output stream to close
        // the file on scope exit, even if writeDense() throws an
        // exception.
      }

    private:
      /// \brief Print the given possibly multiline string as a comment.
      ///
      /// If the string is empty, don't print anything (not even an
      /// empty line).  Otherwise, print each line of the string (one
      /// or more lines) as a comment in the comments section of a
      /// Matrix Market file (the part of the file after the initial
      /// banner line, but before the matrix's size metadata and
      /// data).
      ///
      /// \param out [out] The output string to which to print.  This
      ///   function is <i>not</i> a collective operation; whichever
      ///   MPI process calls it will print to the given output
      ///   stream.
      ///
      /// \param str [in] The string to print.  It consists of zero or
      ///   more lines.  If empty, nothing is printed, not even an
      ///   empty line.
      ///
      /// \note Printing comments is tricky only because the string
      ///   might contain newlines.  We have to ensure that all the
      ///   lines start with a comment character.  If they already do,
      ///   we print each line as is; otherwise, we append a comment
      ///   character and a space to each line.
      static void
      printAsComment (std::ostream& out, const std::string& str)
      {
        using std::endl;
        std::istringstream inpstream (str);
        std::string line;

        while (getline (inpstream, line)) {
          if (! line.empty()) {
            // Note that getline() doesn't store '\n', so we have to
            // append the endline ourselves.
            if (line[0] == '%') { // Line starts with a comment character.
              out << line << endl;
            }
            else { // Line doesn't start with a comment character.
              out << "%% " << line << endl;
            }
          }
        }
      }

    public:

      /// \brief Write a Tpetra::Operator to a file.
      ///
      /// This method works by applying the Operator to columns of the
      /// identity matrix.  As a result, it effectively turns the
      /// Operator into a dense matrix.  However, it writes the
      /// Operator in sparse matrix format.  As such, you may read it
      /// back in again using Reader::readSparseFile.
      ///
      /// Probing calls apply() on the input Operator, using a
      /// MultiVector with a small, fixed number of columns.  If you
      /// want to change the number of columns used, you must invoke
      /// the overload of this method that takes an input
      /// Teuchos::ParameterList (see below).
      ///
      /// \param fileName [in] The name of the file to which to write.
      ///   Only Process 0 in the input Operator's communicator will
      ///   write to the file.
      /// \param A [in] The input Tpetra::Operator to write.
      static void
      writeOperator(const std::string& fileName, operator_type const &A) {
        Teuchos::ParameterList pl;
        writeOperator(fileName, A, pl);
      }

      /// \brief Write a Tpetra::Operator to an output stream.
      ///
      /// This method works by applying the Operator to columns of the
      /// identity matrix.  As a result, it effectively turns the
      /// Operator into a dense matrix.  However, it writes the
      /// Operator in sparse matrix format.  As such, you may read it
      /// back in again using Reader::readSparseFile.
      ///
      /// Probing calls apply() on the input Operator, using a
      /// MultiVector with a small, fixed number of columns.  If you
      /// want to change the number of columns used, you must invoke
      /// the overload of this method that takes an input
      /// Teuchos::ParameterList (see below).
      ///
      /// \param out [in] Output stream to which to write.  Only
      ///   Process 0 in the input Operator's communicator will write
      ///   to the output stream.  Other processes will not write to
      ///   it or call any methods on it.  Thus, the stream need only
      ///   be valid on Process 0.
      /// \param A [in] The input Tpetra::Operator to write.
      static void
      writeOperator (std::ostream& out, const operator_type& A) {
        Teuchos::ParameterList pl;
        writeOperator (out, A, pl);
      }

      /// \brief Write a Tpetra::Operator to a file, with options.
      ///
      /// This method works by applying the Operator to columns of the
      /// identity matrix.  As a result, it effectively turns the
      /// Operator into a dense matrix.  However, it writes the
      /// Operator in sparse matrix format.  As such, you may read it
      /// back in again using Reader::readSparseFile.
      ///
      /// Probing calls apply() on the input Operator, using a
      /// MultiVector with a small, fixed number of columns.  You may
      /// set this number of columns in the input ParameterList.
      ///
      /// \param fileName [in] The name of the file to which to write.
      ///   Only Process 0 in the Operator's communicator will write
      ///   to the file.
      /// \param A [in] The input Tpetra::Operator to write.
      /// \param params [in] List of options.  An empty list means
      ///   "use default values of options."
      ///
      /// If you always want the default options, use the overload of
      /// this method above that takes two arguments (the filename and
      /// the Operator).  This three-argument overload lets the user
      /// pass in options.  The currently supported options are:
      ///
      /// <ul>
      /// <li> "probing size" (integer [10]): number of columns to use
      ///       in the probing MultiVector </li>
      /// <li> "precision" (integer [C++ default]): precision to use
      ///      when writing floating-point values </li>
      /// <li> "print MatrixMarket header" (boolean [true]): whether
      ///      to print the MatrixMarket header </li>
      /// <li> "zero-based indexing" (boolean [false]): print matrix
      ///      using zero-based indexing.  The Matrix Market format
      ///      uses one-based indexing, so setting this option to true
      ///      violates the Matrix Market format standard. </li>
      /// </ul>
      static void
      writeOperator (const std::string& fileName,
                     const operator_type& A,
                     const Teuchos::ParameterList& params)
      {
        std::ofstream out;
        std::string tmpFile = "__TMP__" + fileName;
        const int myRank = A.getDomainMap()->getComm()->getRank();
        bool precisionChanged=false;
        int  oldPrecision;
        // The number of nonzero entries in a Tpetra::Operator is
        // unknown until probing is completed.  In order to write a
        // MatrixMarket header, we write the matrix to a temporary
        // file.
        //
        // FIXME (mfh 23 May 2015) IT WASN'T MY IDEA TO WRITE TO A
        // TEMPORARY FILE.
        if (myRank==0) {
          if (std::ifstream(tmpFile))
            TEUCHOS_TEST_FOR_EXCEPTION(true, std::runtime_error,
                                       "writeOperator: temporary file " << tmpFile << " already exists");
          out.open(tmpFile.c_str());
          if (params.isParameter("precision")) {
            oldPrecision = out.precision(params.get<int>("precision"));
            precisionChanged=true;
          }
        }

        const std::string header = writeOperatorImpl(out, A, params);

        if (myRank==0) {
          if (precisionChanged)
            out.precision(oldPrecision);
          out.close();
          out.open(fileName.c_str(), std::ios::binary);
          bool printMatrixMarketHeader = true;
          if (params.isParameter("print MatrixMarket header"))
            printMatrixMarketHeader = params.get<bool>("print MatrixMarket header");
          if (printMatrixMarketHeader && myRank == 0) {
            // Write header to final file.
            out << header;
          }
          // Append matrix from temporary to final file.
          std::ifstream src(tmpFile, std::ios_base::binary);
          out << src.rdbuf();
          src.close();
          // Delete the temporary file.
          remove(tmpFile.c_str());
        }
      }

      /// \brief Write a Tpetra::Operator to an output stream, with options.
      ///
      /// This method works by applying the Operator to columns of the
      /// identity matrix.  As a result, it effectively turns the
      /// Operator into a dense matrix.  However, it writes the
      /// Operator in sparse matrix format.  As such, you may read it
      /// back in again using Reader::readSparseFile.
      ///
      /// Probing calls apply() on the input Operator, using a
      /// MultiVector with a small, fixed number of columns.  You may
      /// set this number of columns in the input ParameterList.
      ///
      /// \param out [in] Output stream to which to write.  Only
      ///   Process 0 in the input Operator's communicator will write
      ///   to the output stream.  Other processes will not write to
      ///   it or call any methods on it.  Thus, the stream need only
      ///   be valid on Process 0.
      /// \param A [in] The input Tpetra::Operator to write.
      /// \param params [in] List of options.  An empty list means
      ///   "use default values of options."
      ///
      /// If you always want the default options, use the overload of
      /// this method above that takes two arguments (the filename and
      /// the Operator).  This three-argument overload lets the user
      /// pass in options.  The currently supported options are:
      ///
      /// <ul>
      /// <li> "probing size" (integer [10]): number of columns to use
      ///       in the probing MultiVector </li>
      /// <li> "precision" (integer [C++ default]): precision to use
      ///      when writing floating-point values </li>
      /// <li> "print MatrixMarket header" (boolean [true]): whether
      ///      to print the MatrixMarket header </li>
      /// <li> "zero-based indexing" (boolean [false]): print matrix
      ///      using zero-based indexing.  The Matrix Market format
      ///      uses one-based indexing, so setting this option to true
      ///      violates the Matrix Market format standard. </li>
      /// </ul>
      static void
      writeOperator (std::ostream& out,
                     const operator_type& A,
                     const Teuchos::ParameterList& params)
      {
        const int myRank = A.getDomainMap ()->getComm ()->getRank ();

        // The number of nonzero entries in a Tpetra::Operator is
        // unknown until probing is completed.  In order to write a
        // MatrixMarket header, we write the matrix to a temporary
        // output stream.
        //
        // NOTE (mfh 23 May 2015): Writing to a temporary output
        // stream may double the memory usage, depending on whether
        // 'out' is a file stream or an in-memory output stream (e.g.,
        // std::ostringstream).  It might be wise to use a temporary
        // file instead.  However, please look carefully at POSIX
        // functions for safe creation of temporary files.  Don't just
        // prepend "__TMP__" to the filename and hope for the best.
        // Furthermore, it should be valid to call the std::ostream
        // overload of this method even when Process 0 does not have
        // access to a file system.
        std::ostringstream tmpOut;
        if (myRank == 0) {
          if (params.isParameter ("precision") && params.isType<int> ("precision")) {
            (void) tmpOut.precision (params.get<int> ("precision"));
          }
        }

        const std::string header = writeOperatorImpl (tmpOut, A, params);

        if (myRank == 0) {
          bool printMatrixMarketHeader = true;
          if (params.isParameter ("print MatrixMarket header") &&
              params.isType<bool> ("print MatrixMarket header")) {
            printMatrixMarketHeader = params.get<bool> ("print MatrixMarket header");
          }
          if (printMatrixMarketHeader && myRank == 0) {
            out << header; // write header to final output stream
          }
          // Append matrix from temporary output stream to final output stream.
          //
          // NOTE (mfh 23 May 2015) This might use a lot of memory.
          // However, we should not use temporary files in this
          // method.  Since it does not access the file system (unlike
          // the overload that takes a file name), it should not
          // require the file system at all.
          //
          // If memory usage becomes a problem, one thing we could do
          // is write the entries of the Operator one column (or a few
          // columns) at a time.  The Matrix Market sparse format does
          // not impose an order on its entries, so it would be OK to
          // write them in that order.
          out << tmpOut.str ();
        }
      }

    private:

      /// \brief Implementation detail of writeOperator overloads.
      ///
      /// Use column probing to discover the entries of the Operator.
      /// Write them in Matrix Market sparse matrix format, on Process
      /// 0 only, to the output stream \c os.  Do NOT write the Matrix
      /// Market header line, but DO return it (unless the input
      /// options specify otherwise).
      static std::string
      writeOperatorImpl (std::ostream& os,
                         const operator_type& A,
                         const Teuchos::ParameterList& params)
      {
        using Teuchos::RCP;
        using Teuchos::rcp;
        using Teuchos::ArrayRCP;
        using Teuchos::Array;

        typedef local_ordinal_type                 LO;
        typedef global_ordinal_type                GO;
        typedef scalar_type                        Scalar;
        typedef Teuchos::OrdinalTraits<LO>         TLOT;
        typedef Teuchos::OrdinalTraits<GO>         TGOT;
        typedef Tpetra::Import<LO, GO, node_type>  import_type;
        typedef Tpetra::MultiVector<GO, LO, GO, node_type> mv_type_go;

        const map_type&                domainMap = *(A.getDomainMap());
        RCP<const map_type>            rangeMap = A.getRangeMap();
        RCP<const Teuchos::Comm<int> > comm = rangeMap->getComm();
        const int                      myRank = comm->getRank();
        const size_t                   numProcs = comm->getSize();

        size_t numMVs = 10;
        if (params.isParameter("probing size"))
          numMVs = params.get<int>("probing size");

        GO globalNnz = 0;
        GO minColGid = domainMap.getMinAllGlobalIndex();
        GO maxColGid = domainMap.getMaxAllGlobalIndex();
        // Rather than replicating the domainMap on all processors, we instead
        // iterate from the min GID to the max GID.  If the map is gappy,
        // there will be invalid GIDs, i.e., GIDs no one has.  This will require
        // unnecessary matvecs  against potentially zero vectors.
        GO numGlobElts = maxColGid - minColGid + TGOT::one();
        GO numChunks = numGlobElts / numMVs;
        GO rem = numGlobElts % numMVs;
        GO indexBase = rangeMap->getIndexBase();

        int offsetToUseInPrinting = 1 - indexBase; // default is 1-based indexing
        if (params.isParameter("zero-based indexing")) {
          if (params.get<bool>("zero-based indexing") == true)
            offsetToUseInPrinting = -indexBase; // If 0-based, use as-is. If 1-based, subtract 1.
        }

        // Create map that replicates the range map on pid 0 and is empty for all other pids
        size_t numLocalRangeEntries = rangeMap->getNodeNumElements();

        // Create contiguous source map
        RCP<const map_type> allGidsMap = rcp(new map_type(TGOT::invalid(), numLocalRangeEntries,
                                                              indexBase, comm));
        // Create vector based on above map.  Populate it with GIDs corresponding to this pid's GIDs in rangeMap.
        mv_type_go allGids(allGidsMap,1);
        Teuchos::ArrayRCP<GO> allGidsData = allGids.getDataNonConst(0);

        for (size_t i=0; i<numLocalRangeEntries; i++)
          allGidsData[i] = rangeMap->getGlobalElement(i);
        allGidsData = Teuchos::null;

        // Create target map that is nontrivial only on pid 0
        GO numTargetMapEntries=TGOT::zero();
        Teuchos::Array<GO> importGidList;
        if (myRank==0) {
          numTargetMapEntries = rangeMap->getGlobalNumElements();
          importGidList.reserve(numTargetMapEntries);
          for (GO j=0; j<numTargetMapEntries; ++j) importGidList.push_back(j + indexBase);
        } else {
          importGidList.reserve(numTargetMapEntries);
        }
        RCP<map_type> importGidMap = rcp(new map_type(TGOT::invalid(), importGidList(), indexBase, comm));

        // Import all rangeMap GIDs to pid 0
        import_type gidImporter(allGidsMap, importGidMap);
        mv_type_go importedGids(importGidMap, 1);
        importedGids.doImport(allGids, gidImporter, INSERT);

        // The following import map will be non-trivial only on pid 0.
        ArrayRCP<const GO> importedGidsData = importedGids.getData(0);
        RCP<const map_type> importMap = rcp(new map_type(TGOT::invalid(), importedGidsData(), indexBase, comm) );

        // Importer from original range map to pid 0
        import_type importer(rangeMap, importMap);
        // Target vector on pid 0
        RCP<mv_type> colsOnPid0 = rcp(new mv_type(importMap,numMVs));

        RCP<mv_type> ei = rcp(new mv_type(A.getDomainMap(),numMVs));    //probing vector
        RCP<mv_type> colsA = rcp(new mv_type(A.getRangeMap(),numMVs));  //columns of A revealed by probing

        Array<GO> globalColsArray, localColsArray;
        globalColsArray.reserve(numMVs);
        localColsArray.reserve(numMVs);

        ArrayRCP<ArrayRCP<Scalar> > eiData(numMVs);
        for (size_t i=0; i<numMVs; ++i)
          eiData[i] = ei->getDataNonConst(i);

        // //////////////////////////////////////
        // Discover A by chunks
        // //////////////////////////////////////
        for (GO k=0; k<numChunks; ++k) {
          for (size_t j=0; j<numMVs; ++j ) {
            //GO curGlobalCol = maxColGid - numMVs + j + TGOT::one();
            GO curGlobalCol = minColGid + k*numMVs + j;
            globalColsArray.push_back(curGlobalCol);
            //TODO  extract the g2l map outside of this loop loop
            LO curLocalCol = domainMap.getLocalElement(curGlobalCol);
            if (curLocalCol != TLOT::invalid()) {
              eiData[j][curLocalCol] = TGOT::one();
              localColsArray.push_back(curLocalCol);
            }
          }
          //TODO Do the views eiData need to be released prior to the matvec?

          // probe
          A.apply(*ei,*colsA);

          colsOnPid0->doImport(*colsA,importer,INSERT);

          if (myRank==0)
            globalNnz += writeColumns(os,*colsOnPid0, numMVs, importedGidsData(),
                                      globalColsArray, offsetToUseInPrinting);

          //zero out the ei's
          for (size_t j=0; j<numMVs; ++j ) {
            for (int i=0; i<localColsArray.size(); ++i)
              eiData[j][localColsArray[i]] = TGOT::zero();
          }
          globalColsArray.clear();
          localColsArray.clear();

        }

        // //////////////////////////////////////
        // Handle leftover part of A
        // //////////////////////////////////////
        if (rem > 0) {
          for (int j=0; j<rem; ++j ) {
            GO curGlobalCol = maxColGid - rem + j + TGOT::one();
            globalColsArray.push_back(curGlobalCol);
            //TODO  extract the g2l map outside of this loop loop
            LO curLocalCol = domainMap.getLocalElement(curGlobalCol);
            if (curLocalCol != TLOT::invalid()) {
              eiData[j][curLocalCol] = TGOT::one();
              localColsArray.push_back(curLocalCol);
            }
          }
          //TODO Do the views eiData need to be released prior to the matvec?

          // probe
          A.apply(*ei,*colsA);

          colsOnPid0->doImport(*colsA,importer,INSERT);
          if (myRank==0)
            globalNnz += writeColumns(os,*colsOnPid0, rem, importedGidsData(),
                                      globalColsArray, offsetToUseInPrinting);

          //zero out the ei's
          for (int j=0; j<rem; ++j ) {
            for (int i=0; i<localColsArray.size(); ++i)
              eiData[j][localColsArray[i]] = TGOT::zero();
          }
          globalColsArray.clear();
          localColsArray.clear();

        }

        // Return the Matrix Market header.  It includes the header
        // line (that starts with "%%"), some comments, and the triple
        // of matrix dimensions and number of nonzero entries.  We
        // don't actually print this here, because we don't know the
        // number of nonzero entries until after probing.
        std::ostringstream oss;
        if (myRank == 0) {
          oss << "%%MatrixMarket matrix coordinate ";
          if (Teuchos::ScalarTraits<typename operator_type::scalar_type>::isComplex) {
            oss << "complex";
          } else {
            oss << "real";
          }
          oss << " general" << std::endl;
          oss << "% Tpetra::Operator" << std::endl;
          std::time_t now = std::time(NULL);
          oss << "% time stamp: " << ctime(&now);
          oss << "% written from " << numProcs << " processes" << std::endl;
          size_t numRows = rangeMap->getGlobalNumElements();
          size_t numCols = domainMap.getGlobalNumElements();
          oss << numRows << " " << numCols << " " << globalNnz << std::endl;
        }

        return oss.str ();
      }

      static global_ordinal_type
      writeColumns(std::ostream& os, mv_type const &colsA, size_t const &numCols,
                   Teuchos::ArrayView<const global_ordinal_type> const &rowGids,
                   Teuchos::Array<global_ordinal_type> const &colsArray,
                   global_ordinal_type const & indexBase) {

      typedef global_ordinal_type           GO;
      typedef scalar_type                   Scalar;
      typedef Teuchos::ScalarTraits<Scalar> STS;

        GO nnz=0;
        const Scalar zero = STS::zero();
        const size_t numRows = colsA.getGlobalLength();
        for (size_t j=0; j<numCols; ++j) {
          Teuchos::ArrayRCP<const Scalar> const curCol = colsA.getData(j);
          const GO J = colsArray[j];
          for (size_t i=0; i<numRows; ++i) {
            const Scalar val = curCol[i];
            if (val!=zero) {
              os << rowGids[i]+indexBase << " " << J+indexBase << " " << val << std::endl;
              ++nnz;
            }
          }
        }

        return nnz;

      }

    public:

    }; // class Writer

  } // namespace MatrixMarket
} // namespace Tpetra

#endif // __MatrixMarket_Tpetra_hpp<|MERGE_RESOLUTION|>--- conflicted
+++ resolved
@@ -819,13 +819,8 @@
         // Construct the CrsMatrix, using the row map, with the
         // constructor specifying the number of nonzeros for each row.
         RCP<sparse_matrix_type> A =
-<<<<<<< HEAD
-          rcp (new sparse_matrix_type (pRowMap, myNumEntriesPerRow,
-                                       StaticProfile));
-=======
           rcp (new sparse_matrix_type (pRowMap, myNumEntriesPerRow (),
                                        DynamicProfile));
->>>>>>> 8d217723
 
         // List of the global indices of my rows.
         // They may or may not be contiguous.
