/* Notes:
 * 1. do we need atomic store in copyAndPermuteNew?  Maybe the permute path actually walks on existing data, so maybe we need it.
 * 2. cleanup panzer_impl_new/old paths
 */

// @HEADER
// *****************************************************************************
//          Tpetra: Templated Linear Algebra Services Package
//
// Copyright 2008 NTESS and the Tpetra contributors.
// SPDX-License-Identifier: BSD-3-Clause
// *****************************************************************************
// @HEADER

#ifndef TPETRA_CRSMATRIX_DEF_HPP
#define TPETRA_CRSMATRIX_DEF_HPP

/// \file Tpetra_CrsMatrix_def.hpp
/// \brief Definition of the Tpetra::CrsMatrix class
///
/// If you want to use Tpetra::CrsMatrix, include
/// "Tpetra_CrsMatrix.hpp" (a file which CMake generates and installs
/// for you).  If you only want the declaration of Tpetra::CrsMatrix,
/// include "Tpetra_CrsMatrix_decl.hpp".

#include "Tpetra_Import_Util.hpp"
#include "Tpetra_Import_Util2.hpp"
#include "Tpetra_RowMatrix.hpp"
#include "Tpetra_LocalCrsMatrixOperator.hpp"

#include "Tpetra_Details_Behavior.hpp"
#include "Tpetra_Details_castAwayConstDualView.hpp"
#include "Tpetra_Details_computeOffsets.hpp"
#include "Tpetra_Details_copyOffsets.hpp"
#include "Tpetra_Details_createMirrorView.hpp"
#include "Tpetra_Details_gathervPrint.hpp"
#include "Tpetra_Details_getDiagCopyWithoutOffsets.hpp"
#include "Tpetra_Details_leftScaleLocalCrsMatrix.hpp"
#include "Tpetra_Details_Profiling.hpp"
#include "Tpetra_Details_rightScaleLocalCrsMatrix.hpp"
#include "Tpetra_Details_ScalarViewTraits.hpp"
#include "Tpetra_Details_copyConvert.hpp"
#include "Tpetra_Details_iallreduce.hpp"
#include "Tpetra_Details_getEntryOnHost.hpp"
#include "Tpetra_Details_packCrsMatrix.hpp"
#include "Tpetra_Details_unpackCrsMatrixAndCombine.hpp"
#include "Tpetra_Details_crsUtils.hpp"
#include "Teuchos_FancyOStream.hpp"
#include "Teuchos_RCP.hpp"
#include "Teuchos_DataAccess.hpp"
#include "Teuchos_SerialDenseMatrix.hpp" // unused here, could delete
#include "KokkosBlas1_scal.hpp"
#include "KokkosSparse_getDiagCopy.hpp"
#include "KokkosSparse_spmv.hpp"

#include <memory>
#include <cstring>
#include <sstream>
#include <typeinfo>
#include <utility>
#include <vector>

#define EXP_INCLUDED_FROM_PANXER_MINI_EM 0
#if EXP_INCLUDED_FROM_PANXER_MINI_EM
extern bool panzer_impl_new, panzer_impl_old;
extern std::unordered_map<std::string, std::pair<double, std::vector<double>> >& Timers;
extern bool in_eval_J;
<<<<<<< HEAD
extern double timer_evalJ;
extern double timer_capsg;
#define PANZER_IMPL_NEW panzer_impl_new
#define PANZER_IMPL_OLD panzer_impl_old
#else
#define PANZER_IMPL_NEW true
#define PANZER_IMPL_OLD false
=======
#else
namespace {
bool panzer_impl_new = true;
bool panzer_impl_old = !panzer_impl_new;
bool in_eval_J = false;
}
>>>>>>> 4c03a4ff
#endif

namespace Tpetra {

namespace { // (anonymous)

  template<class T, class BinaryFunction>
  T atomic_binary_function_update (volatile T* const dest,
                                   const T& inputVal,
                                   BinaryFunction f)
  {
    T oldVal = *dest;
    T assume;

    // NOTE (mfh 30 Nov 2015) I do NOT need a fence here for IBM
    // POWER architectures, because 'newval' depends on 'assume',
    // which depends on 'oldVal', which depends on '*dest'.  This
    // sets up a chain of read dependencies that should ensure
    // correct behavior given a sane memory model.
    do {
      assume = oldVal;
      T newVal = f (assume, inputVal);
      oldVal = Kokkos::atomic_compare_exchange (dest, assume, newVal);
    } while (assume != oldVal);

    return oldVal;
  }
} // namespace (anonymous)

//
// Users must never rely on anything in the Details namespace.
//
namespace Details {

/// \struct AbsMax
/// \brief Functor for the the ABSMAX CombineMode of Import and Export operations.
/// \tparam Scalar Same as the Scalar template parameter of CrsMatrix.
///
/// \warning This is an implementation detail of CrsMatrix.  Users
///   must not rely on this class.  It may disappear or its
///   interface may change at any time.
///
/// \tparam Scalar Same as the Scalar template parameter of CrsMatrix.
template<class Scalar>
struct AbsMax {
  //! Return the maximum of the magnitudes (absolute values) of x and y.
  Scalar operator() (const Scalar& x, const Scalar& y) {
    typedef Teuchos::ScalarTraits<Scalar> STS;
    return std::max (STS::magnitude (x), STS::magnitude (y));
  }
};

} // namespace Details
} // namespace Tpetra

namespace Tpetra {

  template <class Scalar, class LocalOrdinal, class GlobalOrdinal, class Node>
  CrsMatrix<Scalar, LocalOrdinal, GlobalOrdinal, Node>::
  CrsMatrix (const Teuchos::RCP<const map_type>& rowMap,
             size_t maxNumEntriesPerRow,
             const Teuchos::RCP<Teuchos::ParameterList>& params) :
    dist_object_type (rowMap)
  {
    const char tfecfFuncName[] = "CrsMatrix(RCP<const Map>, size_t "
      "[, RCP<ParameterList>]): ";
    Teuchos::RCP<crs_graph_type> graph;
    try {
      graph = Teuchos::rcp (new crs_graph_type (rowMap, maxNumEntriesPerRow,
                                                params));
    }
    catch (std::exception& e) {
      TEUCHOS_TEST_FOR_EXCEPTION_CLASS_FUNC
        (true, std::runtime_error, "CrsGraph constructor (RCP<const Map>, "
         "size_t [, RCP<ParameterList>]) threw an exception: "
         << e.what ());
    }
    // myGraph_ not null means that the matrix owns the graph.  That's
    // different than the const CrsGraph constructor, where the matrix
    // does _not_ own the graph.
    myGraph_ = graph;
    staticGraph_ = myGraph_;
    resumeFill (params);
    checkInternalState ();
  }

  template <class Scalar, class LocalOrdinal, class GlobalOrdinal, class Node>
  CrsMatrix<Scalar, LocalOrdinal, GlobalOrdinal, Node>::
  CrsMatrix (const Teuchos::RCP<const map_type>& rowMap,
             const Teuchos::ArrayView<const size_t>& numEntPerRowToAlloc,
             const Teuchos::RCP<Teuchos::ParameterList>& params) :
    dist_object_type (rowMap)
  {
    const char tfecfFuncName[] = "CrsMatrix(RCP<const Map>, "
      "ArrayView<const size_t>[, RCP<ParameterList>]): ";
    Teuchos::RCP<crs_graph_type> graph;
    try {
      using Teuchos::rcp;
      graph = rcp(new crs_graph_type(rowMap, numEntPerRowToAlloc,
                                     params));
    }
    catch (std::exception& e) {
      TEUCHOS_TEST_FOR_EXCEPTION_CLASS_FUNC
        (true, std::runtime_error, "CrsGraph constructor "
         "(RCP<const Map>, ArrayView<const size_t>"
         "[, RCP<ParameterList>]) threw an exception: "
         << e.what ());
    }
    // myGraph_ not null means that the matrix owns the graph.  That's
    // different than the const CrsGraph constructor, where the matrix
    // does _not_ own the graph.
    myGraph_ = graph;
    staticGraph_ = graph;
    resumeFill (params);
    checkInternalState ();
  }

  template <class Scalar, class LocalOrdinal, class GlobalOrdinal, class Node>
  CrsMatrix<Scalar, LocalOrdinal, GlobalOrdinal, Node>::
  CrsMatrix (const Teuchos::RCP<const map_type>& rowMap,
             const Teuchos::RCP<const map_type>& colMap,
             const size_t maxNumEntPerRow,
             const Teuchos::RCP<Teuchos::ParameterList>& params) :
    dist_object_type (rowMap)
  {
    const char tfecfFuncName[] = "CrsMatrix(RCP<const Map>, "
      "RCP<const Map>, size_t[, RCP<ParameterList>]): ";
    const char suffix[] =
      "  Please report this bug to the Tpetra developers.";

    // An artifact of debugging something a while back.
    TEUCHOS_TEST_FOR_EXCEPTION_CLASS_FUNC
      (! staticGraph_.is_null (), std::logic_error,
       "staticGraph_ is not null at the beginning of the constructor."
       << suffix);
    TEUCHOS_TEST_FOR_EXCEPTION_CLASS_FUNC
      (! myGraph_.is_null (), std::logic_error,
       "myGraph_ is not null at the beginning of the constructor."
       << suffix);
    Teuchos::RCP<crs_graph_type> graph;
    try {
      graph = Teuchos::rcp (new crs_graph_type (rowMap, colMap,
                                                maxNumEntPerRow,
                                                params));
    }
    catch (std::exception& e) {
      TEUCHOS_TEST_FOR_EXCEPTION_CLASS_FUNC
        (true, std::runtime_error, "CrsGraph constructor (RCP<const Map>, "
         "RCP<const Map>, size_t[, RCP<ParameterList>]) threw an "
         "exception: " << e.what ());
    }
    // myGraph_ not null means that the matrix owns the graph.  That's
    // different than the const CrsGraph constructor, where the matrix
    // does _not_ own the graph.
    myGraph_ = graph;
    staticGraph_ = myGraph_;
    resumeFill (params);
    checkInternalState ();
  }

  template <class Scalar, class LocalOrdinal, class GlobalOrdinal, class Node>
  CrsMatrix<Scalar, LocalOrdinal, GlobalOrdinal, Node>::
  CrsMatrix (const Teuchos::RCP<const map_type>& rowMap,
             const Teuchos::RCP<const map_type>& colMap,
             const Teuchos::ArrayView<const size_t>& numEntPerRowToAlloc,
             const Teuchos::RCP<Teuchos::ParameterList>& params) :
    dist_object_type (rowMap)
  {
    const char tfecfFuncName[] =
      "CrsMatrix(RCP<const Map>, RCP<const Map>, "
      "ArrayView<const size_t>[, RCP<ParameterList>]): ";
    Teuchos::RCP<crs_graph_type> graph;
    try {
      graph = Teuchos::rcp (new crs_graph_type (rowMap, colMap,
                                                numEntPerRowToAlloc,
                                                params));
    }
    catch (std::exception& e) {
      TEUCHOS_TEST_FOR_EXCEPTION_CLASS_FUNC
        (true, std::runtime_error, "CrsGraph constructor (RCP<const Map>, "
         "RCP<const Map>, ArrayView<const size_t>[, "
         "RCP<ParameterList>]) threw an exception: " << e.what ());
    }
    // myGraph_ not null means that the matrix owns the graph.  That's
    // different than the const CrsGraph constructor, where the matrix
    // does _not_ own the graph.
    myGraph_ = graph;
    staticGraph_ = graph;
    resumeFill (params);
    checkInternalState ();
  }


  template<class Scalar, class LocalOrdinal, class GlobalOrdinal, class Node>
  CrsMatrix<Scalar, LocalOrdinal, GlobalOrdinal, Node>::
  CrsMatrix (const Teuchos::RCP<const crs_graph_type>& graph,
             const Teuchos::RCP<Teuchos::ParameterList>& /* params */) :
    dist_object_type (graph->getRowMap ()),
    staticGraph_ (graph),
    storageStatus_ (Details::STORAGE_1D_PACKED)
  {
    using std::endl;
    typedef typename local_matrix_device_type::values_type values_type;
    const char tfecfFuncName[] = "CrsMatrix(RCP<const CrsGraph>[, "
      "RCP<ParameterList>]): ";
    const bool verbose = Details::Behavior::verbose("CrsMatrix");

    std::unique_ptr<std::string> prefix;
    if (verbose) {
      prefix = this->createPrefix("CrsMatrix", "CrsMatrix(graph,params)");
      std::ostringstream os;
      os << *prefix << "Start" << endl;
      std::cerr << os.str ();
    }

    TEUCHOS_TEST_FOR_EXCEPTION_CLASS_FUNC
      (graph.is_null (), std::runtime_error, "Input graph is null.");
    TEUCHOS_TEST_FOR_EXCEPTION_CLASS_FUNC
      (! graph->isFillComplete (), std::runtime_error, "Input graph "
       "is not fill complete. You must call fillComplete on the "
       "graph before using it to construct a CrsMatrix.  Note that "
       "calling resumeFill on the graph makes it not fill complete, "
       "even if you had previously called fillComplete.  In that "
       "case, you must call fillComplete on the graph again.");

    // The graph is fill complete, so it is locally indexed and has a
    // fixed structure.  This means we can allocate the (1-D) array of
    // values and build the local matrix right now.  Note that the
    // local matrix's number of columns comes from the column Map, not
    // the domain Map.

    const size_t numEnt = graph->lclIndsPacked_wdv.extent (0);
    if (verbose) {
      std::ostringstream os;
      os << *prefix << "Allocate values: " << numEnt << endl;
      std::cerr << os.str ();
    }

    values_type val ("Tpetra::CrsMatrix::values", numEnt);
    valuesPacked_wdv = values_wdv_type(val);
    valuesUnpacked_wdv = valuesPacked_wdv;

    checkInternalState ();

    if (verbose) {
      std::ostringstream os;
      os << *prefix << "Done" << endl;
      std::cerr << os.str ();
    }
  }

  template<class Scalar, class LocalOrdinal, class GlobalOrdinal, class Node>
  CrsMatrix<Scalar, LocalOrdinal, GlobalOrdinal, Node>::
  CrsMatrix(CrsMatrix<Scalar, LocalOrdinal, GlobalOrdinal, Node>& matrix,
            const Teuchos::RCP<const crs_graph_type>& graph,
            const Teuchos::RCP<Teuchos::ParameterList>& params) :
    dist_object_type (graph->getRowMap ()),
    staticGraph_ (graph),
    storageStatus_ (matrix.storageStatus_)
  {
    const char tfecfFuncName[] = "CrsMatrix(RCP<const CrsGraph>, "
      "local_matrix_device_type::values_type, "
      "[,RCP<ParameterList>]): ";
    TEUCHOS_TEST_FOR_EXCEPTION_CLASS_FUNC
      (graph.is_null (), std::runtime_error, "Input graph is null.");
    TEUCHOS_TEST_FOR_EXCEPTION_CLASS_FUNC
      (! graph->isFillComplete (), std::runtime_error, "Input graph "
       "is not fill complete. You must call fillComplete on the "
       "graph before using it to construct a CrsMatrix.  Note that "
       "calling resumeFill on the graph makes it not fill complete, "
       "even if you had previously called fillComplete.  In that "
       "case, you must call fillComplete on the graph again.");

    size_t numValuesPacked = graph->lclIndsPacked_wdv.extent(0);
    valuesPacked_wdv = values_wdv_type(matrix.valuesPacked_wdv, 0, numValuesPacked);

    size_t numValuesUnpacked = graph->lclIndsUnpacked_wdv.extent(0);
    valuesUnpacked_wdv = values_wdv_type(matrix.valuesUnpacked_wdv, 0, numValuesUnpacked);

    checkInternalState();
  }


  template<class Scalar, class LocalOrdinal, class GlobalOrdinal, class Node>
  CrsMatrix<Scalar, LocalOrdinal, GlobalOrdinal, Node>::
  CrsMatrix (const Teuchos::RCP<const crs_graph_type>& graph,
             const typename local_matrix_device_type::values_type& values,
             const Teuchos::RCP<Teuchos::ParameterList>& /* params */) :
    dist_object_type (graph->getRowMap ()),
    staticGraph_ (graph),
    storageStatus_ (Details::STORAGE_1D_PACKED)
  {
    const char tfecfFuncName[] = "CrsMatrix(RCP<const CrsGraph>, "
      "local_matrix_device_type::values_type, "
      "[,RCP<ParameterList>]): ";
    TEUCHOS_TEST_FOR_EXCEPTION_CLASS_FUNC
      (graph.is_null (), std::runtime_error, "Input graph is null.");
    TEUCHOS_TEST_FOR_EXCEPTION_CLASS_FUNC
      (! graph->isFillComplete (), std::runtime_error, "Input graph "
       "is not fill complete. You must call fillComplete on the "
       "graph before using it to construct a CrsMatrix.  Note that "
       "calling resumeFill on the graph makes it not fill complete, "
       "even if you had previously called fillComplete.  In that "
       "case, you must call fillComplete on the graph again.");

    // The graph is fill complete, so it is locally indexed and has a
    // fixed structure.  This means we can allocate the (1-D) array of
    // values and build the local matrix right now.  Note that the
    // local matrix's number of columns comes from the column Map, not
    // the domain Map.

    valuesPacked_wdv = values_wdv_type(values);
    valuesUnpacked_wdv = valuesPacked_wdv;

    // FIXME (22 Jun 2016) I would very much like to get rid of
    // k_values1D_ at some point.  I find it confusing to have all
    // these extra references lying around.
    // KDDKDD ALMOST THERE, MARK!
//    k_values1D_ = valuesUnpacked_wdv.getDeviceView(Access::ReadWrite);

    checkInternalState ();
  }

  template <class Scalar, class LocalOrdinal, class GlobalOrdinal, class Node>
  CrsMatrix<Scalar, LocalOrdinal, GlobalOrdinal, Node>::
  CrsMatrix (const Teuchos::RCP<const map_type>& rowMap,
             const Teuchos::RCP<const map_type>& colMap,
             const typename local_graph_device_type::row_map_type& rowPointers,
             const typename local_graph_device_type::entries_type::non_const_type& columnIndices,
             const typename local_matrix_device_type::values_type& values,
             const Teuchos::RCP<Teuchos::ParameterList>& params) :
    dist_object_type (rowMap),
    storageStatus_ (Details::STORAGE_1D_PACKED)
  {
    using Details::getEntryOnHost;
    using Teuchos::RCP;
    using std::endl;
    const char tfecfFuncName[] = "Tpetra::CrsMatrix(RCP<const Map>, "
      "RCP<const Map>, ptr, ind, val[, params]): ";
    const char suffix[] =
      ".  Please report this bug to the Tpetra developers.";
    const bool debug = Details::Behavior::debug("CrsMatrix");
    const bool verbose = Details::Behavior::verbose("CrsMatrix");

    std::unique_ptr<std::string> prefix;
    if (verbose) {
      prefix = this->createPrefix(
        "CrsMatrix", "CrsMatrix(rowMap,colMap,ptr,ind,val[,params])");
      std::ostringstream os;
      os << *prefix << "Start" << endl;
      std::cerr << os.str ();
    }

    // Check the user's input.  Note that this might throw only on
    // some processes but not others, causing deadlock.  We prefer
    // deadlock due to exceptions to segfaults, because users can
    // catch exceptions.
    TEUCHOS_TEST_FOR_EXCEPTION_CLASS_FUNC
      (values.extent(0) != columnIndices.extent(0),
       std::invalid_argument, "values.extent(0)=" << values.extent(0)
       << " != columnIndices.extent(0) = " << columnIndices.extent(0)
       << ".");
    if (debug && rowPointers.extent(0) != 0) {
      const size_t numEnt =
        getEntryOnHost(rowPointers, rowPointers.extent(0) - 1);
      TEUCHOS_TEST_FOR_EXCEPTION_CLASS_FUNC
        (numEnt != size_t(columnIndices.extent(0)) ||
         numEnt != size_t(values.extent(0)),
         std::invalid_argument, "Last entry of rowPointers says that "
         "the matrix has " << numEnt << " entr"
         << (numEnt != 1 ? "ies" : "y") << ", but the dimensions of "
         "columnIndices and values don't match this.  "
         "columnIndices.extent(0)=" << columnIndices.extent (0)
         << " and values.extent(0)=" << values.extent (0) << ".");
    }

    RCP<crs_graph_type> graph;
    try {
      graph = Teuchos::rcp (new crs_graph_type (rowMap, colMap, rowPointers,
                                                columnIndices, params));
    }
    catch (std::exception& e) {
      TEUCHOS_TEST_FOR_EXCEPTION_CLASS_FUNC
        (true, std::runtime_error, "CrsGraph constructor (RCP<const Map>, "
         "RCP<const Map>, ptr, ind[, params]) threw an exception: "
         << e.what ());
    }
    // The newly created CrsGraph _must_ have a local graph at this
    // point.  We don't really care whether CrsGraph's constructor
    // deep-copies or shallow-copies the input, but the dimensions
    // have to be right.  That's how we tell whether the CrsGraph has
    // a local graph.
    auto lclGraph = graph->getLocalGraphDevice ();
    TEUCHOS_TEST_FOR_EXCEPTION_CLASS_FUNC
      (lclGraph.row_map.extent (0) != rowPointers.extent (0) ||
       lclGraph.entries.extent (0) != columnIndices.extent (0),
       std::logic_error, "CrsGraph's constructor (rowMap, colMap, ptr, "
       "ind[, params]) did not set the local graph correctly." << suffix);
    TEUCHOS_TEST_FOR_EXCEPTION_CLASS_FUNC
      (lclGraph.entries.extent (0) != values.extent (0),
       std::logic_error, "CrsGraph's constructor (rowMap, colMap, ptr, ind[, "
       "params]) did not set the local graph correctly.  "
       "lclGraph.entries.extent(0) = " << lclGraph.entries.extent (0)
       << " != values.extent(0) = " << values.extent (0) << suffix);

    // myGraph_ not null means that the matrix owns the graph.  This
    // is true because the column indices come in as nonconst,
    // implying shared ownership.
    myGraph_ = graph;
    staticGraph_ = graph;

    // The graph may not be fill complete yet.  However, it is locally
    // indexed (since we have a column Map) and has a fixed structure
    // (due to the input arrays).  This means we can allocate the
    // (1-D) array of values and build the local matrix right now.
    // Note that the local matrix's number of columns comes from the
    // column Map, not the domain Map.

    valuesPacked_wdv = values_wdv_type(values);
    valuesUnpacked_wdv = valuesPacked_wdv;

    // FIXME (22 Jun 2016) I would very much like to get rid of
    // k_values1D_ at some point.  I find it confusing to have all
    // these extra references lying around.
//    this->k_values1D_ = valuesPacked_wdv.getDeviceView(Access::ReadWrite);

    checkInternalState ();
    if (verbose) {
      std::ostringstream os;
      os << *prefix << "Done" << endl;
      std::cerr << os.str();
    }
  }

  template <class Scalar, class LocalOrdinal, class GlobalOrdinal, class Node>
  CrsMatrix<Scalar, LocalOrdinal, GlobalOrdinal, Node>::
  CrsMatrix (const Teuchos::RCP<const map_type>& rowMap,
             const Teuchos::RCP<const map_type>& colMap,
             const Teuchos::ArrayRCP<size_t>& ptr,
             const Teuchos::ArrayRCP<LocalOrdinal>& ind,
             const Teuchos::ArrayRCP<Scalar>& val,
             const Teuchos::RCP<Teuchos::ParameterList>& params) :
    dist_object_type (rowMap),
    storageStatus_ (Details::STORAGE_1D_PACKED)
  {
    using Kokkos::Compat::getKokkosViewDeepCopy;
    using Teuchos::av_reinterpret_cast;
    using Teuchos::RCP;
    using values_type = typename local_matrix_device_type::values_type;
    using IST = impl_scalar_type;
    const char tfecfFuncName[] = "Tpetra::CrsMatrix(RCP<const Map>, "
      "RCP<const Map>, ptr, ind, val[, params]): ";

    RCP<crs_graph_type> graph;
    try {
      graph = Teuchos::rcp (new crs_graph_type (rowMap, colMap, ptr,
                                                ind, params));
    }
    catch (std::exception& e) {
      TEUCHOS_TEST_FOR_EXCEPTION_CLASS_FUNC
        (true, std::runtime_error, "CrsGraph constructor (RCP<const Map>, "
         "RCP<const Map>, ArrayRCP<size_t>, ArrayRCP<LocalOrdinal>[, "
         "RCP<ParameterList>]) threw an exception: " << e.what ());
    }
    // myGraph_ not null means that the matrix owns the graph.  This
    // is true because the column indices come in as nonconst,
    // implying shared ownership.
    myGraph_ = graph;
    staticGraph_ = graph;

    // The graph may not be fill complete yet.  However, it is locally
    // indexed (since we have a column Map) and has a fixed structure
    // (due to the input arrays).  This means we can allocate the
    // (1-D) array of values and build the local matrix right now.
    // Note that the local matrix's number of columns comes from the
    // column Map, not the domain Map.

    // The graph _must_ have a local graph at this point.  We don't
    // really care whether CrsGraph's constructor deep-copies or
    // shallow-copies the input, but the dimensions have to be right.
    // That's how we tell whether the CrsGraph has a local graph.
    auto lclGraph = staticGraph_->getLocalGraphDevice ();
    TEUCHOS_TEST_FOR_EXCEPTION_CLASS_FUNC
      (size_t (lclGraph.row_map.extent (0)) != size_t (ptr.size ()) ||
       size_t (lclGraph.entries.extent (0)) != size_t (ind.size ()),
       std::logic_error, "CrsGraph's constructor (rowMap, colMap, "
       "ptr, ind[, params]) did not set the local graph correctly.  "
       "Please report this bug to the Tpetra developers.");

    values_type valIn =
      getKokkosViewDeepCopy<device_type> (av_reinterpret_cast<IST> (val ()));
    valuesPacked_wdv = values_wdv_type(valIn);
    valuesUnpacked_wdv = valuesPacked_wdv;

    // FIXME (22 Jun 2016) I would very much like to get rid of
    // k_values1D_ at some point.  I find it confusing to have all
    // these extra references lying around.
//    this->k_values1D_ = valuesPacked_wdv.getDeviceView(Access::ReadWrite);

    checkInternalState ();
  }

  template <class Scalar, class LocalOrdinal, class GlobalOrdinal, class Node>
  CrsMatrix<Scalar, LocalOrdinal, GlobalOrdinal, Node>::
  CrsMatrix (const Teuchos::RCP<const map_type>& rowMap,
             const Teuchos::RCP<const map_type>& colMap,
             const local_matrix_device_type& lclMatrix,
             const Teuchos::RCP<Teuchos::ParameterList>& params) :
    dist_object_type (rowMap),
    storageStatus_ (Details::STORAGE_1D_PACKED),
    fillComplete_ (true)
  {
    const char tfecfFuncName[] = "Tpetra::CrsMatrix(RCP<const Map>, "
      "RCP<const Map>, local_matrix_device_type[, RCP<ParameterList>]): ";
    const char suffix[] =
      "  Please report this bug to the Tpetra developers.";

    Teuchos::RCP<crs_graph_type> graph;
    try {
      graph = Teuchos::rcp (new crs_graph_type (rowMap, colMap,
                                                lclMatrix.graph, params));
    }
    catch (std::exception& e) {
      TEUCHOS_TEST_FOR_EXCEPTION_CLASS_FUNC
        (true, std::runtime_error, "CrsGraph constructor (RCP<const Map>, "
         "RCP<const Map>, local_graph_device_type[, RCP<ParameterList>]) threw an "
         "exception: " << e.what ());
    }
    TEUCHOS_TEST_FOR_EXCEPTION_CLASS_FUNC
      (!graph->isFillComplete (), std::logic_error, "CrsGraph constructor (RCP"
       "<const Map>, RCP<const Map>, local_graph_device_type[, RCP<ParameterList>]) "
       "did not produce a fill-complete graph.  Please report this bug to the "
       "Tpetra developers.");
    // myGraph_ not null means that the matrix owns the graph.  This
    // is true because the column indices come in as nonconst through
    // the matrix, implying shared ownership.
    myGraph_ = graph;
    staticGraph_ = graph;

    valuesPacked_wdv = values_wdv_type(lclMatrix.values);
    valuesUnpacked_wdv = valuesPacked_wdv;

    TEUCHOS_TEST_FOR_EXCEPTION_CLASS_FUNC
      (isFillActive (), std::logic_error,
       "At the end of a CrsMatrix constructor that should produce "
       "a fillComplete matrix, isFillActive() is true." << suffix);
    TEUCHOS_TEST_FOR_EXCEPTION_CLASS_FUNC
      (! isFillComplete (), std::logic_error, "At the end of a "
       "CrsMatrix constructor that should produce a fillComplete "
       "matrix, isFillComplete() is false." << suffix);
    checkInternalState ();
  }

  template <class Scalar, class LocalOrdinal, class GlobalOrdinal, class Node>
  CrsMatrix<Scalar, LocalOrdinal, GlobalOrdinal, Node>::
  CrsMatrix (const local_matrix_device_type& lclMatrix,
             const Teuchos::RCP<const map_type>& rowMap,
             const Teuchos::RCP<const map_type>& colMap,
             const Teuchos::RCP<const map_type>& domainMap,
             const Teuchos::RCP<const map_type>& rangeMap,
             const Teuchos::RCP<Teuchos::ParameterList>& params) :
    dist_object_type (rowMap),
    storageStatus_ (Details::STORAGE_1D_PACKED),
    fillComplete_ (true)
  {
    const char tfecfFuncName[] = "Tpetra::CrsMatrix(RCP<const Map>, "
      "RCP<const Map>, RCP<const Map>, RCP<const Map>, "
      "local_matrix_device_type[, RCP<ParameterList>]): ";
    const char suffix[] =
      "  Please report this bug to the Tpetra developers.";

    Teuchos::RCP<crs_graph_type> graph;
    try {
      graph = Teuchos::rcp (new crs_graph_type (lclMatrix.graph, rowMap, colMap,
                                                domainMap, rangeMap, params));
    }
    catch (std::exception& e) {
      TEUCHOS_TEST_FOR_EXCEPTION_CLASS_FUNC
        (true, std::runtime_error, "CrsGraph constructor (RCP<const Map>, "
         "RCP<const Map>, RCP<const Map>, RCP<const Map>, local_graph_device_type[, "
         "RCP<ParameterList>]) threw an exception: " << e.what ());
    }
    TEUCHOS_TEST_FOR_EXCEPTION_CLASS_FUNC
      (! graph->isFillComplete (), std::logic_error, "CrsGraph "
       "constructor (RCP<const Map>, RCP<const Map>, RCP<const Map>, "
       "RCP<const Map>, local_graph_device_type[, RCP<ParameterList>]) did "
       "not produce a fillComplete graph." << suffix);
    // myGraph_ not null means that the matrix owns the graph.  This
    // is true because the column indices come in as nonconst through
    // the matrix, implying shared ownership.
    myGraph_ = graph;
    staticGraph_ = graph;

    valuesPacked_wdv = values_wdv_type(lclMatrix.values);
    valuesUnpacked_wdv = valuesPacked_wdv;

    TEUCHOS_TEST_FOR_EXCEPTION_CLASS_FUNC
      (isFillActive (), std::logic_error,
       "At the end of a CrsMatrix constructor that should produce "
       "a fillComplete matrix, isFillActive() is true." << suffix);
    TEUCHOS_TEST_FOR_EXCEPTION_CLASS_FUNC
      (! isFillComplete (), std::logic_error, "At the end of a "
       "CrsMatrix constructor that should produce a fillComplete "
       "matrix, isFillComplete() is false." << suffix);
    checkInternalState ();
  }

  template <class Scalar, class LocalOrdinal, class GlobalOrdinal, class Node>
  CrsMatrix<Scalar, LocalOrdinal, GlobalOrdinal, Node>::
  CrsMatrix (const local_matrix_device_type& lclMatrix,
             const Teuchos::RCP<const map_type>& rowMap,
             const Teuchos::RCP<const map_type>& colMap,
             const Teuchos::RCP<const map_type>& domainMap,
             const Teuchos::RCP<const map_type>& rangeMap,
             const Teuchos::RCP<const import_type>& importer,
             const Teuchos::RCP<const export_type>& exporter,
             const Teuchos::RCP<Teuchos::ParameterList>& params) :
    dist_object_type (rowMap),
    storageStatus_ (Details::STORAGE_1D_PACKED),
    fillComplete_ (true)
  {
    using Teuchos::rcp;
    const char tfecfFuncName[] = "Tpetra::CrsMatrix"
      "(lclMat,Map,Map,Map,Map,Import,Export,params): ";
    const char suffix[] =
      "  Please report this bug to the Tpetra developers.";

    Teuchos::RCP<crs_graph_type> graph;
    try {
      graph = rcp (new crs_graph_type (lclMatrix.graph, rowMap, colMap,
                                       domainMap, rangeMap, importer,
                                       exporter, params));
    }
    catch (std::exception& e) {
      TEUCHOS_TEST_FOR_EXCEPTION_CLASS_FUNC
        (true, std::runtime_error, "CrsGraph constructor "
         "(local_graph_device_type, Map, Map, Map, Map, Import, Export, "
         "params) threw: " << e.what ());
    }
    TEUCHOS_TEST_FOR_EXCEPTION_CLASS_FUNC
      (!graph->isFillComplete (), std::logic_error, "CrsGraph "
       "constructor (local_graph_device_type, Map, Map, Map, Map, Import, "
       "Export, params) did not produce a fill-complete graph.  "
       "Please report this bug to the Tpetra developers.");
    // myGraph_ not null means that the matrix owns the graph.  This
    // is true because the column indices come in as nonconst through
    // the matrix, implying shared ownership.
    myGraph_ = graph;
    staticGraph_ = graph;

    valuesPacked_wdv = values_wdv_type(lclMatrix.values);
    valuesUnpacked_wdv = valuesPacked_wdv;

    TEUCHOS_TEST_FOR_EXCEPTION_CLASS_FUNC
      (isFillActive (), std::logic_error,
       "At the end of a CrsMatrix constructor that should produce "
       "a fillComplete matrix, isFillActive() is true." << suffix);
    TEUCHOS_TEST_FOR_EXCEPTION_CLASS_FUNC
      (! isFillComplete (), std::logic_error, "At the end of a "
       "CrsMatrix constructor that should produce a fillComplete "
       "matrix, isFillComplete() is false." << suffix);
    checkInternalState ();
  }

  template <class Scalar, class LocalOrdinal, class GlobalOrdinal, class Node>
  CrsMatrix<Scalar, LocalOrdinal, GlobalOrdinal, Node>::
  CrsMatrix (const CrsMatrix<Scalar, LocalOrdinal, GlobalOrdinal, Node>& source,
             const Teuchos::DataAccess copyOrView):
    dist_object_type (source.getCrsGraph()->getRowMap ()),
    staticGraph_ (source.getCrsGraph()),
    storageStatus_ (source.storageStatus_)
  {
    const char tfecfFuncName[] = "Tpetra::CrsMatrix("
      "const CrsMatrix&, const Teuchos::DataAccess): ";
    TEUCHOS_TEST_FOR_EXCEPTION_CLASS_FUNC
      (! source.isFillComplete (), std::invalid_argument,
       "Source graph must be fillComplete().");

    if (copyOrView == Teuchos::Copy) {
      using values_type = typename local_matrix_device_type::values_type;
      auto vals = source.getLocalValuesDevice (Access::ReadOnly);
      using Kokkos::view_alloc;
      using Kokkos::WithoutInitializing;
      values_type newvals (view_alloc ("val", WithoutInitializing),
                           vals.extent (0));
          // DEEP_COPY REVIEW - DEVICE-TO_DEVICE
      Kokkos::deep_copy (newvals, vals);
      valuesPacked_wdv = values_wdv_type(newvals);
      valuesUnpacked_wdv = valuesPacked_wdv;
      fillComplete (source.getDomainMap (), source.getRangeMap ());
    }
    else if (copyOrView == Teuchos::View) {
      valuesPacked_wdv = values_wdv_type(source.valuesPacked_wdv);
      valuesUnpacked_wdv = values_wdv_type(source.valuesUnpacked_wdv);
      fillComplete (source.getDomainMap (), source.getRangeMap ());
    }
    else {
      TEUCHOS_TEST_FOR_EXCEPTION_CLASS_FUNC
        (true, std::invalid_argument, "Second argument 'copyOrView' "
         "has an invalid value " << copyOrView << ".  Valid values "
         "include Teuchos::Copy = " << Teuchos::Copy << " and "
         "Teuchos::View = " << Teuchos::View << ".");
    }
    checkInternalState();
  }

  template<class Scalar, class LocalOrdinal, class GlobalOrdinal, class Node>
  void
  CrsMatrix<Scalar, LocalOrdinal, GlobalOrdinal, Node>::
  swap(CrsMatrix<Scalar,LocalOrdinal,GlobalOrdinal,Node> & crs_matrix)
  {
    std::swap(crs_matrix.importMV_,      this->importMV_);
    std::swap(crs_matrix.exportMV_,      this->exportMV_);
    std::swap(crs_matrix.staticGraph_,   this->staticGraph_);
    std::swap(crs_matrix.myGraph_,       this->myGraph_);
    std::swap(crs_matrix.valuesPacked_wdv, this->valuesPacked_wdv);
    std::swap(crs_matrix.valuesUnpacked_wdv, this->valuesUnpacked_wdv);
    std::swap(crs_matrix.storageStatus_, this->storageStatus_);
    std::swap(crs_matrix.fillComplete_,  this->fillComplete_);
    std::swap(crs_matrix.nonlocals_,     this->nonlocals_);
  }

  template<class Scalar, class LocalOrdinal, class GlobalOrdinal, class Node>
  Teuchos::RCP<const Teuchos::Comm<int> >
  CrsMatrix<Scalar, LocalOrdinal, GlobalOrdinal, Node>::
  getComm () const {
    return getCrsGraphRef ().getComm ();
  }

  template <class Scalar, class LocalOrdinal, class GlobalOrdinal, class Node>
  bool
  CrsMatrix<Scalar, LocalOrdinal, GlobalOrdinal, Node>::
  isFillComplete () const {
    return fillComplete_;
  }

  template <class Scalar, class LocalOrdinal, class GlobalOrdinal, class Node>
  bool
  CrsMatrix<Scalar, LocalOrdinal, GlobalOrdinal, Node>::
  isFillActive () const {
    return ! fillComplete_;
  }

  template <class Scalar, class LocalOrdinal, class GlobalOrdinal, class Node>
  bool
  CrsMatrix<Scalar, LocalOrdinal, GlobalOrdinal, Node>::
  isStorageOptimized () const {
    return this->getCrsGraphRef ().isStorageOptimized ();
  }

  template <class Scalar, class LocalOrdinal, class GlobalOrdinal, class Node>
  bool
  CrsMatrix<Scalar, LocalOrdinal, GlobalOrdinal, Node>::
  isLocallyIndexed () const {
    return getCrsGraphRef ().isLocallyIndexed ();
  }

  template <class Scalar, class LocalOrdinal, class GlobalOrdinal, class Node>
  bool
  CrsMatrix<Scalar, LocalOrdinal, GlobalOrdinal, Node>::
  isGloballyIndexed () const {
    return getCrsGraphRef ().isGloballyIndexed ();
  }

  template <class Scalar, class LocalOrdinal, class GlobalOrdinal, class Node>
  bool
  CrsMatrix<Scalar, LocalOrdinal, GlobalOrdinal, Node>::
  hasColMap () const {
    return getCrsGraphRef ().hasColMap ();
  }

  template <class Scalar, class LocalOrdinal, class GlobalOrdinal, class Node>
  global_size_t
  CrsMatrix<Scalar, LocalOrdinal, GlobalOrdinal, Node>::
  getGlobalNumEntries () const {
    return getCrsGraphRef ().getGlobalNumEntries ();
  }

  template <class Scalar, class LocalOrdinal, class GlobalOrdinal, class Node>
  size_t
  CrsMatrix<Scalar, LocalOrdinal, GlobalOrdinal, Node>::
  getLocalNumEntries () const {
    return getCrsGraphRef ().getLocalNumEntries ();
  }

  template <class Scalar, class LocalOrdinal, class GlobalOrdinal, class Node>
  global_size_t
  CrsMatrix<Scalar, LocalOrdinal, GlobalOrdinal, Node>::
  getGlobalNumRows () const {
    return getCrsGraphRef ().getGlobalNumRows ();
  }

  template <class Scalar, class LocalOrdinal, class GlobalOrdinal, class Node>
  global_size_t
  CrsMatrix<Scalar, LocalOrdinal, GlobalOrdinal, Node>::
  getGlobalNumCols () const {
    return getCrsGraphRef ().getGlobalNumCols ();
  }

  template <class Scalar, class LocalOrdinal, class GlobalOrdinal, class Node>
  size_t
  CrsMatrix<Scalar, LocalOrdinal, GlobalOrdinal, Node>::
  getLocalNumRows () const {
    return getCrsGraphRef ().getLocalNumRows ();
  }


  template <class Scalar, class LocalOrdinal, class GlobalOrdinal, class Node>
  size_t
  CrsMatrix<Scalar, LocalOrdinal, GlobalOrdinal, Node>::
  getLocalNumCols () const {
    return getCrsGraphRef ().getLocalNumCols ();
  }


  template <class Scalar, class LocalOrdinal, class GlobalOrdinal, class Node>
  size_t
  CrsMatrix<Scalar, LocalOrdinal, GlobalOrdinal, Node>::
  getNumEntriesInGlobalRow (GlobalOrdinal globalRow) const {
    return getCrsGraphRef ().getNumEntriesInGlobalRow (globalRow);
  }

  template <class Scalar, class LocalOrdinal, class GlobalOrdinal, class Node>
  size_t
  CrsMatrix<Scalar, LocalOrdinal, GlobalOrdinal, Node>::
  getNumEntriesInLocalRow (LocalOrdinal localRow) const {
    return getCrsGraphRef ().getNumEntriesInLocalRow (localRow);
  }

  template <class Scalar, class LocalOrdinal, class GlobalOrdinal, class Node>
  size_t
  CrsMatrix<Scalar, LocalOrdinal, GlobalOrdinal, Node>::
  getGlobalMaxNumRowEntries () const {
    return getCrsGraphRef ().getGlobalMaxNumRowEntries ();
  }

  template <class Scalar, class LocalOrdinal, class GlobalOrdinal, class Node>
  size_t
  CrsMatrix<Scalar, LocalOrdinal, GlobalOrdinal, Node>::
  getLocalMaxNumRowEntries () const {
    return getCrsGraphRef ().getLocalMaxNumRowEntries ();
  }

  template <class Scalar, class LocalOrdinal, class GlobalOrdinal, class Node>
  GlobalOrdinal
  CrsMatrix<Scalar, LocalOrdinal, GlobalOrdinal, Node>::
  getIndexBase () const {
    return getRowMap ()->getIndexBase ();
  }

  template <class Scalar, class LocalOrdinal, class GlobalOrdinal, class Node>
  Teuchos::RCP<const Map<LocalOrdinal, GlobalOrdinal, Node> >
  CrsMatrix<Scalar, LocalOrdinal, GlobalOrdinal, Node>::
  getRowMap () const {
    return getCrsGraphRef ().getRowMap ();
  }

  template <class Scalar, class LocalOrdinal, class GlobalOrdinal, class Node>
  Teuchos::RCP<const Map<LocalOrdinal, GlobalOrdinal, Node> >
  CrsMatrix<Scalar, LocalOrdinal, GlobalOrdinal, Node>::
  getColMap () const {
    return getCrsGraphRef ().getColMap ();
  }

  template <class Scalar, class LocalOrdinal, class GlobalOrdinal, class Node>
  Teuchos::RCP<const Map<LocalOrdinal, GlobalOrdinal, Node> >
  CrsMatrix<Scalar, LocalOrdinal, GlobalOrdinal, Node>::
  getDomainMap () const {
    return getCrsGraphRef ().getDomainMap ();
  }

  template <class Scalar, class LocalOrdinal, class GlobalOrdinal, class Node>
  Teuchos::RCP<const Map<LocalOrdinal, GlobalOrdinal, Node> >
  CrsMatrix<Scalar, LocalOrdinal, GlobalOrdinal, Node>::
  getRangeMap () const {
    return getCrsGraphRef ().getRangeMap ();
  }

  template <class Scalar, class LocalOrdinal, class GlobalOrdinal, class Node>
  Teuchos::RCP<const RowGraph<LocalOrdinal, GlobalOrdinal, Node> >
  CrsMatrix<Scalar, LocalOrdinal, GlobalOrdinal, Node>::
  getGraph () const {
    if (staticGraph_ != Teuchos::null) {
      return staticGraph_;
    }
    return myGraph_;
  }

  template <class Scalar, class LocalOrdinal, class GlobalOrdinal, class Node>
  Teuchos::RCP<const CrsGraph<LocalOrdinal, GlobalOrdinal, Node> >
  CrsMatrix<Scalar, LocalOrdinal, GlobalOrdinal, Node>::
  getCrsGraph () const {
    if (staticGraph_ != Teuchos::null) {
      return staticGraph_;
    }
    return myGraph_;
  }

  template <class Scalar, class LocalOrdinal, class GlobalOrdinal, class Node>
  const CrsGraph<LocalOrdinal, GlobalOrdinal, Node>&
  CrsMatrix<Scalar, LocalOrdinal, GlobalOrdinal, Node>::
  getCrsGraphRef () const
  {
#ifdef HAVE_TPETRA_DEBUG
    constexpr bool debug = true;
#else
    constexpr bool debug = false;
#endif // HAVE_TPETRA_DEBUG

    if (! this->staticGraph_.is_null ()) {
      return * (this->staticGraph_);
    }
    else {
      if (debug) {
        const char tfecfFuncName[] = "getCrsGraphRef: ";
        TEUCHOS_TEST_FOR_EXCEPTION_CLASS_FUNC
          (this->myGraph_.is_null (), std::logic_error,
           "Both staticGraph_ and myGraph_ are null.  "
           "Please report this bug to the Tpetra developers.");
      }
      return * (this->myGraph_);
    }
  }

  template <class Scalar, class LocalOrdinal, class GlobalOrdinal, class Node>
  typename CrsMatrix<Scalar, LocalOrdinal, GlobalOrdinal, Node>::local_matrix_device_type
  CrsMatrix<Scalar, LocalOrdinal, GlobalOrdinal, Node>::
  getLocalMatrixDevice () const
  {
    auto numCols = staticGraph_->getColMap()->getLocalNumElements();
    return local_matrix_device_type("Tpetra::CrsMatrix::lclMatrixDevice",
                              numCols,
                              valuesPacked_wdv.getDeviceView(Access::ReadWrite),
                              staticGraph_->getLocalGraphDevice());
  }

  template <class Scalar, class LocalOrdinal, class GlobalOrdinal, class Node>
  typename CrsMatrix<Scalar, LocalOrdinal, GlobalOrdinal, Node>::local_matrix_host_type
  CrsMatrix<Scalar, LocalOrdinal, GlobalOrdinal, Node>::
  getLocalMatrixHost () const
  {
    auto numCols = staticGraph_->getColMap()->getLocalNumElements();
    return local_matrix_host_type("Tpetra::CrsMatrix::lclMatrixHost", numCols,
                                valuesPacked_wdv.getHostView(Access::ReadWrite),
                                staticGraph_->getLocalGraphHost());
  }

#if KOKKOSKERNELS_VERSION < 40299
// KDDKDD NOT SURE WHY THIS MUST RETURN A SHARED_PTR
  template <class Scalar, class LocalOrdinal, class GlobalOrdinal, class Node>
  std::shared_ptr<typename CrsMatrix<Scalar, LocalOrdinal, GlobalOrdinal, Node>::local_multiply_op_type>
  CrsMatrix<Scalar, LocalOrdinal, GlobalOrdinal, Node>::
  getLocalMultiplyOperator () const
  {
    auto localMatrix = getLocalMatrixDevice();
#if defined(KOKKOSKERNELS_ENABLE_TPL_CUSPARSE) || defined(KOKKOSKERNELS_ENABLE_TPL_ROCSPARSE) || defined(KOKKOSKERNELS_ENABLE_TPL_MKL)
    if(this->getLocalNumEntries() <= size_t(Teuchos::OrdinalTraits<LocalOrdinal>::max()))
    {
      if(this->ordinalRowptrs.data() == nullptr)
      {
        auto originalRowptrs = localMatrix.graph.row_map;
        //create LocalOrdinal-typed copy of the local graph's rowptrs.
        //This enables the LocalCrsMatrixOperator to use cuSPARSE SpMV.
        this->ordinalRowptrs = ordinal_rowptrs_type(
            Kokkos::ViewAllocateWithoutInitializing("CrsMatrix::ordinalRowptrs"), originalRowptrs.extent(0));
        auto ordinalRowptrs_ = this->ordinalRowptrs;  //don't want to capture 'this'
        Kokkos::parallel_for("CrsMatrix::getLocalMultiplyOperator::convertRowptrs",
            Kokkos::RangePolicy<execution_space>(0, originalRowptrs.extent(0)),
            KOKKOS_LAMBDA(LocalOrdinal i)
            {
              ordinalRowptrs_(i) = originalRowptrs(i);
            });
      }
      //return local operator using ordinalRowptrs
      return std::make_shared<local_multiply_op_type>(
          std::make_shared<local_matrix_device_type>(localMatrix), this->ordinalRowptrs);
    }
#endif
// KDDKDD NOT SURE WHY THIS MUST RETURN A SHARED_PTR
    return std::make_shared<local_multiply_op_type>(
                           std::make_shared<local_matrix_device_type>(localMatrix));
  }
#endif

  template <class Scalar, class LocalOrdinal, class GlobalOrdinal, class Node>
  bool
  CrsMatrix<Scalar, LocalOrdinal, GlobalOrdinal, Node>::
  isStaticGraph () const {
    return myGraph_.is_null ();
  }

  template <class Scalar, class LocalOrdinal, class GlobalOrdinal, class Node>
  bool
  CrsMatrix<Scalar, LocalOrdinal, GlobalOrdinal, Node>::
  hasTransposeApply () const {
    return true;
  }

  template <class Scalar, class LocalOrdinal, class GlobalOrdinal, class Node>
  bool
  CrsMatrix<Scalar, LocalOrdinal, GlobalOrdinal, Node>::
  supportsRowViews () const {
    return true;
  }

  template <class Scalar, class LocalOrdinal, class GlobalOrdinal, class Node>
  void
  CrsMatrix<Scalar, LocalOrdinal, GlobalOrdinal, Node>::
  allocateValues (ELocalGlobal lg, GraphAllocationStatus gas,
                  const bool verbose)
  {
    using Details::Behavior;
    using Details::ProfilingRegion;
    using std::endl;
    const char tfecfFuncName[] = "allocateValues: ";
    const char suffix[] =
      "  Please report this bug to the Tpetra developers.";
    ProfilingRegion region("Tpetra::CrsMatrix::allocateValues");

    std::unique_ptr<std::string> prefix;
    if (verbose) {
      prefix = this->createPrefix("CrsMatrix", "allocateValues");
      std::ostringstream os;
      os << *prefix << "lg: "
         << (lg == LocalIndices ? "Local" : "Global") << "Indices"
         << ", gas: Graph"
         << (gas == GraphAlreadyAllocated ? "Already" : "NotYet")
         << "Allocated" << endl;
      std::cerr << os.str();
    }

    const bool debug = Behavior::debug("CrsMatrix");
    if (debug) {
      TEUCHOS_TEST_FOR_EXCEPTION_CLASS_FUNC
        (this->staticGraph_.is_null (), std::logic_error,
         "staticGraph_ is null." << suffix);

      // If the graph indices are already allocated, then gas should be
      // GraphAlreadyAllocated.  Otherwise, gas should be
      // GraphNotYetAllocated.
      if ((gas == GraphAlreadyAllocated) !=
          staticGraph_->indicesAreAllocated ()) {
        const char err1[] = "The caller has asserted that the graph "
          "is ";
        const char err2[] = "already allocated, but the static graph "
          "says that its indices are ";
        const char err3[] = "already allocated.  ";
        TEUCHOS_TEST_FOR_EXCEPTION_CLASS_FUNC
          (gas == GraphAlreadyAllocated &&
           ! staticGraph_->indicesAreAllocated (), std::logic_error,
           err1 << err2 << "not " << err3 << suffix);
        TEUCHOS_TEST_FOR_EXCEPTION_CLASS_FUNC
          (gas != GraphAlreadyAllocated &&
           staticGraph_->indicesAreAllocated (), std::logic_error,
           err1 << "not " << err2 << err3 << suffix);
      }

      // If the graph is unallocated, then it had better be a
      // matrix-owned graph.  ("Matrix-owned graph" means that the
      // matrix gets to define the graph structure.  If the CrsMatrix
      // constructor that takes an RCP<const CrsGraph> was used, then
      // the matrix does _not_ own the graph.)
      TEUCHOS_TEST_FOR_EXCEPTION_CLASS_FUNC
        (! this->staticGraph_->indicesAreAllocated () &&
         this->myGraph_.is_null (), std::logic_error,
         "The static graph says that its indices are not allocated, "
         "but the graph is not owned by the matrix." << suffix);
    }

    if (gas == GraphNotYetAllocated) {
      if (debug) {
        TEUCHOS_TEST_FOR_EXCEPTION_CLASS_FUNC
          (this->myGraph_.is_null (), std::logic_error,
           "gas = GraphNotYetAllocated, but myGraph_ is null." << suffix);
      }
      try {
        this->myGraph_->allocateIndices (lg, verbose);
      }
      catch (std::exception& e) {
        TEUCHOS_TEST_FOR_EXCEPTION_CLASS_FUNC
          (true, std::runtime_error, "CrsGraph::allocateIndices "
           "threw an exception: " << e.what ());
      }
      catch (...) {
        TEUCHOS_TEST_FOR_EXCEPTION_CLASS_FUNC
          (true, std::runtime_error, "CrsGraph::allocateIndices "
           "threw an exception not a subclass of std::exception.");
      }
    }

    // Allocate matrix values.
    const size_t lclTotalNumEntries = this->staticGraph_->getLocalAllocationSize();
    if (debug) {
      const size_t lclNumRows = this->staticGraph_->getLocalNumRows ();
      TEUCHOS_TEST_FOR_EXCEPTION_CLASS_FUNC
        (this->staticGraph_->getRowPtrsUnpackedHost()(lclNumRows) != lclTotalNumEntries, std::logic_error,
         "length of staticGraph's lclIndsUnpacked does not match final entry of rowPtrsUnapcked_host." << suffix);
    }

    // Allocate array of (packed???) matrix values.
    using values_type = typename local_matrix_device_type::values_type;
    if (verbose) {
      std::ostringstream os;
      os << *prefix << "Allocate values_wdv: Pre "
         << valuesUnpacked_wdv.extent(0) << ", post "
         << lclTotalNumEntries << endl;
      std::cerr << os.str();
    }
//    this->k_values1D_ =
    valuesUnpacked_wdv = values_wdv_type(
                                    values_type("Tpetra::CrsMatrix::values",
                                    lclTotalNumEntries));
  }


  template <class Scalar, class LocalOrdinal, class GlobalOrdinal, class Node>
  void
  CrsMatrix<Scalar, LocalOrdinal, GlobalOrdinal, Node>::
  fillLocalGraphAndMatrix (const Teuchos::RCP<Teuchos::ParameterList>& params)
  {
    using ::Tpetra::Details::computeOffsetsFromCounts;
    using ::Tpetra::Details::getEntryOnHost;
    using Teuchos::arcp_const_cast;
    using Teuchos::Array;
    using Teuchos::ArrayRCP;
    using Teuchos::null;
    using Teuchos::RCP;
    using Teuchos::rcp;
    using std::endl;
    using row_map_type = typename local_graph_device_type::row_map_type;
    using lclinds_1d_type = typename Graph::local_graph_device_type::entries_type::non_const_type;
    using values_type = typename local_matrix_device_type::values_type;
    Details::ProfilingRegion regionFLGAM
      ("Tpetra::CrsMatrix::fillLocalGraphAndMatrix");

    const char tfecfFuncName[] = "fillLocalGraphAndMatrix (called from "
      "fillComplete or expertStaticFillComplete): ";
    const char suffix[] =
      "  Please report this bug to the Tpetra developers.";
    const bool debug = Details::Behavior::debug("CrsMatrix");
    const bool verbose = Details::Behavior::verbose("CrsMatrix");

    std::unique_ptr<std::string> prefix;
    if (verbose) {
      prefix = this->createPrefix("CrsMatrix", "fillLocalGraphAndMatrix");
      std::ostringstream os;
      os << *prefix << endl;
      std::cerr << os.str ();
    }

    if (debug) {
      // fillComplete() only calls fillLocalGraphAndMatrix() if the
      // matrix owns the graph, which means myGraph_ is not null.
      TEUCHOS_TEST_FOR_EXCEPTION_CLASS_FUNC
        (myGraph_.is_null (), std::logic_error, "The nonconst graph "
         "(myGraph_) is null.  This means that the matrix has a "
         "const (a.k.a. \"static\") graph.  fillComplete or "
         "expertStaticFillComplete should never call "
         "fillLocalGraphAndMatrix in that case." << suffix);
    }

    const size_t lclNumRows = this->getLocalNumRows ();

    // This method's goal is to fill in the three arrays (compressed
    // sparse row format) that define the sparse graph's and matrix's
    // structure, and the sparse matrix's values.
    //
    // Get references to the data in myGraph_, so we can modify them
    // as well.  Note that we only call fillLocalGraphAndMatrix() if
    // the matrix owns the graph, which means myGraph_ is not null.

    // NOTE: This does not work correctly w/ GCC 12.3 + CUDA due to a compiler bug.
    // See: https://github.com/trilinos/Trilinos/issues/12237
    //using row_entries_type = decltype (myGraph_->k_numRowEntries_); 
    using row_entries_type = typename crs_graph_type::num_row_entries_type;

    typename Graph::local_graph_device_type::row_map_type curRowOffsets = 
                                                   myGraph_->rowPtrsUnpacked_dev_;

    if (debug) {
      TEUCHOS_TEST_FOR_EXCEPTION_CLASS_FUNC
        (curRowOffsets.extent (0) == 0, std::logic_error,
         "curRowOffsets.extent(0) == 0.");
      TEUCHOS_TEST_FOR_EXCEPTION_CLASS_FUNC
        (curRowOffsets.extent (0) != lclNumRows + 1, std::logic_error,
         "curRowOffsets.extent(0) = "
         << curRowOffsets.extent (0) << " != lclNumRows + 1 = "
         << (lclNumRows + 1) << ".");
      const size_t numOffsets = curRowOffsets.extent (0);
      const auto valToCheck = myGraph_->getRowPtrsUnpackedHost()(numOffsets - 1);
      TEUCHOS_TEST_FOR_EXCEPTION_CLASS_FUNC
        (numOffsets != 0 &&
         myGraph_->lclIndsUnpacked_wdv.extent (0) != valToCheck,
         std::logic_error, "numOffsets = " <<
         numOffsets << " != 0 and myGraph_->lclIndsUnpacked_wdv.extent(0) = "
         << myGraph_->lclIndsUnpacked_wdv.extent (0) << " != curRowOffsets("
         << numOffsets << ") = " << valToCheck << ".");
    }

    if (myGraph_->getLocalNumEntries() !=
        myGraph_->getLocalAllocationSize()) {

      // Use the nonconst version of row_map_type for k_ptrs,
      // because row_map_type is const and we need to modify k_ptrs here.
      typename row_map_type::non_const_type k_ptrs;
      row_map_type k_ptrs_const;
      lclinds_1d_type k_inds;
      values_type k_vals;

      if (verbose) {
        std::ostringstream os;
        const auto numEnt = myGraph_->getLocalNumEntries();
        const auto allocSize = myGraph_->getLocalAllocationSize();
        os << *prefix << "Unpacked 1-D storage: numEnt=" << numEnt
           << ", allocSize=" << allocSize << endl;
        std::cerr << os.str ();
      }
      // The matrix's current 1-D storage is "unpacked."  This means
      // the row offsets may differ from what the final row offsets
      // should be.  This could happen, for example, if the user
      // set an upper
      // bound on the number of entries per row, but didn't fill all
      // those entries.
      if (debug && curRowOffsets.extent (0) != 0) {
        const size_t numOffsets =
          static_cast<size_t> (curRowOffsets.extent (0));
        const auto valToCheck = myGraph_->getRowPtrsUnpackedHost()(numOffsets - 1);
        TEUCHOS_TEST_FOR_EXCEPTION_CLASS_FUNC
          (static_cast<size_t> (valToCheck) !=
           static_cast<size_t> (valuesUnpacked_wdv.extent (0)),
           std::logic_error, "(unpacked branch) Before "
           "allocating or packing, curRowOffsets(" << (numOffsets-1)
           << ") = " << valToCheck << " != valuesUnpacked_wdv.extent(0)"
           " = " << valuesUnpacked_wdv.extent (0) << ".");
        TEUCHOS_TEST_FOR_EXCEPTION_CLASS_FUNC
          (static_cast<size_t> (valToCheck) !=
           static_cast<size_t> (myGraph_->lclIndsUnpacked_wdv.extent (0)),
           std::logic_error, "(unpacked branch) Before "
           "allocating or packing, curRowOffsets(" << (numOffsets-1)
           << ") = " << valToCheck
           << " != myGraph_->lclIndsUnpacked_wdv.extent(0) = "
           << myGraph_->lclIndsUnpacked_wdv.extent (0) << ".");
      }
      // Pack the row offsets into k_ptrs, by doing a sum-scan of
      // the array of valid entry counts per row.

      // Total number of entries in the matrix on the calling
      // process.  We will compute this in the loop below.  It's
      // cheap to compute and useful as a sanity check.
      size_t lclTotalNumEntries = 0;
      {
        // Allocate the packed row offsets array.  We use a nonconst
        // temporary (packedRowOffsets) here, because k_ptrs is
        // const.  We will assign packedRowOffsets to k_ptrs below.
        if (verbose) {
          std::ostringstream os;
          os << *prefix << "Allocate packed row offsets: "
             << (lclNumRows+1) << endl;
          std::cerr << os.str ();
        }
        typename row_map_type::non_const_type
          packedRowOffsets ("Tpetra::CrsGraph::ptr", lclNumRows + 1);
        typename row_entries_type::const_type numRowEnt_h =
          myGraph_->k_numRowEntries_;
        // We're computing offsets on device.  This function can
        // handle numRowEnt_h being a host View.
        lclTotalNumEntries =
          computeOffsetsFromCounts (packedRowOffsets, numRowEnt_h);
        // packedRowOffsets is modifiable; k_ptrs isn't, so we have
        // to use packedRowOffsets in the loop above and assign here.
        k_ptrs = packedRowOffsets;
        k_ptrs_const = k_ptrs;
      }

      if (debug) {
        TEUCHOS_TEST_FOR_EXCEPTION_CLASS_FUNC
          (static_cast<size_t> (k_ptrs.extent (0)) != lclNumRows + 1,
           std::logic_error,
           "(unpacked branch) After packing k_ptrs, "
           "k_ptrs.extent(0) = " << k_ptrs.extent (0) << " != "
           "lclNumRows+1 = " << (lclNumRows+1) << ".");
        const auto valToCheck = getEntryOnHost (k_ptrs, lclNumRows);
        TEUCHOS_TEST_FOR_EXCEPTION_CLASS_FUNC
          (valToCheck != lclTotalNumEntries, std::logic_error,
           "(unpacked branch) After filling k_ptrs, "
           "k_ptrs(lclNumRows=" << lclNumRows << ") = " << valToCheck
           << " != total number of entries on the calling process = "
           << lclTotalNumEntries << ".");
      }

      // Allocate the arrays of packed column indices and values.
      if (verbose) {
        std::ostringstream os;
        os << *prefix << "Allocate packed local column indices: "
           << lclTotalNumEntries << endl;
        std::cerr << os.str ();
      }
      k_inds = lclinds_1d_type ("Tpetra::CrsGraph::lclInds", lclTotalNumEntries);
      if (verbose) {
        std::ostringstream os;
        os << *prefix << "Allocate packed values: "
           << lclTotalNumEntries << endl;
        std::cerr << os.str ();
      }
      k_vals = values_type ("Tpetra::CrsMatrix::values", lclTotalNumEntries);

      // curRowOffsets (myGraph_->rowPtrsUnpacked_) (???), lclIndsUnpacked_wdv,
      // and valuesUnpacked_wdv are currently unpacked.  Pack them, using
      // the packed row offsets array k_ptrs that we created above.
      //
      // FIXME (mfh 06 Aug 2014) If "Optimize Storage" is false, we
      // need to keep around the unpacked row offsets, column
      // indices, and values arrays.

      // Pack the column indices from unpacked lclIndsUnpacked_wdv into
      // packed k_inds.  We will replace lclIndsUnpacked_wdv below.
      using inds_packer_type = pack_functor<
        typename Graph::local_graph_device_type::entries_type::non_const_type,
        typename Graph::local_inds_dualv_type::t_dev::const_type,
        typename Graph::local_graph_device_type::row_map_type::non_const_type,
        typename Graph::local_graph_device_type::row_map_type>;
      inds_packer_type indsPacker (
                  k_inds,
                  myGraph_->lclIndsUnpacked_wdv.getDeviceView(Access::ReadOnly),
                  k_ptrs, curRowOffsets);
      using exec_space = typename decltype (k_inds)::execution_space;
      using range_type = Kokkos::RangePolicy<exec_space, LocalOrdinal>;
      Kokkos::parallel_for
        ("Tpetra::CrsMatrix pack column indices",
         range_type (0, lclNumRows), indsPacker);

      // Pack the values from unpacked valuesUnpacked_wdv into packed
      // k_vals.  We will replace valuesPacked_wdv below.
      using vals_packer_type = pack_functor<
        typename values_type::non_const_type,
        typename values_type::const_type, 
        typename row_map_type::non_const_type, 
        typename row_map_type::const_type>;
      vals_packer_type valsPacker (
                       k_vals,
                       this->valuesUnpacked_wdv.getDeviceView(Access::ReadOnly),
                       k_ptrs, curRowOffsets);
      Kokkos::parallel_for ("Tpetra::CrsMatrix pack values",
                            range_type (0, lclNumRows), valsPacker);

      if (debug) {
        const char myPrefix[] = "(\"Optimize Storage\""
          "=true branch) After packing, ";
        TEUCHOS_TEST_FOR_EXCEPTION_CLASS_FUNC
          (k_ptrs.extent (0) == 0, std::logic_error, myPrefix
           << "k_ptrs.extent(0) = 0.  This probably means that "
           "rowPtrsUnpacked_ was never allocated.");
        if (k_ptrs.extent (0) != 0) {
          const size_t numOffsets (k_ptrs.extent (0));
          const auto valToCheck =
            getEntryOnHost (k_ptrs, numOffsets - 1);
          TEUCHOS_TEST_FOR_EXCEPTION_CLASS_FUNC
            (size_t (valToCheck) != k_vals.extent (0),
             std::logic_error, myPrefix <<
             "k_ptrs(" << (numOffsets-1) << ") = " << valToCheck <<
             " != k_vals.extent(0) = " << k_vals.extent (0) << ".");
          TEUCHOS_TEST_FOR_EXCEPTION_CLASS_FUNC
            (size_t (valToCheck) != k_inds.extent (0),
             std::logic_error, myPrefix <<
             "k_ptrs(" << (numOffsets-1) << ") = " << valToCheck <<
             " != k_inds.extent(0) = " << k_inds.extent (0) << ".");
        }
      }
      // Build the local graph.
      myGraph_->setRowPtrsPacked(k_ptrs_const);
      myGraph_->lclIndsPacked_wdv = 
                typename crs_graph_type::local_inds_wdv_type(k_inds);
      valuesPacked_wdv = values_wdv_type(k_vals);
    }
    else { // We don't have to pack, so just set the pointers.
      // FIXME KDDKDD https://github.com/trilinos/Trilinos/issues/9657
      // FIXME? This is already done in the graph fill call - need to avoid the memcpy to host
      myGraph_->rowPtrsPacked_dev_ = myGraph_->rowPtrsUnpacked_dev_;
      myGraph_->rowPtrsPacked_host_ = myGraph_->rowPtrsUnpacked_host_;
      myGraph_->packedUnpackedRowPtrsMatch_ = true;
      myGraph_->lclIndsPacked_wdv = myGraph_->lclIndsUnpacked_wdv;
      valuesPacked_wdv = valuesUnpacked_wdv;

      if (verbose) {
        std::ostringstream os;
        os << *prefix << "Storage already packed: rowPtrsUnpacked_: "
           << myGraph_->getRowPtrsUnpackedHost().extent(0) << ", lclIndsUnpacked_wdv: "
           << myGraph_->lclIndsUnpacked_wdv.extent(0) << ", valuesUnpacked_wdv: "
           << valuesUnpacked_wdv.extent(0) << endl;
        std::cerr << os.str();
      }

      if (debug) {
        const char myPrefix[] =
          "(\"Optimize Storage\"=false branch) ";
        auto rowPtrsUnpackedHost = myGraph_->getRowPtrsUnpackedHost();
        TEUCHOS_TEST_FOR_EXCEPTION_CLASS_FUNC
          (myGraph_->rowPtrsUnpacked_dev_.extent (0) == 0, std::logic_error, myPrefix
           << "myGraph->rowPtrsUnpacked_dev_.extent(0) = 0.  This probably means "
           "that rowPtrsUnpacked_ was never allocated.");
        if (myGraph_->rowPtrsUnpacked_dev_.extent (0) != 0) {
          const size_t numOffsets = rowPtrsUnpackedHost.extent (0);
          const auto valToCheck = rowPtrsUnpackedHost(numOffsets - 1);
          TEUCHOS_TEST_FOR_EXCEPTION_CLASS_FUNC
            (size_t (valToCheck) != valuesPacked_wdv.extent (0),
             std::logic_error, myPrefix <<
             "k_ptrs_const(" << (numOffsets-1) << ") = " << valToCheck
             << " != valuesPacked_wdv.extent(0) = " 
             << valuesPacked_wdv.extent (0) << ".");
          TEUCHOS_TEST_FOR_EXCEPTION_CLASS_FUNC
            (size_t (valToCheck) != myGraph_->lclIndsPacked_wdv.extent (0),
             std::logic_error, myPrefix <<
             "k_ptrs_const(" << (numOffsets-1) << ") = " << valToCheck
             << " != myGraph_->lclIndsPacked.extent(0) = " 
             << myGraph_->lclIndsPacked_wdv.extent (0) << ".");
        }
      }
    }

    if (debug) {
      const char myPrefix[] = "After packing, ";
      auto rowPtrsPackedHost = myGraph_->getRowPtrsPackedHost();
      TEUCHOS_TEST_FOR_EXCEPTION_CLASS_FUNC
        (size_t (rowPtrsPackedHost.extent (0)) != size_t (lclNumRows + 1),
         std::logic_error, myPrefix << "myGraph_->rowPtrsPacked_host_.extent(0) = "
         << rowPtrsPackedHost.extent (0) << " != lclNumRows+1 = " <<
         (lclNumRows+1) << ".");
      if (rowPtrsPackedHost.extent (0) != 0) {
        const size_t numOffsets (rowPtrsPackedHost.extent (0));
        const size_t valToCheck = rowPtrsPackedHost(numOffsets-1);
        TEUCHOS_TEST_FOR_EXCEPTION_CLASS_FUNC
          (valToCheck != size_t (valuesPacked_wdv.extent (0)),
           std::logic_error, myPrefix << "k_ptrs_const(" <<
           (numOffsets-1) << ") = " << valToCheck
           << " != valuesPacked_wdv.extent(0) = " 
           << valuesPacked_wdv.extent (0) << ".");
        TEUCHOS_TEST_FOR_EXCEPTION_CLASS_FUNC
          (valToCheck != size_t (myGraph_->lclIndsPacked_wdv.extent (0)),
           std::logic_error, myPrefix << "k_ptrs_const(" <<
           (numOffsets-1) << ") = " << valToCheck
           << " != myGraph_->lclIndsPacked_wdvk_inds.extent(0) = " 
           << myGraph_->lclIndsPacked_wdv.extent (0) << ".");
      }
    }

    // May we ditch the old allocations for the packed (and otherwise
    // "optimized") allocations, later in this routine?  Optimize
    // storage if the graph is not static, or if the graph already has
    // optimized storage.
    const bool defaultOptStorage =
      ! isStaticGraph () || staticGraph_->isStorageOptimized ();
    const bool requestOptimizedStorage =
      (! params.is_null () &&
       params->get ("Optimize Storage", defaultOptStorage)) ||
      (params.is_null () && defaultOptStorage);

    // The graph has optimized storage when indices are allocated,
    // myGraph_->k_numRowEntries_ is empty, and there are more than
    // zero rows on this process.  
    if (requestOptimizedStorage) {
      // Free the old, unpacked, unoptimized allocations.
      // Free graph data structures that are only needed for
      // unpacked 1-D storage.
      if (verbose) {
        std::ostringstream os;
        os << *prefix << "Optimizing storage: free k_numRowEntries_: "
           << myGraph_->k_numRowEntries_.extent(0) << endl;
        std::cerr << os.str();
      }

      myGraph_->k_numRowEntries_ = row_entries_type ();

      // Keep the new 1-D packed allocations.
      // FIXME KDDKDD https://github.com/trilinos/Trilinos/issues/9657
      // We directly set the memory spaces to avoid a memcpy from device to host
      myGraph_->rowPtrsUnpacked_dev_ = myGraph_->rowPtrsPacked_dev_;
      myGraph_->rowPtrsUnpacked_host_ = myGraph_->rowPtrsPacked_host_;
      myGraph_->packedUnpackedRowPtrsMatch_ = true;
      myGraph_->lclIndsUnpacked_wdv = myGraph_->lclIndsPacked_wdv;
      valuesUnpacked_wdv = valuesPacked_wdv;

      myGraph_->storageStatus_ = Details::STORAGE_1D_PACKED;
      this->storageStatus_ = Details::STORAGE_1D_PACKED;
    }
    else {
      if (verbose) {
        std::ostringstream os;
        os << *prefix << "User requested NOT to optimize storage"
           << endl;
        std::cerr << os.str();
      }
    }
  }

  template <class Scalar, class LocalOrdinal, class GlobalOrdinal, class Node>
  void
  CrsMatrix<Scalar, LocalOrdinal, GlobalOrdinal, Node>::
  fillLocalMatrix (const Teuchos::RCP<Teuchos::ParameterList>& params)
  {
    using ::Tpetra::Details::ProfilingRegion;
    using Teuchos::ArrayRCP;
    using Teuchos::Array;
    using Teuchos::null;
    using Teuchos::RCP;
    using Teuchos::rcp;
    using std::endl;
    using row_map_type = typename Graph::local_graph_device_type::row_map_type;
    using non_const_row_map_type = typename row_map_type::non_const_type;
    using values_type = typename local_matrix_device_type::values_type;
    ProfilingRegion regionFLM("Tpetra::CrsMatrix::fillLocalMatrix");
    const size_t lclNumRows = getLocalNumRows();

    const bool verbose = Details::Behavior::verbose("CrsMatrix");
    std::unique_ptr<std::string> prefix;
    if (verbose) {
      prefix = this->createPrefix("CrsMatrix", "fillLocalMatrix");
      std::ostringstream os;
      os << *prefix << "lclNumRows: " << lclNumRows << endl;
      std::cerr << os.str ();
    }

    // The goals of this routine are first, to allocate and fill
    // packed 1-D storage (see below for an explanation) in the vals
    // array, and second, to give vals to the local matrix and
    // finalize the local matrix.  We only need k_ptrs, the packed 1-D
    // row offsets, within the scope of this routine, since we're only
    // filling the local matrix here (use fillLocalGraphAndMatrix() to
    // fill both the graph and the matrix at the same time).

    // get data from staticGraph_
    size_t nodeNumEntries   = staticGraph_->getLocalNumEntries ();
    size_t nodeNumAllocated = staticGraph_->getLocalAllocationSize ();
    row_map_type k_rowPtrs = staticGraph_->rowPtrsPacked_dev_; 

    row_map_type k_ptrs; // "packed" row offsets array
    values_type k_vals; // "packed" values array

    // May we ditch the old allocations for the packed (and otherwise
    // "optimized") allocations, later in this routine?  Request
    // optimized storage by default.
    bool requestOptimizedStorage = true;
    const bool default_OptimizeStorage =
      ! isStaticGraph() || staticGraph_->isStorageOptimized();
    if (! params.is_null() &&
        ! params->get("Optimize Storage", default_OptimizeStorage)) {
      requestOptimizedStorage = false;
    }
    // If we're not allowed to change a static graph, then we can't
    // change the storage of the matrix, either.  This means that if
    // the graph's storage isn't already optimized, we can't optimize
    // the matrix's storage either.  Check and give warning, as
    // appropriate.
    if (! staticGraph_->isStorageOptimized () &&
        requestOptimizedStorage) {
      TPETRA_ABUSE_WARNING
        (true, std::runtime_error, "You requested optimized storage "
         "by setting the \"Optimize Storage\" flag to \"true\" in "
         "the ParameterList, or by virtue of default behavior.  "
         "However, the associated CrsGraph was filled separately and "
         "requested not to optimize storage. Therefore, the "
         "CrsMatrix cannot optimize storage.");
      requestOptimizedStorage = false;
    }

    // NOTE: This does not work correctly w/ GCC 12.3 + CUDA due to a compiler bug.
    // See: https://github.com/trilinos/Trilinos/issues/12237
    //using row_entries_type = decltype (staticGraph_->k_numRowEntries_);
    using row_entries_type = typename crs_graph_type::num_row_entries_type;

    // The matrix's values are currently
    // stored in a 1-D format.  However, this format is "unpacked";
    // it doesn't necessarily have the same row offsets as indicated
    // by the ptrs array returned by allocRowPtrs.  This could
    // happen, for example, if the user 
    // fixed the number of matrix entries in
    // each row, but didn't fill all those entries.
    //
    // As above, we don't need to keep the "packed" row offsets
    // array ptrs here, but we do need it here temporarily, so we
    // have to allocate it.  We'll free ptrs later in this method.
    //
    // Note that this routine checks whether storage has already
    // been packed.  This is a common case for solution of nonlinear
    // PDEs using the finite element method, as long as the
    // structure of the sparse matrix does not change between linear
    // solves.
    if (nodeNumEntries != nodeNumAllocated) {
      if (verbose) {
        std::ostringstream os;
        os << *prefix << "Unpacked 1-D storage: numEnt="
           << nodeNumEntries << ", allocSize=" << nodeNumAllocated
           << endl;
        std::cerr << os.str();
      }
      // We have to pack the 1-D storage, since the user didn't fill
      // up all requested storage.
      if (verbose) {
        std::ostringstream os;
        os << *prefix << "Allocate packed row offsets: "
           << (lclNumRows+1) << endl;
        std::cerr << os.str();
      }
      non_const_row_map_type tmpk_ptrs ("Tpetra::CrsGraph::ptr",
                                        lclNumRows+1);
      // Total number of entries in the matrix on the calling
      // process.  We will compute this in the loop below.  It's
      // cheap to compute and useful as a sanity check.
      size_t lclTotalNumEntries = 0;
      k_ptrs = tmpk_ptrs;
      {
        typename row_entries_type::const_type numRowEnt_h =
          staticGraph_->k_numRowEntries_;
        // This function can handle the counts being a host View.
        lclTotalNumEntries =
          Details::computeOffsetsFromCounts (tmpk_ptrs, numRowEnt_h);
      }

      // Allocate the "packed" values array.
      // It has exactly the right number of entries.
      if (verbose) {
        std::ostringstream os;
        os << *prefix << "Allocate packed values: "
           << lclTotalNumEntries << endl;
        std::cerr << os.str ();
      }
      k_vals = values_type ("Tpetra::CrsMatrix::val", lclTotalNumEntries);

      // Pack values_wdv into k_vals.  We will replace values_wdv below.
      pack_functor<
        typename values_type::non_const_type,
        typename values_type::const_type, 
        typename row_map_type::non_const_type, 
        typename row_map_type::const_type> valsPacker
        (k_vals, valuesUnpacked_wdv.getDeviceView(Access::ReadOnly),
         tmpk_ptrs, k_rowPtrs);

      using exec_space = typename decltype (k_vals)::execution_space;
      using range_type = Kokkos::RangePolicy<exec_space, LocalOrdinal>;
      Kokkos::parallel_for ("Tpetra::CrsMatrix pack values",
                            range_type (0, lclNumRows), valsPacker);
      valuesPacked_wdv = values_wdv_type(k_vals);
    }
    else { // We don't have to pack, so just set the pointer.
      valuesPacked_wdv = valuesUnpacked_wdv;
      if (verbose) {
        std::ostringstream os;
        os << *prefix << "Storage already packed: "
           << "valuesUnpacked_wdv: " << valuesUnpacked_wdv.extent(0) << endl;
        std::cerr << os.str();
      }
    }

    // May we ditch the old allocations for the packed one?
    if (requestOptimizedStorage) {
      // The user requested optimized storage, so we can dump the
      // unpacked 1-D storage, and keep the packed storage.
      valuesUnpacked_wdv = valuesPacked_wdv;
//      k_values1D_ = valuesPacked_wdv.getDeviceView(Access::ReadWrite);
      this->storageStatus_ = Details::STORAGE_1D_PACKED;
    }
  }

  template<class Scalar, class LocalOrdinal, class GlobalOrdinal, class Node>
  void
  CrsMatrix<Scalar, LocalOrdinal, GlobalOrdinal, Node>::
  insertIndicesAndValues (crs_graph_type& graph,
                          RowInfo& rowInfo,
                          const typename crs_graph_type::SLocalGlobalViews& newInds,
                          const Teuchos::ArrayView<impl_scalar_type>& oldRowVals,
                          const Teuchos::ArrayView<const impl_scalar_type>& newRowVals,
                          const ELocalGlobal lg,
                          const ELocalGlobal I)
  {
    const size_t oldNumEnt = rowInfo.numEntries;
    const size_t numInserted = graph.insertIndices (rowInfo, newInds, lg, I);

    // Use of memcpy here works around an issue with GCC >= 4.9.0,
    // that probably relates to scalar_type vs. impl_scalar_type
    // aliasing.  See history of Tpetra_CrsGraph_def.hpp for
    // details; look for GCC_WORKAROUND macro definition.
    if (numInserted > 0) {
      const size_t startOffset = oldNumEnt;
      memcpy ((void*) &oldRowVals[startOffset], &newRowVals[0],
              numInserted * sizeof (impl_scalar_type));
    }
  }

  template<class Scalar, class LocalOrdinal, class GlobalOrdinal, class Node>
  void
  CrsMatrix<Scalar, LocalOrdinal, GlobalOrdinal, Node>::
  insertLocalValues (const LocalOrdinal lclRow,
                     const Teuchos::ArrayView<const LocalOrdinal>& indices,
                     const Teuchos::ArrayView<const Scalar>& values,
                     const CombineMode CM)
  {
    using std::endl;
    const char tfecfFuncName[] = "insertLocalValues: ";

    TEUCHOS_TEST_FOR_EXCEPTION_CLASS_FUNC
      (! this->isFillActive (), std::runtime_error,
       "Fill is not active.  After calling fillComplete, you must call "
       "resumeFill before you may insert entries into the matrix again.");
    TEUCHOS_TEST_FOR_EXCEPTION_CLASS_FUNC
      (this->isStaticGraph (), std::runtime_error,
       "Cannot insert indices with static graph; use replaceLocalValues() "
       "instead.");
    // At this point, we know that myGraph_ is nonnull.
    crs_graph_type& graph = * (this->myGraph_);
    TEUCHOS_TEST_FOR_EXCEPTION_CLASS_FUNC
      (graph.colMap_.is_null (), std::runtime_error,
       "Cannot insert local indices without a column map.");
    TEUCHOS_TEST_FOR_EXCEPTION_CLASS_FUNC
      (graph.isGloballyIndexed (),
       std::runtime_error, "Graph indices are global; use "
       "insertGlobalValues().");
    TEUCHOS_TEST_FOR_EXCEPTION_CLASS_FUNC
      (values.size () != indices.size (), std::runtime_error,
       "values.size() = " << values.size ()
       << " != indices.size() = " << indices.size () << ".");
    TEUCHOS_TEST_FOR_EXCEPTION_CLASS_FUNC(
      ! graph.rowMap_->isNodeLocalElement (lclRow), std::runtime_error,
      "Local row index " << lclRow << " does not belong to this process.");

    if (! graph.indicesAreAllocated ()) {
      // We only allocate values at most once per process, so it's OK
      // to check TPETRA_VERBOSE here.
      const bool verbose = Details::Behavior::verbose("CrsMatrix");
      this->allocateValues (LocalIndices, GraphNotYetAllocated, verbose);
    }

#ifdef HAVE_TPETRA_DEBUG
    const size_t numEntriesToAdd = static_cast<size_t> (indices.size ());
    // In a debug build, test whether any of the given column indices
    // are not in the column Map.  Keep track of the invalid column
    // indices so we can tell the user about them.
    {
      using Teuchos::toString;

      const map_type& colMap = * (graph.colMap_);
      Teuchos::Array<LocalOrdinal> badColInds;
      bool allInColMap = true;
      for (size_t k = 0; k < numEntriesToAdd; ++k) {
        if (! colMap.isNodeLocalElement (indices[k])) {
          allInColMap = false;
          badColInds.push_back (indices[k]);
        }
      }
      if (! allInColMap) {
        std::ostringstream os;
        os << "You attempted to insert entries in owned row " << lclRow
           << ", at the following column indices: " << toString (indices)
           << "." << endl;
        os << "Of those, the following indices are not in the column Map on "
          "this process: " << toString (badColInds) << "." << endl << "Since "
          "the matrix has a column Map already, it is invalid to insert "
          "entries at those locations.";
        TEUCHOS_TEST_FOR_EXCEPTION_CLASS_FUNC
          (true, std::invalid_argument, os.str ());
      }
    }
#endif // HAVE_TPETRA_DEBUG

    RowInfo rowInfo = graph.getRowInfo (lclRow);

    auto valsView = this->getValuesViewHostNonConst(rowInfo);
    if (CM == ADD) {
      auto fun = [&](size_t const k, size_t const /*start*/, size_t const offset) {
        valsView[offset] += values[k]; };
      std::function<void(size_t const, size_t const, size_t const)> cb(std::ref(fun));
      graph.insertLocalIndicesImpl(lclRow, indices, cb);
    } else if (CM == INSERT) {
      auto fun = [&](size_t const k, size_t const /*start*/, size_t const offset) {
        valsView[offset] = values[k]; };
      std::function<void(size_t const, size_t const, size_t const)> cb(std::ref(fun));
      graph.insertLocalIndicesImpl(lclRow, indices, cb);
    } else {
      std::ostringstream os;
      os << "You attempted to use insertLocalValues with CombineMode " << combineModeToString(CM)
         << "but this has not been implemented." << endl;
      TEUCHOS_TEST_FOR_EXCEPTION_CLASS_FUNC
        (true, std::invalid_argument, os.str ());
    }
  }

  template<class Scalar, class LocalOrdinal, class GlobalOrdinal, class Node>
  void
  CrsMatrix<Scalar, LocalOrdinal, GlobalOrdinal, Node>::
  insertLocalValues (const LocalOrdinal localRow,
                     const LocalOrdinal numEnt,
                     const Scalar vals[],
                     const LocalOrdinal cols[],
                     const CombineMode CM)
  {
    Teuchos::ArrayView<const LocalOrdinal> colsT (cols, numEnt);
    Teuchos::ArrayView<const Scalar> valsT (vals, numEnt);
    this->insertLocalValues (localRow, colsT, valsT, CM);
  }

  template<class Scalar, class LocalOrdinal, class GlobalOrdinal, class Node>
  void
  CrsMatrix<Scalar, LocalOrdinal, GlobalOrdinal, Node>::
  insertGlobalValuesImpl (crs_graph_type& graph,
                          RowInfo& rowInfo,
                          const GlobalOrdinal gblColInds[],
                          const impl_scalar_type vals[],
                          const size_t numInputEnt)
  {
#ifdef HAVE_TPETRA_DEBUG
    const char tfecfFuncName[] = "insertGlobalValuesImpl: ";
    const size_t origNumEnt = graph.getNumEntriesInLocalRow (rowInfo.localRow);
    const size_t curNumEnt = rowInfo.numEntries;
#endif // HAVE_TPETRA_DEBUG

    if (! graph.indicesAreAllocated ()) {
      // We only allocate values at most once per process, so it's OK
      // to check TPETRA_VERBOSE here.
      using ::Tpetra::Details::Behavior;
      const bool verbose = Behavior::verbose("CrsMatrix");
      this->allocateValues (GlobalIndices, GraphNotYetAllocated, verbose);
      // mfh 23 Jul 2017: allocateValues invalidates existing
      // getRowInfo results.  Once we get rid of lazy graph
      // allocation, we'll be able to move the getRowInfo call outside
      // of this method.
      rowInfo = graph.getRowInfo (rowInfo.localRow);
    }

    auto valsView = this->getValuesViewHostNonConst(rowInfo);
    auto fun = [&](size_t const k, size_t const /*start*/, size_t const offset){
                 valsView[offset] += vals[k];
                 };
    std::function<void(size_t const, size_t const, size_t const)> cb(std::ref(fun));
#ifdef HAVE_TPETRA_DEBUG
    //numInserted is only used inside the debug code below.
    auto numInserted =
#endif
    graph.insertGlobalIndicesImpl(rowInfo, gblColInds, numInputEnt, cb);

#ifdef HAVE_TPETRA_DEBUG
    size_t newNumEnt = curNumEnt + numInserted;
    const size_t chkNewNumEnt =
      graph.getNumEntriesInLocalRow (rowInfo.localRow);
    if (chkNewNumEnt != newNumEnt) {
      std::ostringstream os;
      os << std::endl << "newNumEnt = " << newNumEnt
         << " != graph.getNumEntriesInLocalRow(" << rowInfo.localRow
         << ") = " << chkNewNumEnt << "." << std::endl
         << "\torigNumEnt: " << origNumEnt << std::endl
         << "\tnumInputEnt: " << numInputEnt << std::endl
         << "\tgblColInds: [";
      for (size_t k = 0; k < numInputEnt; ++k) {
        os << gblColInds[k];
        if (k + size_t (1) < numInputEnt) {
          os << ",";
        }
      }
      os << "]" << std::endl
         << "\tvals: [";
      for (size_t k = 0; k < numInputEnt; ++k) {
        os << vals[k];
        if (k + size_t (1) < numInputEnt) {
          os << ",";
        }
      }
      os << "]" << std::endl;

      if (this->supportsRowViews ()) {
        values_host_view_type vals2;
        if (this->isGloballyIndexed ()) {
          global_inds_host_view_type gblColInds2;
          const GlobalOrdinal gblRow =
            graph.rowMap_->getGlobalElement (rowInfo.localRow);
          if (gblRow == 
              Tpetra::Details::OrdinalTraits<GlobalOrdinal>::invalid ()) {
            os << "Local row index " << rowInfo.localRow << " is invalid!" 
               << std::endl;
          }
          else {
            bool getViewThrew = false;
            try {
              this->getGlobalRowView (gblRow, gblColInds2, vals2);
            }
            catch (std::exception& e) {
              getViewThrew = true;
              os << "getGlobalRowView threw exception:" << std::endl
                 << e.what () << std::endl;
            }
            if (! getViewThrew) {
              os << "\tNew global column indices: ";
              for (size_t jjj = 0; jjj < gblColInds2.extent(0); jjj++)
                 os << gblColInds2[jjj] << " ";
              os << std::endl;
              os << "\tNew values: "; 
              for (size_t jjj = 0; jjj < vals2.extent(0); jjj++)
                 os << vals2[jjj] << " ";
              os << std::endl;
            }
          }
        }
        else if (this->isLocallyIndexed ()) {
          local_inds_host_view_type lclColInds2;
          this->getLocalRowView (rowInfo.localRow, lclColInds2, vals2);
          os << "\tNew local column indices: ";
          for (size_t jjj = 0; jjj < lclColInds2.extent(0); jjj++)
             os << lclColInds2[jjj] << " ";
          os << std::endl;
          os << "\tNew values: "; 
          for (size_t jjj = 0; jjj < vals2.extent(0); jjj++)
             os << vals2[jjj] << " ";
          os << std::endl;
        }
      }

      os << "Please report this bug to the Tpetra developers.";
      TEUCHOS_TEST_FOR_EXCEPTION_CLASS_FUNC
        (true, std::logic_error, os.str ());
    }
#endif // HAVE_TPETRA_DEBUG
  }

  template<class Scalar, class LocalOrdinal, class GlobalOrdinal, class Node>
  void
  CrsMatrix<Scalar, LocalOrdinal, GlobalOrdinal, Node>::
  insertGlobalValues (const GlobalOrdinal gblRow,
                      const Teuchos::ArrayView<const GlobalOrdinal>& indices,
                      const Teuchos::ArrayView<const Scalar>& values)
  {
    using Teuchos::toString;
    using std::endl;
    typedef impl_scalar_type IST;
    typedef LocalOrdinal LO;
    typedef GlobalOrdinal GO;
    typedef Tpetra::Details::OrdinalTraits<LO> OTLO;
    typedef typename Teuchos::ArrayView<const GO>::size_type size_type;
    const char tfecfFuncName[] = "insertGlobalValues: ";

#ifdef HAVE_TPETRA_DEBUG
    TEUCHOS_TEST_FOR_EXCEPTION_CLASS_FUNC
      (values.size () != indices.size (), std::runtime_error,
      "values.size() = " << values.size () << " != indices.size() = "
      << indices.size () << ".");
#endif // HAVE_TPETRA_DEBUG

    // getRowMap() is not thread safe, because it increments RCP's
    // reference count.  getCrsGraphRef() is thread safe.
    const map_type& rowMap = * (this->getCrsGraphRef ().rowMap_);
    const LO lclRow = rowMap.getLocalElement (gblRow);

    if (lclRow == OTLO::invalid ()) {
      // Input row is _not_ owned by the calling process.
      //
      // See a note (now deleted) from mfh 14 Dec 2012: If input row
      // is not in the row Map, it doesn't matter whether or not the
      // graph is static; the data just get stashed for later use by
      // globalAssemble().
      this->insertNonownedGlobalValues (gblRow, indices, values);
    }
    else { // Input row _is_ owned by the calling process
      if (this->isStaticGraph ()) {
        // Uh oh!  Not allowed to insert into owned rows in that case.
        const int myRank = rowMap.getComm ()->getRank ();
        const int numProcs = rowMap.getComm ()->getSize ();
        TEUCHOS_TEST_FOR_EXCEPTION_CLASS_FUNC
          (true, std::runtime_error,
           "The matrix was constructed with a constant (\"static\") graph, "
           "yet the given global row index " << gblRow << " is in the row "
           "Map on the calling process (with rank " << myRank << ", of " <<
           numProcs << " process(es)).  In this case, you may not insert "
           "new entries into rows owned by the calling process.");
      }

      crs_graph_type& graph = * (this->myGraph_);
      const IST* const inputVals =
        reinterpret_cast<const IST*> (values.getRawPtr ());
      const GO* const inputGblColInds = indices.getRawPtr ();
      const size_t numInputEnt = indices.size ();
      RowInfo rowInfo = graph.getRowInfo (lclRow);

      // If the matrix has a column Map, check at this point whether
      // the column indices belong to the column Map.
      //
      // FIXME (mfh 16 May 2013) We may want to consider deferring the
      // test to the CrsGraph method, since it may have to do this
      // anyway.
      if (! graph.colMap_.is_null ()) {
        const map_type& colMap = * (graph.colMap_);
        // In a debug build, keep track of the nonowned ("bad") column
        // indices, so that we can display them in the exception
        // message.  In a release build, just ditch the loop early if
        // we encounter a nonowned column index.
#ifdef HAVE_TPETRA_DEBUG
        Teuchos::Array<GO> badColInds;
#endif // HAVE_TPETRA_DEBUG
        const size_type numEntriesToInsert = indices.size ();
        bool allInColMap = true;
        for (size_type k = 0; k < numEntriesToInsert; ++k) {
          if (! colMap.isNodeGlobalElement (indices[k])) {
            allInColMap = false;
#ifdef HAVE_TPETRA_DEBUG
            badColInds.push_back (indices[k]);
#else
            break;
#endif // HAVE_TPETRA_DEBUG
          }
        }
        if (! allInColMap) {
          std::ostringstream os;
          os << "You attempted to insert entries in owned row " << gblRow
             << ", at the following column indices: " << toString (indices)
             << "." << endl;
#ifdef HAVE_TPETRA_DEBUG
          os << "Of those, the following indices are not in the column Map "
            "on this process: " << toString (badColInds) << "." << endl
             << "Since the matrix has a column Map already, it is invalid "
            "to insert entries at those locations.";
#else
          os << "At least one of those indices is not in the column Map "
            "on this process." << endl << "It is invalid to insert into "
            "columns not in the column Map on the process that owns the "
            "row.";
#endif // HAVE_TPETRA_DEBUG
          TEUCHOS_TEST_FOR_EXCEPTION_CLASS_FUNC
            (true, std::invalid_argument, os.str ());
        }
      }

      this->insertGlobalValuesImpl (graph, rowInfo, inputGblColInds,
                                    inputVals, numInputEnt);
    }
  }


  template<class Scalar, class LocalOrdinal, class GlobalOrdinal, class Node>
  void
  CrsMatrix<Scalar, LocalOrdinal, GlobalOrdinal, Node>::
  insertGlobalValues (const GlobalOrdinal globalRow,
                      const LocalOrdinal numEnt,
                      const Scalar vals[],
                      const GlobalOrdinal inds[])
  {
    Teuchos::ArrayView<const GlobalOrdinal> indsT (inds, numEnt);
    Teuchos::ArrayView<const Scalar> valsT (vals, numEnt);
    this->insertGlobalValues (globalRow, indsT, valsT);
  }


  template<class Scalar, class LocalOrdinal, class GlobalOrdinal, class Node>
  void
  CrsMatrix<Scalar, LocalOrdinal, GlobalOrdinal, Node>::
  insertGlobalValuesFiltered(
    const GlobalOrdinal gblRow,
    const Teuchos::ArrayView<const GlobalOrdinal>& indices,
    const Teuchos::ArrayView<const Scalar>& values,
    const bool debug)
  {
    typedef impl_scalar_type IST;
    typedef LocalOrdinal LO;
    typedef GlobalOrdinal GO;
    typedef Tpetra::Details::OrdinalTraits<LO> OTLO;
    const char tfecfFuncName[] = "insertGlobalValuesFiltered: ";

    if (debug) {
      TEUCHOS_TEST_FOR_EXCEPTION_CLASS_FUNC
        (values.size () != indices.size (), std::runtime_error,
         "values.size() = " << values.size () << " != indices.size() = "
         << indices.size () << ".");
    }

    // getRowMap() is not thread safe, because it increments RCP's
    // reference count.  getCrsGraphRef() is thread safe.
    const map_type& rowMap = * (this->getCrsGraphRef ().rowMap_);
    const LO lclRow = rowMap.getLocalElement (gblRow);
    if (lclRow == OTLO::invalid ()) {
      // Input row is _not_ owned by the calling process.
      //
      // See a note (now deleted) from mfh 14 Dec 2012: If input row
      // is not in the row Map, it doesn't matter whether or not the
      // graph is static; the data just get stashed for later use by
      // globalAssemble().
      this->insertNonownedGlobalValues (gblRow, indices, values);
    }
    else { // Input row _is_ owned by the calling process
      if (this->isStaticGraph ()) {
        // Uh oh!  Not allowed to insert into owned rows in that case.
        const int myRank = rowMap.getComm ()->getRank ();
        const int numProcs = rowMap.getComm ()->getSize ();
        TEUCHOS_TEST_FOR_EXCEPTION_CLASS_FUNC
          (true, std::runtime_error,
           "The matrix was constructed with a constant (\"static\") graph, "
           "yet the given global row index " << gblRow << " is in the row "
           "Map on the calling process (with rank " << myRank << ", of " <<
           numProcs << " process(es)).  In this case, you may not insert "
           "new entries into rows owned by the calling process.");
      }

      crs_graph_type& graph = * (this->myGraph_);
      const IST* const inputVals =
        reinterpret_cast<const IST*> (values.getRawPtr ());
      const GO* const inputGblColInds = indices.getRawPtr ();
      const size_t numInputEnt = indices.size ();
      RowInfo rowInfo = graph.getRowInfo (lclRow);

      if (!graph.colMap_.is_null() && graph.isLocallyIndexed()) {
        // This branch is similar in function to the following branch, but for
        // the special case that the target graph is locally indexed.
        // In this case, we cannot simply filter
        // out global indices that don't exist on the receiving process and
        // insert the remaining (global) indices, but we must convert them (the
        // remaining global indices) to local and call `insertLocalValues`.
        const map_type& colMap = * (graph.colMap_);
        size_t curOffset = 0;
        while (curOffset < numInputEnt) {
          // Find a sequence of input indices that are in the column Map on the
          // calling process. Doing a sequence at a time, instead of one at a
          // time, amortizes some overhead.
          Teuchos::Array<LO> lclIndices;
          size_t endOffset = curOffset;
          for ( ; endOffset < numInputEnt; ++endOffset) {
            auto lclIndex = colMap.getLocalElement(inputGblColInds[endOffset]);
            if (lclIndex != OTLO::invalid())
              lclIndices.push_back(lclIndex);
            else
              break;
          }
          // curOffset, endOffset: half-exclusive range of indices in the column
          // Map on the calling process. If endOffset == curOffset, the range is
          // empty.
          const LO numIndInSeq = (endOffset - curOffset);
          if (numIndInSeq != 0) {
            this->insertLocalValues(lclRow, lclIndices(), values(curOffset, numIndInSeq));
          }
          // Invariant before the increment line: Either endOffset ==
          // numInputEnt, or inputGblColInds[endOffset] is not in the column Map
          // on the calling process.
          if (debug) {
            const bool invariant = endOffset == numInputEnt ||
              colMap.getLocalElement (inputGblColInds[endOffset]) == OTLO::invalid ();
            TEUCHOS_TEST_FOR_EXCEPTION_CLASS_FUNC
              (! invariant, std::logic_error, std::endl << "Invariant failed!");
          }
          curOffset = endOffset + 1;
        }
      }
      else if (! graph.colMap_.is_null ()) { // We have a column Map.
        const map_type& colMap = * (graph.colMap_);
        size_t curOffset = 0;
        while (curOffset < numInputEnt) {
          // Find a sequence of input indices that are in the column
          // Map on the calling process.  Doing a sequence at a time,
          // instead of one at a time, amortizes some overhead.
          size_t endOffset = curOffset;
          for ( ; endOffset < numInputEnt &&
                  colMap.getLocalElement (inputGblColInds[endOffset]) != OTLO::invalid ();
                ++endOffset)
            {}
          // curOffset, endOffset: half-exclusive range of indices in
          // the column Map on the calling process.  If endOffset ==
          // curOffset, the range is empty.
          const LO numIndInSeq = (endOffset - curOffset);
          if (numIndInSeq != 0) {
            rowInfo = graph.getRowInfo(lclRow);  // KDD 5/19 Need fresh RowInfo in each loop iteration
            this->insertGlobalValuesImpl (graph, rowInfo,
                                          inputGblColInds + curOffset,
                                          inputVals + curOffset,
                                          numIndInSeq);
          }
          // Invariant before the increment line: Either endOffset ==
          // numInputEnt, or inputGblColInds[endOffset] is not in the
          // column Map on the calling process.
          if (debug) {
            const bool invariant = endOffset == numInputEnt ||
              colMap.getLocalElement (inputGblColInds[endOffset]) == OTLO::invalid ();
            TEUCHOS_TEST_FOR_EXCEPTION_CLASS_FUNC
              (! invariant, std::logic_error, std::endl << "Invariant failed!");
          }
          curOffset = endOffset + 1;
        }
      }
      else { // we don't have a column Map.
        this->insertGlobalValuesImpl (graph, rowInfo, inputGblColInds,
                                      inputVals, numInputEnt);
      }
    }
  }

  template<class Scalar, class LocalOrdinal, class GlobalOrdinal, class Node>
  void
  CrsMatrix<Scalar, LocalOrdinal, GlobalOrdinal, Node>::
  insertGlobalValuesFilteredChecked(
    const GlobalOrdinal gblRow,
    const Teuchos::ArrayView<const GlobalOrdinal>& indices,
    const Teuchos::ArrayView<const Scalar>& values,
    const char* const prefix,
    const bool debug,
    const bool verbose)
  {
    using Details::verbosePrintArray;
    using std::endl;

    try {
      insertGlobalValuesFiltered(gblRow, indices, values, debug);
    }
    catch(std::exception& e) {
      std::ostringstream os;
      if (verbose) {
        const size_t maxNumToPrint =
          Details::Behavior::verbosePrintCountThreshold();
        os << *prefix << ": insertGlobalValuesFiltered threw an "
          "exception: " << e.what() << endl
           << "Global row index: " << gblRow << endl;
        verbosePrintArray(os, indices, "Global column indices",
                          maxNumToPrint);
        os << endl;
        verbosePrintArray(os, values, "Values", maxNumToPrint);
        os << endl;
      }
      else {
        os << ": insertGlobalValuesFiltered threw an exception: "
           << e.what();
      }
      TEUCHOS_TEST_FOR_EXCEPTION(true, std::runtime_error, os.str());
    }
  }

  template <class Scalar, class LocalOrdinal, class GlobalOrdinal, class Node>
  LocalOrdinal
  CrsMatrix<Scalar, LocalOrdinal, GlobalOrdinal, Node>::
  replaceLocalValuesImpl (impl_scalar_type rowVals[],
                          const crs_graph_type& graph,
                          const RowInfo& rowInfo,
                          const LocalOrdinal inds[],
                          const impl_scalar_type newVals[],
                          const LocalOrdinal numElts) 
  {
    typedef LocalOrdinal LO;
    typedef GlobalOrdinal GO;
    const bool sorted = graph.isSorted ();

    size_t hint = 0; // Guess for the current index k into rowVals
    LO numValid = 0; // number of valid local column indices

    if (graph.isLocallyIndexed ()) {
      // Get a view of the column indices in the row.  This amortizes
      // the cost of getting the view over all the entries of inds.
      auto colInds = graph.getLocalIndsViewHost (rowInfo);

      for (LO j = 0; j < numElts; ++j) {
        const LO lclColInd = inds[j];
        const size_t offset =
          KokkosSparse::findRelOffset (colInds, rowInfo.numEntries,
                                       lclColInd, hint, sorted);
        if (offset != rowInfo.numEntries) {
          rowVals[offset] = newVals[j];
          hint = offset + 1;
          ++numValid;
        }
      }
    }
    else if (graph.isGloballyIndexed ()) {
      if (graph.colMap_.is_null ()) {
        return Teuchos::OrdinalTraits<LO>::invalid ();
      }
      const map_type colMap = * (graph.colMap_);

      // Get a view of the column indices in the row.  This amortizes
      // the cost of getting the view over all the entries of inds.
      auto colInds = graph.getGlobalIndsViewHost (rowInfo);

      for (LO j = 0; j < numElts; ++j) {
        const GO gblColInd = colMap.getGlobalElement (inds[j]);
        if (gblColInd != Teuchos::OrdinalTraits<GO>::invalid ()) {
          const size_t offset =
            KokkosSparse::findRelOffset (colInds, rowInfo.numEntries,
                                         gblColInd, hint, sorted);
          if (offset != rowInfo.numEntries) {
            rowVals[offset] = newVals[j];
            hint = offset + 1;
            ++numValid;
          }
        }
      }
    }
    // NOTE (mfh 26 Jun 2014, 26 Nov 2015) In the current version of
    // CrsGraph and CrsMatrix, it's possible for a matrix (or graph)
    // to be neither locally nor globally indexed on a process.
    // This means that the graph or matrix has no entries on that
    // process.  Epetra also works like this.  It's related to lazy
    // allocation (on first insertion, not at graph / matrix
    // construction).  Lazy allocation will go away because it is
    // not thread scalable.

    return numValid;
  }

  template<class Scalar, class LocalOrdinal, class GlobalOrdinal, class Node>
  LocalOrdinal
  CrsMatrix<Scalar, LocalOrdinal, GlobalOrdinal, Node>::
  replaceLocalValues (const LocalOrdinal localRow,
                      const Teuchos::ArrayView<const LocalOrdinal>& lclCols,
                      const Teuchos::ArrayView<const Scalar>& vals)
  {
    typedef LocalOrdinal LO;

    const LO numInputEnt = static_cast<LO> (lclCols.size ());
    if (static_cast<LO> (vals.size ()) != numInputEnt) {
      return Teuchos::OrdinalTraits<LO>::invalid ();
    }
    const LO* const inputInds = lclCols.getRawPtr ();
    const Scalar* const inputVals = vals.getRawPtr ();
    return this->replaceLocalValues (localRow, numInputEnt,
                                     inputVals, inputInds);
  }

  template<class Scalar, class LocalOrdinal, class GlobalOrdinal, class Node>
  typename CrsMatrix<Scalar, LocalOrdinal, GlobalOrdinal, Node>::
    local_ordinal_type
  CrsMatrix<Scalar, LocalOrdinal, GlobalOrdinal, Node>::
  replaceLocalValues(
    const local_ordinal_type localRow,
    const Kokkos::View<const local_ordinal_type*, Kokkos::AnonymousSpace>& inputInds,
    const Kokkos::View<const impl_scalar_type*, Kokkos::AnonymousSpace>& inputVals)
  {
    using LO = local_ordinal_type;
    const LO numInputEnt = inputInds.extent(0);
    if (numInputEnt != static_cast<LO>(inputVals.extent(0))) {
      return Teuchos::OrdinalTraits<LO>::invalid();
    }
    const Scalar* const inVals =
      reinterpret_cast<const Scalar*>(inputVals.data());
    return this->replaceLocalValues(localRow, numInputEnt,
                                    inVals, inputInds.data());
  }

  template<class Scalar, class LocalOrdinal, class GlobalOrdinal, class Node>
  LocalOrdinal
  CrsMatrix<Scalar, LocalOrdinal, GlobalOrdinal, Node>::
  replaceLocalValues (const LocalOrdinal localRow,
                      const LocalOrdinal numEnt,
                      const Scalar inputVals[],
                      const LocalOrdinal inputCols[])
  {
    typedef impl_scalar_type IST;
    typedef LocalOrdinal LO;

    if (! this->isFillActive () || this->staticGraph_.is_null ()) {
      // Fill must be active and the "nonconst" graph must exist.
      return Teuchos::OrdinalTraits<LO>::invalid ();
    }
    const crs_graph_type& graph = * (this->staticGraph_);
    const RowInfo rowInfo = graph.getRowInfo (localRow);

    if (rowInfo.localRow == Teuchos::OrdinalTraits<size_t>::invalid ()) {
      // The calling process does not own this row, so it is not
      // allowed to modify its values.
      return static_cast<LO> (0);
    }
    auto curRowVals = this->getValuesViewHostNonConst (rowInfo);
    const IST* const inVals = reinterpret_cast<const IST*> (inputVals);
    return this->replaceLocalValuesImpl (curRowVals.data (), graph, rowInfo,
                                         inputCols, inVals, numEnt);
  }

  template <class Scalar, class LocalOrdinal, class GlobalOrdinal, class Node>
  LocalOrdinal
  CrsMatrix<Scalar, LocalOrdinal, GlobalOrdinal, Node>::
  replaceGlobalValuesImpl (impl_scalar_type rowVals[],
                           const crs_graph_type& graph,
                           const RowInfo& rowInfo,
                           const GlobalOrdinal inds[],
                           const impl_scalar_type newVals[],
                           const LocalOrdinal numElts)
  {

    const LocalOrdinal LINV = Teuchos::OrdinalTraits<LocalOrdinal>::invalid ();

    [[maybe_unused]] LocalOrdinal niv=0;
    
    if (PANZER_IMPL_OLD) { 
      Teuchos::ArrayView<const GlobalOrdinal> indsT(inds, numElts);
        auto fun =
          [&](size_t const k, size_t const /*start*/, size_t const offset) {
            rowVals[offset] = newVals[k];
          };
        std::function<void(size_t const, size_t const, size_t const)> cb(std::ref(fun));
        niv = graph.findGlobalIndices(rowInfo, indsT, cb);
    }

    if (PANZER_IMPL_NEW) { // new
      typedef LocalOrdinal LO;
      typedef GlobalOrdinal GO;

      const bool sorted = graph.isSorted ();
      const bool atomic = useAtomicUpdatesByDefault;  // FIXME
      size_t hint = 0; // guess at the index's relative offset in the row
      LO numValid = 0; // number of valid input column indices

      if (graph.isLocallyIndexed ()) {
        // NOTE (mfh 04 Nov 2015) Dereferencing an RCP or reading its
        // pointer does NOT change its reference count.  Thus, this
        // code is still thread safe.
        if (graph.colMap_.is_null ()) {
          // NO input column indices are valid in this case, since if
          // the column Map is null on the calling process, then the
          // calling process owns no graph entries.
          return numValid;
        }
        const map_type& colMap = * (graph.colMap_);

        // Get a view of the column indices in the row.  This amortizes
        // the cost of getting the view over all the entries of inds.
        auto colInds = graph.getLocalIndsViewHost (rowInfo);
        if (atomic) {
          for (LO j = 0; j < numElts; ++j) {
            const LO lclColInd = colMap.getLocalElement (inds[j]);
            if (lclColInd != LINV) {
              const size_t offset =
                KokkosSparse::findRelOffset (colInds, rowInfo.numEntries,
                                             lclColInd, hint, sorted);
              if (offset != rowInfo.numEntries) {
                Kokkos::atomic_store (&rowVals[offset], newVals[j]);
                hint = offset + 1;
                numValid++;
              }
            }
          }
        } else {
          for (LO j = 0; j < numElts; ++j) {
            const LO lclColInd = colMap.getLocalElement (inds[j]);
            if (lclColInd != LINV) {
              const size_t offset =
                KokkosSparse::findRelOffset (colInds, rowInfo.numEntries,
                                             lclColInd, hint, sorted);
              if (offset != rowInfo.numEntries) {
                rowVals[offset]= newVals[j];
                hint = offset + 1;
                numValid++;
              }
            }
          }
        }
      }
      else if (graph.isGloballyIndexed ()) {
        // Get a view of the column indices in the row.  This amortizes
        // the cost of getting the view over all the entries of inds.
        auto colInds = graph.getGlobalIndsViewHost (rowInfo);

        if (atomic) {
          for (LO j = 0; j < numElts; ++j) {
            const GO gblColInd = inds[j];
            const size_t offset =
              KokkosSparse::findRelOffset (colInds, rowInfo.numEntries,
                                           gblColInd, hint, sorted);
            if (offset != rowInfo.numEntries) {
              Kokkos::atomic_store (&rowVals[offset], newVals[j]);
              hint = offset + 1;
              numValid++;
            }
          }
        } else {
          for (LO j = 0; j < numElts; ++j) {
            const GO gblColInd = inds[j];
            const size_t offset =
              KokkosSparse::findRelOffset (colInds, rowInfo.numEntries,
                                           gblColInd, hint, sorted);
            if (offset != rowInfo.numEntries) {
              rowVals[offset] = newVals[j];
              hint = offset + 1;
              numValid++;
            }
          }
        }
      }
      // If the graph is neither locally nor globally indexed on the
      // calling process, that means the calling process has no graph
      // entries.  Thus, none of the input column indices are valid.
      return numValid;
    }
    return LINV;
  }


  template<class Scalar, class LocalOrdinal, class GlobalOrdinal, class Node>
  LocalOrdinal
  CrsMatrix<Scalar, LocalOrdinal, GlobalOrdinal, Node>::
  replaceGlobalValues (const GlobalOrdinal globalRow,
                       const Teuchos::ArrayView<const GlobalOrdinal>& inputGblColInds,
                       const Teuchos::ArrayView<const Scalar>& inputVals)
  {
    typedef LocalOrdinal LO;

    const LO numInputEnt = static_cast<LO> (inputGblColInds.size ());
    if (static_cast<LO> (inputVals.size ()) != numInputEnt) {
      return Teuchos::OrdinalTraits<LO>::invalid ();
    }
    return this->replaceGlobalValues (globalRow, numInputEnt,
                                      inputVals.getRawPtr (),
                                      inputGblColInds.getRawPtr ());
  }

  template<class Scalar, class LocalOrdinal, class GlobalOrdinal, class Node>
  LocalOrdinal
  CrsMatrix<Scalar, LocalOrdinal, GlobalOrdinal, Node>::
  replaceGlobalValues (const GlobalOrdinal globalRow,
                       const LocalOrdinal numEnt,
                       const Scalar inputVals[],
                       const GlobalOrdinal inputGblColInds[])
  {
    typedef impl_scalar_type IST;
    typedef LocalOrdinal LO;

    if (! this->isFillActive () || this->staticGraph_.is_null ()) {
      // Fill must be active and the "nonconst" graph must exist.
      return Teuchos::OrdinalTraits<LO>::invalid ();
    }
    const crs_graph_type& graph = * (this->staticGraph_);
    const RowInfo rowInfo = graph.getRowInfoFromGlobalRowIndex (globalRow);

    if (rowInfo.localRow == Teuchos::OrdinalTraits<size_t>::invalid ()) {
      // The input local row is invalid on the calling process,
      // which means that the calling process summed 0 entries.
      return static_cast<LO> (0);
    }

    auto curRowVals = this->getValuesViewHostNonConst (rowInfo);

    const IST* const inVals = reinterpret_cast<const IST*> (inputVals);
    auto xx = 
      this->replaceGlobalValuesImpl (curRowVals.data (), graph, rowInfo,
                                     inputGblColInds, inVals, numEnt);
    return xx;
  }

  template<class Scalar, class LocalOrdinal, class GlobalOrdinal, class Node>
  typename CrsMatrix<Scalar, LocalOrdinal, GlobalOrdinal, Node>::
    local_ordinal_type
  CrsMatrix<Scalar, LocalOrdinal, GlobalOrdinal, Node>::
  replaceGlobalValues(
    const global_ordinal_type globalRow,
    const Kokkos::View<const global_ordinal_type*, Kokkos::AnonymousSpace>& inputInds,
    const Kokkos::View<const impl_scalar_type*, Kokkos::AnonymousSpace>& inputVals)
  {
    // We use static_assert here to check the template parameters,
    // rather than std::enable_if (e.g., on the return value, to
    // enable compilation only if the template parameters match the
    // desired attributes).  This turns obscure link errors into
    // clear compilation errors.  It also makes the return value a
    // lot easier to see.
    using LO = local_ordinal_type;
    const LO numInputEnt = static_cast<LO>(inputInds.extent(0));
    if (static_cast<LO>(inputVals.extent(0)) != numInputEnt) {
      return Teuchos::OrdinalTraits<LO>::invalid();
    }
    const Scalar* const inVals =
      reinterpret_cast<const Scalar*>(inputVals.data());
    return this->replaceGlobalValues(globalRow, numInputEnt, inVals,
                                     inputInds.data());
  }

  template<class Scalar, class LocalOrdinal, class GlobalOrdinal, class Node>
  LocalOrdinal
  CrsMatrix<Scalar, LocalOrdinal, GlobalOrdinal, Node>::
  sumIntoGlobalValuesImpl (impl_scalar_type rowVals[],
                           const crs_graph_type& graph,
                           const RowInfo& rowInfo,
                           const GlobalOrdinal inds[],
                           const impl_scalar_type newVals[],
                           const LocalOrdinal numElts,
                           const bool atomic)
  {
    typedef LocalOrdinal LO;
    typedef GlobalOrdinal GO;

    const bool sorted = graph.isSorted ();

    size_t hint = 0; // guess at the index's relative offset in the row
    LO numValid = 0; // number of valid input column indices

    if (graph.isLocallyIndexed ()) {
      // NOTE (mfh 04 Nov 2015) Dereferencing an RCP or reading its
      // pointer does NOT change its reference count.  Thus, this
      // code is still thread safe.
      if (graph.colMap_.is_null ()) {
        // NO input column indices are valid in this case, since if
        // the column Map is null on the calling process, then the
        // calling process owns no graph entries.
        return numValid;
      }
      const map_type& colMap = * (graph.colMap_);

      // Get a view of the column indices in the row.  This amortizes
      // the cost of getting the view over all the entries of inds.
      auto colInds = graph.getLocalIndsViewHost (rowInfo);
      const LO LINV = Teuchos::OrdinalTraits<LO>::invalid ();

      for (LO j = 0; j < numElts; ++j) {
        const LO lclColInd = colMap.getLocalElement (inds[j]);
        if (lclColInd != LINV) {
          const size_t offset =
            KokkosSparse::findRelOffset (colInds, rowInfo.numEntries,
                                         lclColInd, hint, sorted);
          if (offset != rowInfo.numEntries) {
            if (atomic) {
              Kokkos::atomic_add (&rowVals[offset], newVals[j]);
            }
            else {
              rowVals[offset] += newVals[j];
            }
            hint = offset + 1;
            numValid++;
          }
        }
      }
    }
    else if (graph.isGloballyIndexed ()) {
      // Get a view of the column indices in the row.  This amortizes
      // the cost of getting the view over all the entries of inds.
      auto colInds = graph.getGlobalIndsViewHost (rowInfo);

      for (LO j = 0; j < numElts; ++j) {
        const GO gblColInd = inds[j];
        const size_t offset =
          KokkosSparse::findRelOffset (colInds, rowInfo.numEntries,
                                       gblColInd, hint, sorted);
        if (offset != rowInfo.numEntries) {
          if (atomic) {
            Kokkos::atomic_add (&rowVals[offset], newVals[j]);
          }
          else {
            rowVals[offset] += newVals[j];
          }
          hint = offset + 1;
          numValid++;
        }
      }
    }
    // If the graph is neither locally nor globally indexed on the
    // calling process, that means the calling process has no graph
    // entries.  Thus, none of the input column indices are valid.

    return numValid;
  }

  template<class Scalar, class LocalOrdinal, class GlobalOrdinal, class Node>
  LocalOrdinal
  CrsMatrix<Scalar, LocalOrdinal, GlobalOrdinal, Node>::
  sumIntoGlobalValues (const GlobalOrdinal gblRow,
                       const Teuchos::ArrayView<const GlobalOrdinal>& inputGblColInds,
                       const Teuchos::ArrayView<const Scalar>& inputVals,
                       const bool atomic)
  {
    typedef LocalOrdinal LO;

    const LO numInputEnt = static_cast<LO> (inputGblColInds.size ());
    if (static_cast<LO> (inputVals.size ()) != numInputEnt) {
      return Teuchos::OrdinalTraits<LO>::invalid ();
    }
    return this->sumIntoGlobalValues (gblRow, numInputEnt,
                                      inputVals.getRawPtr (),
                                      inputGblColInds.getRawPtr (),
                                      atomic);
  }

  template<class Scalar, class LocalOrdinal, class GlobalOrdinal, class Node>
  LocalOrdinal
  CrsMatrix<Scalar, LocalOrdinal, GlobalOrdinal, Node>::
  sumIntoGlobalValues (const GlobalOrdinal gblRow,
                       const LocalOrdinal numInputEnt,
                       const Scalar inputVals[],
                       const GlobalOrdinal inputGblColInds[],
                       const bool atomic)
  {
    typedef impl_scalar_type IST;
    typedef LocalOrdinal LO;
    typedef GlobalOrdinal GO;

    if (! this->isFillActive () || this->staticGraph_.is_null ()) {
      // Fill must be active and the "nonconst" graph must exist.
      return Teuchos::OrdinalTraits<LO>::invalid ();
    }
    const crs_graph_type& graph = * (this->staticGraph_);

    const RowInfo rowInfo = graph.getRowInfoFromGlobalRowIndex (gblRow);
    if (rowInfo.localRow == Teuchos::OrdinalTraits<size_t>::invalid ()) {
      // mfh 23 Mar 2017, 26 Jul 2017: This branch may not be not
      // thread safe in a debug build, in part because it uses
      // Teuchos::ArrayView, and in part because of the data structure
      // used to stash outgoing entries.
      using Teuchos::ArrayView;
      ArrayView<const GO> inputGblColInds_av(
        numInputEnt == 0 ? nullptr : inputGblColInds,
        numInputEnt);
      ArrayView<const Scalar> inputVals_av(
        numInputEnt == 0 ? nullptr :
        inputVals, numInputEnt);
      // gblRow is not in the row Map on the calling process, so stash
      // the given entries away in a separate data structure.
      // globalAssemble() (called during fillComplete()) will exchange
      // that data and sum it in using sumIntoGlobalValues().
      this->insertNonownedGlobalValues (gblRow, inputGblColInds_av,
                                        inputVals_av);
      // FIXME (mfh 08 Jul 2014) It's not clear what to return here,
      // since we won't know whether the given indices were valid
      // until globalAssemble (called in fillComplete) is called.
      // That's why insertNonownedGlobalValues doesn't return
      // anything.  Just for consistency, I'll return the number of
      // entries that the user gave us.
      return numInputEnt;
    }
    else { // input row is in the row Map on the calling process
      auto curRowVals = this->getValuesViewHostNonConst (rowInfo);
      const IST* const inVals = reinterpret_cast<const IST*> (inputVals);
      return this->sumIntoGlobalValuesImpl (curRowVals.data (), graph, rowInfo,
                                            inputGblColInds, inVals,
                                            numInputEnt, atomic);
    }
  }

  template <class Scalar, class LocalOrdinal, class GlobalOrdinal, class Node>
  LocalOrdinal
  CrsMatrix<Scalar, LocalOrdinal, GlobalOrdinal, Node>::
  transformLocalValues (const LocalOrdinal lclRow,
                        const LocalOrdinal numInputEnt,
                        const impl_scalar_type inputVals[],
                        const LocalOrdinal inputCols[],
                        std::function<impl_scalar_type (const impl_scalar_type&, const impl_scalar_type&) > f,
                        const bool atomic)
  {
    using Tpetra::Details::OrdinalTraits;
    typedef LocalOrdinal LO;

    if (! this->isFillActive () || this->staticGraph_.is_null ()) {
      // Fill must be active and the "nonconst" graph must exist.
      return Teuchos::OrdinalTraits<LO>::invalid ();
    }
    const crs_graph_type& graph = * (this->staticGraph_);
    const RowInfo rowInfo = graph.getRowInfo (lclRow);

    if (rowInfo.localRow == OrdinalTraits<size_t>::invalid ()) {
      // The calling process does not own this row, so it is not
      // allowed to modify its values.
      return static_cast<LO> (0);
    }
    auto curRowVals = this->getValuesViewHostNonConst (rowInfo);
    return this->transformLocalValues (curRowVals.data (), graph,
                                       rowInfo, inputCols, inputVals,
                                       numInputEnt, f, atomic);
  }

  template <class Scalar, class LocalOrdinal, class GlobalOrdinal, class Node>
  LocalOrdinal
  CrsMatrix<Scalar, LocalOrdinal, GlobalOrdinal, Node>::
  transformGlobalValues (const GlobalOrdinal gblRow,
                         const LocalOrdinal numInputEnt,
                         const impl_scalar_type inputVals[],
                         const GlobalOrdinal inputCols[],
                         std::function<impl_scalar_type (const impl_scalar_type&, const impl_scalar_type&) > f,
                         const bool atomic)
  {
    using Tpetra::Details::OrdinalTraits;
    typedef LocalOrdinal LO;

    if (! this->isFillActive () || this->staticGraph_.is_null ()) {
      // Fill must be active and the "nonconst" graph must exist.
      return OrdinalTraits<LO>::invalid ();
    }
    const crs_graph_type& graph = * (this->staticGraph_);
    const RowInfo rowInfo = graph.getRowInfoFromGlobalRowIndex (gblRow);

    if (rowInfo.localRow == OrdinalTraits<size_t>::invalid ()) {
      // The calling process does not own this row, so it is not
      // allowed to modify its values.
      return static_cast<LO> (0);
    }
    auto curRowVals = this->getValuesViewHostNonConst (rowInfo);
    return this->transformGlobalValues (curRowVals.data (), graph,
                                        rowInfo, inputCols, inputVals,
                                        numInputEnt, f, atomic);
  }

  template <class Scalar, class LocalOrdinal, class GlobalOrdinal, class Node>
  LocalOrdinal
  CrsMatrix<Scalar, LocalOrdinal, GlobalOrdinal, Node>::
  transformLocalValues (impl_scalar_type rowVals[],
                        const crs_graph_type& graph,
                        const RowInfo& rowInfo,
                        const LocalOrdinal inds[],
                        const impl_scalar_type newVals[],
                        const LocalOrdinal numElts,
                        std::function<impl_scalar_type (const impl_scalar_type&, const impl_scalar_type&) > f,
                        const bool atomic)
  {
    typedef impl_scalar_type ST;
    typedef LocalOrdinal LO;
    typedef GlobalOrdinal GO;

    //if (newVals.extent (0) != inds.extent (0)) {
    // The sizes of the input arrays must match.
    //return Tpetra::Details::OrdinalTraits<LO>::invalid ();
    //}
    //const LO numElts = static_cast<LO> (inds.extent (0));
    const bool sorted = graph.isSorted ();

    LO numValid = 0; // number of valid input column indices
    size_t hint = 0; // Guess for the current index k into rowVals

    if (graph.isLocallyIndexed ()) {
      // Get a view of the column indices in the row.  This amortizes
      // the cost of getting the view over all the entries of inds.
      auto colInds = graph.getLocalIndsViewHost (rowInfo);

      for (LO j = 0; j < numElts; ++j) {
        const LO lclColInd = inds[j];
        const size_t offset =
          KokkosSparse::findRelOffset (colInds, rowInfo.numEntries,
                                       lclColInd, hint, sorted);
        if (offset != rowInfo.numEntries) {
          if (atomic) {
            // NOTE (mfh 30 Nov 2015) The commented-out code is
            // wrong because another thread may have changed
            // rowVals[offset] between those two lines of code.
            //
            //const ST newVal = f (rowVals[offset], newVals[j]);
            //Kokkos::atomic_assign (&rowVals[offset], newVal);

            volatile ST* const dest = &rowVals[offset];
            (void) atomic_binary_function_update (dest, newVals[j], f);
          }
          else {
            // use binary function f
            rowVals[offset] = f (rowVals[offset], newVals[j]);
          }
          hint = offset + 1;
          ++numValid;
        }
      }
    }
    else if (graph.isGloballyIndexed ()) {
      // NOTE (mfh 26 Nov 2015) Dereferencing an RCP or reading its
      // pointer does NOT change its reference count.  Thus, this
      // code is still thread safe.
      if (graph.colMap_.is_null ()) {
        // NO input column indices are valid in this case.  Either
        // the column Map hasn't been set yet (so local indices
        // don't exist yet), or the calling process owns no graph
        // entries.
        return numValid;
      }
      const map_type& colMap = * (graph.colMap_);
      // Get a view of the column indices in the row.  This amortizes
      // the cost of getting the view over all the entries of inds.
      auto colInds = graph.getGlobalIndsViewHost (rowInfo);

      const GO GINV = Teuchos::OrdinalTraits<GO>::invalid ();
      for (LO j = 0; j < numElts; ++j) {
        const GO gblColInd = colMap.getGlobalElement (inds[j]);
        if (gblColInd != GINV) {
          const size_t offset =
            KokkosSparse::findRelOffset (colInds, rowInfo.numEntries,
                                         gblColInd, hint, sorted);
          if (offset != rowInfo.numEntries) {
            if (atomic) {
              // NOTE (mfh 30 Nov 2015) The commented-out code is
              // wrong because another thread may have changed
              // rowVals[offset] between those two lines of code.
              //
              //const ST newVal = f (rowVals[offset], newVals[j]);
              //Kokkos::atomic_assign (&rowVals[offset], newVal);

              volatile ST* const dest = &rowVals[offset];
              (void) atomic_binary_function_update (dest, newVals[j], f);
            }
            else {
              // use binary function f
              rowVals[offset] = f (rowVals[offset], newVals[j]);
            }
            hint = offset + 1;
            numValid++;
          }
        }
      }
    }
    // If the graph is neither locally nor globally indexed on the
    // calling process, that means the calling process has no graph
    // entries.  Thus, none of the input column indices are valid.

    return numValid;
  }

  template <class Scalar, class LocalOrdinal, class GlobalOrdinal, class Node>
  LocalOrdinal
  CrsMatrix<Scalar, LocalOrdinal, GlobalOrdinal, Node>::
  transformGlobalValues (impl_scalar_type rowVals[],
                         const crs_graph_type& graph,
                         const RowInfo& rowInfo,
                         const GlobalOrdinal inds[],
                         const impl_scalar_type newVals[],
                         const LocalOrdinal numElts,
                         std::function<impl_scalar_type (const impl_scalar_type&, const impl_scalar_type&) > f,
                         const bool atomic)
  {
    typedef impl_scalar_type ST;
    typedef LocalOrdinal LO;
    typedef GlobalOrdinal GO;

    //if (newVals.extent (0) != inds.extent (0)) {
    // The sizes of the input arrays must match.
    //return Tpetra::Details::OrdinalTraits<LO>::invalid ();
    //}
    //const LO numElts = static_cast<LO> (inds.extent (0));
    const bool sorted = graph.isSorted ();

    LO numValid = 0; // number of valid input column indices
    size_t hint = 0; // Guess for the current index k into rowVals

    if (graph.isGloballyIndexed ()) {
      // Get a view of the column indices in the row.  This amortizes
      // the cost of getting the view over all the entries of inds.
      auto colInds = graph.getGlobalIndsViewHost (rowInfo);

      for (LO j = 0; j < numElts; ++j) {
        const GO gblColInd = inds[j];
        const size_t offset =
          KokkosSparse::findRelOffset (colInds, rowInfo.numEntries,
                                       gblColInd, hint, sorted);
        if (offset != rowInfo.numEntries) {
          if (atomic) {
            // NOTE (mfh 30 Nov 2015) The commented-out code is
            // wrong because another thread may have changed
            // rowVals[offset] between those two lines of code.
            //
            //const ST newVal = f (rowVals[offset], newVals[j]);
            //Kokkos::atomic_assign (&rowVals[offset], newVal);

            volatile ST* const dest = &rowVals[offset];
            (void) atomic_binary_function_update (dest, newVals[j], f);
          }
          else {
            // use binary function f
            rowVals[offset] = f (rowVals[offset], newVals[j]);
          }
          hint = offset + 1;
          ++numValid;
        }
      }
    }
    else if (graph.isLocallyIndexed ()) {
      // NOTE (mfh 26 Nov 2015) Dereferencing an RCP or reading its
      // pointer does NOT change its reference count.  Thus, this
      // code is still thread safe.
      if (graph.colMap_.is_null ()) {
        // NO input column indices are valid in this case.  Either the
        // column Map hasn't been set yet (so local indices don't
        // exist yet), or the calling process owns no graph entries.
        return numValid;
      }
      const map_type& colMap = * (graph.colMap_);
      // Get a view of the column indices in the row.  This amortizes
      // the cost of getting the view over all the entries of inds.
      auto colInds = graph.getLocalIndsViewHost (rowInfo);

      const LO LINV = Teuchos::OrdinalTraits<LO>::invalid ();
      for (LO j = 0; j < numElts; ++j) {
        const LO lclColInd = colMap.getLocalElement (inds[j]);
        if (lclColInd != LINV) {
          const size_t offset =
            KokkosSparse::findRelOffset (colInds, rowInfo.numEntries,
                                         lclColInd, hint, sorted);
          if (offset != rowInfo.numEntries) {
            if (atomic) {
              // NOTE (mfh 30 Nov 2015) The commented-out code is
              // wrong because another thread may have changed
              // rowVals[offset] between those two lines of code.
              //
              //const ST newVal = f (rowVals[offset], newVals[j]);
              //Kokkos::atomic_assign (&rowVals[offset], newVal);

              volatile ST* const dest = &rowVals[offset];
              (void) atomic_binary_function_update (dest, newVals[j], f);
            }
            else {
              // use binary function f
              rowVals[offset] = f (rowVals[offset], newVals[j]);
            }
            hint = offset + 1;
            numValid++;
          }
        }
      }
    }
    // If the graph is neither locally nor globally indexed on the
    // calling process, that means the calling process has no graph
    // entries.  Thus, none of the input column indices are valid.

    return numValid;
  }

  template <class Scalar, class LocalOrdinal, class GlobalOrdinal, class Node>
  LocalOrdinal
  CrsMatrix<Scalar, LocalOrdinal, GlobalOrdinal, Node>::
  sumIntoLocalValuesImpl (impl_scalar_type rowVals[],
                          const crs_graph_type& graph,
                          const RowInfo& rowInfo,
                          const LocalOrdinal inds[],
                          const impl_scalar_type newVals[],
                          const LocalOrdinal numElts,
                          const bool atomic)
  {
    typedef LocalOrdinal LO;
    typedef GlobalOrdinal GO;

    const bool sorted = graph.isSorted ();

    size_t hint = 0; // Guess for the current index k into rowVals
    LO numValid = 0; // number of valid local column indices

    if (graph.isLocallyIndexed ()) {
      // Get a view of the column indices in the row.  This amortizes
      // the cost of getting the view over all the entries of inds.
      auto colInds = graph.getLocalIndsViewHost (rowInfo);

      for (LO j = 0; j < numElts; ++j) {
        const LO lclColInd = inds[j];
        const size_t offset =
          KokkosSparse::findRelOffset (colInds, rowInfo.numEntries,
                                       lclColInd, hint, sorted);
        if (offset != rowInfo.numEntries) {
          if (atomic) {
            Kokkos::atomic_add (&rowVals[offset], newVals[j]);
          }
          else {
            rowVals[offset] += newVals[j];
          }
          hint = offset + 1;
          ++numValid;
        }
      }
    }
    else if (graph.isGloballyIndexed ()) {
      if (graph.colMap_.is_null ()) {
        return Teuchos::OrdinalTraits<LO>::invalid ();
      }
      const map_type colMap = * (graph.colMap_);

      // Get a view of the column indices in the row.  This amortizes
      // the cost of getting the view over all the entries of inds.
      auto colInds = graph.getGlobalIndsViewHost (rowInfo);

      for (LO j = 0; j < numElts; ++j) {
        const GO gblColInd = colMap.getGlobalElement (inds[j]);
        if (gblColInd != Teuchos::OrdinalTraits<GO>::invalid ()) {
          const size_t offset =
            KokkosSparse::findRelOffset (colInds, rowInfo.numEntries,
                                         gblColInd, hint, sorted);
          if (offset != rowInfo.numEntries) {
            if (atomic) {
              Kokkos::atomic_add (&rowVals[offset], newVals[j]);
            }
            else {
              rowVals[offset] += newVals[j];
            }
            hint = offset + 1;
            ++numValid;
          }
        }
      }
    }
    // NOTE (mfh 26 Jun 2014, 26 Nov 2015) In the current version of
    // CrsGraph and CrsMatrix, it's possible for a matrix (or graph)
    // to be neither locally nor globally indexed on a process.
    // This means that the graph or matrix has no entries on that
    // process.  Epetra also works like this.  It's related to lazy
    // allocation (on first insertion, not at graph / matrix
    // construction).  Lazy allocation will go away because it is
    // not thread scalable.

    return numValid;
  }

  template <class Scalar, class LocalOrdinal, class GlobalOrdinal, class Node>
  LocalOrdinal
  CrsMatrix<Scalar, LocalOrdinal, GlobalOrdinal, Node>::
  sumIntoLocalValues (const LocalOrdinal localRow,
                      const Teuchos::ArrayView<const LocalOrdinal>& indices,
                      const Teuchos::ArrayView<const Scalar>& values,
                      const bool atomic)
  {
    using LO = local_ordinal_type;
    const LO numInputEnt = static_cast<LO>(indices.size());
    if (static_cast<LO>(values.size()) != numInputEnt) {
      return Teuchos::OrdinalTraits<LO>::invalid();
    }
    const LO* const inputInds = indices.getRawPtr();
    const scalar_type* const inputVals = values.getRawPtr();
    return this->sumIntoLocalValues(localRow, numInputEnt,
                                    inputVals, inputInds, atomic);
  }

  template <class Scalar, class LocalOrdinal, class GlobalOrdinal, class Node>
  typename CrsMatrix<Scalar, LocalOrdinal, GlobalOrdinal, Node>::
    local_ordinal_type
  CrsMatrix<Scalar, LocalOrdinal, GlobalOrdinal, Node>::
  sumIntoLocalValues(
    const local_ordinal_type localRow,
    const Kokkos::View<const local_ordinal_type*, Kokkos::AnonymousSpace>& inputInds,
    const Kokkos::View<const impl_scalar_type*, Kokkos::AnonymousSpace>& inputVals,
    const bool atomic)
  {
    using LO = local_ordinal_type;
    const LO numInputEnt = static_cast<LO>(inputInds.extent(0));
    if (static_cast<LO>(inputVals.extent(0)) != numInputEnt) {
      return Teuchos::OrdinalTraits<LO>::invalid();
    }
    const scalar_type* inVals =
      reinterpret_cast<const scalar_type*>(inputVals.data());
    return this->sumIntoLocalValues(localRow, numInputEnt, inVals,
                                    inputInds.data(), atomic);
  }

  template <class Scalar, class LocalOrdinal, class GlobalOrdinal, class Node>
  LocalOrdinal
  CrsMatrix<Scalar, LocalOrdinal, GlobalOrdinal, Node>::
  sumIntoLocalValues (const LocalOrdinal localRow,
                      const LocalOrdinal numEnt,
                      const Scalar vals[],
                      const LocalOrdinal cols[],
                      const bool atomic)
  {
    typedef impl_scalar_type IST;
    typedef LocalOrdinal LO;

    if (! this->isFillActive () || this->staticGraph_.is_null ()) {
      // Fill must be active and the "nonconst" graph must exist.
      return Teuchos::OrdinalTraits<LO>::invalid ();
    }
    const crs_graph_type& graph = * (this->staticGraph_);
    const RowInfo rowInfo = graph.getRowInfo (localRow);

    if (rowInfo.localRow == Teuchos::OrdinalTraits<size_t>::invalid ()) {
      // The calling process does not own this row, so it is not
      // allowed to modify its values.
      return static_cast<LO> (0);
    }
    auto curRowVals = this->getValuesViewHostNonConst (rowInfo);
    const IST* const inputVals = reinterpret_cast<const IST*> (vals);
    return this->sumIntoLocalValuesImpl (curRowVals.data (), graph, rowInfo,
                                         cols, inputVals, numEnt, atomic);
  }

  template <class Scalar, class LocalOrdinal, class GlobalOrdinal, class Node>
  typename CrsMatrix<Scalar, LocalOrdinal, GlobalOrdinal, Node>::
                    values_dualv_type::t_host::const_type
  CrsMatrix<Scalar, LocalOrdinal, GlobalOrdinal, Node>::
  getValuesViewHost (const RowInfo& rowinfo) const
  {
    if (rowinfo.allocSize == 0 || valuesUnpacked_wdv.extent(0) == 0)
      return typename values_dualv_type::t_host::const_type ();
    else
      return valuesUnpacked_wdv.getHostSubview(rowinfo.offset1D,
                                               rowinfo.allocSize,
                                               Access::ReadOnly);
  }

  template <class Scalar, class LocalOrdinal, class GlobalOrdinal, class Node>
  typename CrsMatrix<Scalar, LocalOrdinal, GlobalOrdinal, Node>::
                    values_dualv_type::t_host
  CrsMatrix<Scalar, LocalOrdinal, GlobalOrdinal, Node>::
  getValuesViewHostNonConst (const RowInfo& rowinfo)
  {
    if (rowinfo.allocSize == 0 || valuesUnpacked_wdv.extent(0) == 0)
      return typename values_dualv_type::t_host ();
    else
      return valuesUnpacked_wdv.getHostSubview(rowinfo.offset1D,
                                               rowinfo.allocSize,
                                               Access::ReadWrite);
  }

  template <class Scalar, class LocalOrdinal, class GlobalOrdinal, class Node>
  typename CrsMatrix<Scalar, LocalOrdinal, GlobalOrdinal, Node>::
                    values_dualv_type::t_dev::const_type
  CrsMatrix<Scalar, LocalOrdinal, GlobalOrdinal, Node>::
  getValuesViewDevice (const RowInfo& rowinfo) const
  {
    if (rowinfo.allocSize == 0 || valuesUnpacked_wdv.extent(0) == 0)
      return typename values_dualv_type::t_dev::const_type ();
    else
      return valuesUnpacked_wdv.getDeviceSubview(rowinfo.offset1D,
                                                 rowinfo.allocSize,
                                                 Access::ReadOnly);
  }

  template <class Scalar, class LocalOrdinal, class GlobalOrdinal, class Node>
  typename CrsMatrix<Scalar, LocalOrdinal, GlobalOrdinal, Node>::
                    values_dualv_type::t_dev
  CrsMatrix<Scalar, LocalOrdinal, GlobalOrdinal, Node>::
  getValuesViewDeviceNonConst (const RowInfo& rowinfo)
  {
    if (rowinfo.allocSize == 0 || valuesUnpacked_wdv.extent(0) == 0)
      return typename values_dualv_type::t_dev ();
    else
      return valuesUnpacked_wdv.getDeviceSubview(rowinfo.offset1D,
                                                 rowinfo.allocSize,
                                                 Access::ReadWrite);
  }


  template<class Scalar, class LocalOrdinal, class GlobalOrdinal, class Node>
  void
  CrsMatrix<Scalar, LocalOrdinal, GlobalOrdinal, Node>::
    getLocalRowCopy (local_ordinal_type localRow,
                     nonconst_local_inds_host_view_type &indices,
                     nonconst_values_host_view_type &values,
                     size_t& numEntries) const 
 {
    using Teuchos::ArrayView;
    using Teuchos::av_reinterpret_cast;
    const char tfecfFuncName[] = "getLocalRowCopy: ";

    TEUCHOS_TEST_FOR_EXCEPTION_CLASS_FUNC
      (! this->hasColMap (), std::runtime_error,
       "The matrix does not have a column Map yet.  This means we don't have "
       "local indices for columns yet, so it doesn't make sense to call this "
       "method.  If the matrix doesn't have a column Map yet, you should call "
       "fillComplete on it first.");

    const RowInfo rowinfo = staticGraph_->getRowInfo (localRow);
    const size_t theNumEntries = rowinfo.numEntries;
    TEUCHOS_TEST_FOR_EXCEPTION_CLASS_FUNC
      (static_cast<size_t> (indices.size ()) < theNumEntries ||
       static_cast<size_t> (values.size ()) < theNumEntries,
       std::runtime_error, "Row with local index " << localRow << " has " <<
       theNumEntries << " entry/ies, but indices.size() = " <<
       indices.size () << " and values.size() = " << values.size () << ".");
    numEntries = theNumEntries; // first side effect

    if (rowinfo.localRow != Teuchos::OrdinalTraits<size_t>::invalid ()) {
      if (staticGraph_->isLocallyIndexed ()) {
        auto curLclInds = staticGraph_->getLocalIndsViewHost(rowinfo);
        auto curVals = getValuesViewHost(rowinfo);

        for (size_t j = 0; j < theNumEntries; ++j) {
          values[j] = curVals[j];
          indices[j] = curLclInds(j);
        }
      }
      else if (staticGraph_->isGloballyIndexed ()) {
        // Don't call getColMap(), because it touches RCP's reference count.
        const map_type& colMap = * (staticGraph_->colMap_);
        auto curGblInds = staticGraph_->getGlobalIndsViewHost(rowinfo);
        auto curVals = getValuesViewHost(rowinfo);

        for (size_t j = 0; j < theNumEntries; ++j) {
          values[j] = curVals[j];
          indices[j] = colMap.getLocalElement (curGblInds(j));
        }
      }
    }
  }


template <class Scalar, class LocalOrdinal, class GlobalOrdinal, class Node>
void
CrsMatrix<Scalar, LocalOrdinal, GlobalOrdinal, Node>::
    getGlobalRowCopy (global_ordinal_type globalRow,
                      nonconst_global_inds_host_view_type &indices,
                      nonconst_values_host_view_type &values,
                      size_t& numEntries) const
  {
    using Teuchos::ArrayView;
    using Teuchos::av_reinterpret_cast;
    const char tfecfFuncName[] = "getGlobalRowCopy: ";

    const RowInfo rowinfo =
      staticGraph_->getRowInfoFromGlobalRowIndex (globalRow);
    const size_t theNumEntries = rowinfo.numEntries;
    TEUCHOS_TEST_FOR_EXCEPTION_CLASS_FUNC(
      static_cast<size_t> (indices.size ()) < theNumEntries ||
      static_cast<size_t> (values.size ()) < theNumEntries,
      std::runtime_error, "Row with global index " << globalRow << " has "
      << theNumEntries << " entry/ies, but indices.size() = " <<
      indices.size () << " and values.size() = " << values.size () << ".");
    numEntries = theNumEntries; // first side effect

    if (rowinfo.localRow != Teuchos::OrdinalTraits<size_t>::invalid ()) {
      if (staticGraph_->isLocallyIndexed ()) {
        const map_type& colMap = * (staticGraph_->colMap_);
        auto curLclInds = staticGraph_->getLocalIndsViewHost(rowinfo);
        auto curVals = getValuesViewHost(rowinfo);
        if (PANZER_IMPL_OLD) {
          for (size_t j = 0; j < theNumEntries; ++j) {
            values[j] = curVals[j];
            auto g = colMap.getGlobalElement (curLclInds(j));
            indices[j] = g;
          }
        }
        if (PANZER_IMPL_NEW) {
          bool err = colMap.getGlobalElements(curLclInds.data(), numEntries, indices.data());
          if (err) {
            std::cout << "[srk] error:" << std::endl;
            std::terminate();
          }
          // FIXME - this should/could be a kokkos deep copy?
          std::memcpy((void*)values.data(), (const void*) curVals.data(), numEntries*sizeof(*values.data()));
        }
      }
      else if (staticGraph_->isGloballyIndexed ()) {
        auto curGblInds = staticGraph_->getGlobalIndsViewHost(rowinfo);
        auto curVals = getValuesViewHost(rowinfo);

        for (size_t j = 0; j < theNumEntries; ++j) {
          values[j] = curVals[j];
          indices[j] = curGblInds(j);
        }
      }
    }
  }


  template <class Scalar, class LocalOrdinal, class GlobalOrdinal, class Node>
  void
  CrsMatrix<Scalar, LocalOrdinal, GlobalOrdinal, Node>::
  getLocalRowView(LocalOrdinal localRow,
                  local_inds_host_view_type &indices,
                  values_host_view_type &values) const 
  {
    const char tfecfFuncName[] = "getLocalRowView: ";

    TEUCHOS_TEST_FOR_EXCEPTION_CLASS_FUNC(
      isGloballyIndexed (), std::runtime_error, "The matrix currently stores "
      "its indices as global indices, so you cannot get a view with local "
      "column indices.  If the matrix has a column Map, you may call "
      "getLocalRowCopy() to get local column indices; otherwise, you may get "
      "a view with global column indices by calling getGlobalRowCopy().");

    const RowInfo rowInfo = staticGraph_->getRowInfo (localRow);
    if (rowInfo.localRow != Teuchos::OrdinalTraits<size_t>::invalid () &&
        rowInfo.numEntries > 0) {
      indices = staticGraph_->lclIndsUnpacked_wdv.getHostSubview(
                                                         rowInfo.offset1D,
                                                         rowInfo.numEntries,
                                                         Access::ReadOnly);
      values = valuesUnpacked_wdv.getHostSubview(rowInfo.offset1D,
                                                 rowInfo.numEntries,
                                                 Access::ReadOnly);
    }
    else {
      // This does the right thing (reports an empty row) if the input
      // row is invalid.
      indices = local_inds_host_view_type();
      values = values_host_view_type();
    }

#ifdef HAVE_TPETRA_DEBUG
    const char suffix[] = ".  This should never happen.  Please report this "
      "bug to the Tpetra developers.";
    TEUCHOS_TEST_FOR_EXCEPTION_CLASS_FUNC
      (static_cast<size_t> (indices.size ()) !=
       static_cast<size_t> (values.size ()), std::logic_error,
       "At the end of this method, for local row " << localRow << ", "
       "indices.size() = " << indices.size () << " != values.size () = "
       << values.size () << suffix);
    TEUCHOS_TEST_FOR_EXCEPTION_CLASS_FUNC
      (static_cast<size_t> (indices.size ()) !=
       static_cast<size_t> (rowInfo.numEntries), std::logic_error,
       "At the end of this method, for local row " << localRow << ", "
       "indices.size() = " << indices.size () << " != rowInfo.numEntries = "
       << rowInfo.numEntries << suffix);
    const size_t expectedNumEntries = getNumEntriesInLocalRow (localRow);
    TEUCHOS_TEST_FOR_EXCEPTION_CLASS_FUNC
      (rowInfo.numEntries != expectedNumEntries, std::logic_error, "At the end "
       "of this method, for local row " << localRow << ", rowInfo.numEntries = "
       << rowInfo.numEntries << " != getNumEntriesInLocalRow(localRow) = " <<
       expectedNumEntries << suffix);
#endif // HAVE_TPETRA_DEBUG
  }


  template <class Scalar, class LocalOrdinal, class GlobalOrdinal, class Node>
  void
  CrsMatrix<Scalar, LocalOrdinal, GlobalOrdinal, Node>::
  getGlobalRowView (GlobalOrdinal globalRow,
                    global_inds_host_view_type &indices,
                    values_host_view_type &values) const
  {
    const char tfecfFuncName[] = "getGlobalRowView: ";

    TEUCHOS_TEST_FOR_EXCEPTION_CLASS_FUNC(
      isLocallyIndexed (), std::runtime_error,
      "The matrix is locally indexed, so we cannot return a view of the row "
      "with global column indices.  Use getGlobalRowCopy() instead.");

    // This does the right thing (reports an empty row) if the input
    // row is invalid.
    const RowInfo rowInfo = 
          staticGraph_->getRowInfoFromGlobalRowIndex (globalRow);
    if (rowInfo.localRow != Teuchos::OrdinalTraits<size_t>::invalid () &&
        rowInfo.numEntries > 0) {
      indices = staticGraph_->gblInds_wdv.getHostSubview(rowInfo.offset1D,
                                                         rowInfo.numEntries,
                                                         Access::ReadOnly);
      values = valuesUnpacked_wdv.getHostSubview(rowInfo.offset1D,
                                                 rowInfo.numEntries,
                                                 Access::ReadOnly);
    }
    else {
      indices = global_inds_host_view_type();
      values = values_host_view_type();
    }

#ifdef HAVE_TPETRA_DEBUG
    const char suffix[] = ".  This should never happen.  Please report this "
      "bug to the Tpetra developers.";
    TEUCHOS_TEST_FOR_EXCEPTION_CLASS_FUNC
      (static_cast<size_t> (indices.size ()) !=
       static_cast<size_t> (values.size ()), std::logic_error,
       "At the end of this method, for global row " << globalRow << ", "
       "indices.size() = " << indices.size () << " != values.size () = "
       << values.size () << suffix);
    TEUCHOS_TEST_FOR_EXCEPTION_CLASS_FUNC
      (static_cast<size_t> (indices.size ()) !=
       static_cast<size_t> (rowInfo.numEntries), std::logic_error,
       "At the end of this method, for global row " << globalRow << ", "
       "indices.size() = " << indices.size () << " != rowInfo.numEntries = "
       << rowInfo.numEntries << suffix);
    const size_t expectedNumEntries = getNumEntriesInGlobalRow (globalRow);
    TEUCHOS_TEST_FOR_EXCEPTION_CLASS_FUNC
      (rowInfo.numEntries != expectedNumEntries, std::logic_error, "At the end "
       "of this method, for global row " << globalRow << ", rowInfo.numEntries "
       "= " << rowInfo.numEntries << " != getNumEntriesInGlobalRow(globalRow) ="
       " " << expectedNumEntries << suffix);
#endif // HAVE_TPETRA_DEBUG
  }


  template <class Scalar, class LocalOrdinal, class GlobalOrdinal, class Node>
  void
  CrsMatrix<Scalar, LocalOrdinal, GlobalOrdinal, Node>::
  scale (const Scalar& alpha)
  {
    const impl_scalar_type theAlpha = static_cast<impl_scalar_type> (alpha);

    const size_t nlrs = staticGraph_->getLocalNumRows ();
    const size_t numEntries = staticGraph_->getLocalNumEntries ();
    if (! staticGraph_->indicesAreAllocated () ||
        nlrs == 0 || numEntries == 0) {
      // do nothing
    }
    else {

      auto vals = valuesPacked_wdv.getDeviceView(Access::ReadWrite);
      KokkosBlas::scal(vals, theAlpha, vals);
   
    }
  }

  template <class Scalar, class LocalOrdinal, class GlobalOrdinal, class Node>
  void
  CrsMatrix<Scalar, LocalOrdinal, GlobalOrdinal, Node>::
  setAllToScalar (const Scalar& alpha)
  {
    const impl_scalar_type theAlpha = static_cast<impl_scalar_type> (alpha);

    // replace all values in the matrix
    // it is easiest to replace all allocated values, instead of replacing only the ones with valid entries
    // however, if there are no valid entries, we can short-circuit
    // furthermore, if the values aren't allocated, we can short-circuit (no entry have been inserted so far)
    const size_t numEntries = staticGraph_->getLocalNumEntries();
    if (! staticGraph_->indicesAreAllocated () || numEntries == 0) {
      // do nothing
    }
    else {
      // DEEP_COPY REVIEW - VALUE-TO-DEVICE
      Kokkos::deep_copy (execution_space(), valuesUnpacked_wdv.getDeviceView(Access::OverwriteAll),
                         theAlpha);
      // CAG: This fence was found to be required on Cuda with UVM=on.
      Kokkos::fence("CrsMatrix::setAllToScalar");
    }
  }

  template <class Scalar, class LocalOrdinal, class GlobalOrdinal, class Node>
  void
  CrsMatrix<Scalar, LocalOrdinal, GlobalOrdinal, Node>::
  setAllValues (const typename local_graph_device_type::row_map_type& rowPointers,
                const typename local_graph_device_type::entries_type::non_const_type& columnIndices,
                const typename local_matrix_device_type::values_type& values)
  {
    using ProfilingRegion=Details::ProfilingRegion;
    ProfilingRegion region ("Tpetra::CrsMatrix::setAllValues");
    const char tfecfFuncName[] = "setAllValues: ";
    TEUCHOS_TEST_FOR_EXCEPTION_CLASS_FUNC
      (columnIndices.size () != values.size (), std::invalid_argument,
       "columnIndices.size() = " << columnIndices.size () << " != values.size()"
       " = " << values.size () << ".");
    TEUCHOS_TEST_FOR_EXCEPTION_CLASS_FUNC
      (myGraph_.is_null (), std::runtime_error, "myGraph_ must not be null.");

    try {
      myGraph_->setAllIndices (rowPointers, columnIndices);
    }
    catch (std::exception &e) {
      TEUCHOS_TEST_FOR_EXCEPTION_CLASS_FUNC
        (true, std::runtime_error, "myGraph_->setAllIndices() threw an "
         "exception: " << e.what ());
    }

    // Make sure that myGraph_ now has a local graph.  It may not be
    // fillComplete yet, so it's important to check.  We don't care
    // whether setAllIndices() did a shallow copy or a deep copy, so a
    // good way to check is to compare dimensions.
    auto lclGraph = myGraph_->getLocalGraphDevice ();
    const size_t numEnt = lclGraph.entries.extent (0);
    TEUCHOS_TEST_FOR_EXCEPTION_CLASS_FUNC
      (lclGraph.row_map.extent (0) != rowPointers.extent (0) ||
       numEnt != static_cast<size_t> (columnIndices.extent (0)),
       std::logic_error, "myGraph_->setAllIndices() did not correctly create "
       "local graph.  Please report this bug to the Tpetra developers.");

    valuesPacked_wdv = values_wdv_type(values);
    valuesUnpacked_wdv = valuesPacked_wdv;

    // Storage MUST be packed, since the interface doesn't give any
    // way to indicate any extra space at the end of each row.
    this->storageStatus_ = Details::STORAGE_1D_PACKED;

    checkInternalState ();
  }

  template <class Scalar, class LocalOrdinal, class GlobalOrdinal, class Node>
  void
  CrsMatrix<Scalar, LocalOrdinal, GlobalOrdinal, Node>::
  setAllValues ( const local_matrix_device_type& localDeviceMatrix)
  {
    using ProfilingRegion=Details::ProfilingRegion;
    ProfilingRegion region ("Tpetra::CrsMatrix::setAllValues1 from KokkosSparse::CrsMatrix");

    auto graph = localDeviceMatrix.graph;
    //FIXME how to check whether graph is allocated

    auto rows = graph.row_map;
    auto columns = graph.entries;
    auto values = localDeviceMatrix.values;

    setAllValues(rows,columns,values);
  }

  template <class Scalar, class LocalOrdinal, class GlobalOrdinal, class Node>
  void
  CrsMatrix<Scalar, LocalOrdinal, GlobalOrdinal, Node>::
  setAllValues (const Teuchos::ArrayRCP<size_t>& ptr,
                const Teuchos::ArrayRCP<LocalOrdinal>& ind,
                const Teuchos::ArrayRCP<Scalar>& val)
  {
    using Kokkos::Compat::getKokkosViewDeepCopy;
    using Teuchos::ArrayRCP;
    using Teuchos::av_reinterpret_cast;
    typedef device_type DT;
    typedef impl_scalar_type IST;
    typedef typename local_graph_device_type::row_map_type row_map_type;
    //typedef typename row_map_type::non_const_value_type row_offset_type;
    const char tfecfFuncName[] = "setAllValues2(ArrayRCP<size_t>, ArrayRCP<LO>, ArrayRCP<Scalar>): ";

    // The row offset type may depend on the execution space.  It may
    // not necessarily be size_t.  If it's not, we need to make a deep
    // copy.  We need to make a deep copy anyway so that Kokkos can
    // own the memory.  Regardless, ptrIn gets the copy.
    typename row_map_type::non_const_type ptrNative ("ptr", ptr.size ());
    Kokkos::View<const size_t*,
      typename row_map_type::array_layout,
      Kokkos::HostSpace,
      Kokkos::MemoryUnmanaged> ptrSizeT (ptr.getRawPtr (), ptr.size ());
    ::Tpetra::Details::copyOffsets (ptrNative, ptrSizeT);

    TEUCHOS_TEST_FOR_EXCEPTION_CLASS_FUNC
      (ptrNative.extent (0) != ptrSizeT.extent (0),
       std::logic_error, "ptrNative.extent(0) = " <<
       ptrNative.extent (0) << " != ptrSizeT.extent(0) = "
       << ptrSizeT.extent (0) << ".  Please report this bug to the "
       "Tpetra developers.");

    auto indIn = getKokkosViewDeepCopy<DT> (ind ());
    auto valIn = getKokkosViewDeepCopy<DT> (av_reinterpret_cast<IST> (val ()));
    this->setAllValues (ptrNative, indIn, valIn);
  }

  template <class Scalar, class LocalOrdinal, class GlobalOrdinal, class Node>
  void
  CrsMatrix<Scalar, LocalOrdinal, GlobalOrdinal, Node>::
  getLocalDiagOffsets (Teuchos::ArrayRCP<size_t>& offsets) const
  {
    const char tfecfFuncName[] = "getLocalDiagOffsets: ";
    TEUCHOS_TEST_FOR_EXCEPTION_CLASS_FUNC
      (staticGraph_.is_null (), std::runtime_error, "The matrix has no graph.");

    // mfh 11 May 2016: We plan to deprecate the ArrayRCP version of
    // this method in CrsGraph too, so don't call it (otherwise build
    // warnings will show up and annoy users).  Instead, copy results
    // in and out, if the memory space requires it.

    const size_t lclNumRows = staticGraph_->getLocalNumRows ();
    if (static_cast<size_t> (offsets.size ()) < lclNumRows) {
      offsets.resize (lclNumRows);
    }

    // The input ArrayRCP must always be a host pointer.  Thus, if
    // device_type::memory_space is Kokkos::HostSpace, it's OK for us
    // to write to that allocation directly as a Kokkos::View.
    if (std::is_same<memory_space, Kokkos::HostSpace>::value) {
      // It is always syntactically correct to assign a raw host
      // pointer to a device View, so this code will compile correctly
      // even if this branch never runs.
      typedef Kokkos::View<size_t*, device_type,
                           Kokkos::MemoryUnmanaged> output_type;
      output_type offsetsOut (offsets.getRawPtr (), lclNumRows);
      staticGraph_->getLocalDiagOffsets (offsetsOut);
    }
    else {
      Kokkos::View<size_t*, device_type> offsetsTmp ("diagOffsets", lclNumRows);
      staticGraph_->getLocalDiagOffsets (offsetsTmp);
      typedef Kokkos::View<size_t*, Kokkos::HostSpace,
                           Kokkos::MemoryUnmanaged> output_type;
      output_type offsetsOut (offsets.getRawPtr (), lclNumRows);
      // DEEP_COPY REVIEW - DEVICE-TO-HOST
      Kokkos::deep_copy (execution_space(), offsetsOut, offsetsTmp);
    }
  }

  template<class Scalar, class LocalOrdinal, class GlobalOrdinal, class Node>
  void
  CrsMatrix<Scalar, LocalOrdinal, GlobalOrdinal, Node>::
  getLocalDiagCopy (Vector<Scalar, LocalOrdinal, GlobalOrdinal, Node>& diag) const
  {
    using Teuchos::ArrayRCP;
    using Teuchos::ArrayView;
    using Teuchos::av_reinterpret_cast;
    const char tfecfFuncName[] = "getLocalDiagCopy (1-arg): ";
    typedef local_ordinal_type LO;


    TEUCHOS_TEST_FOR_EXCEPTION_CLASS_FUNC(
      staticGraph_.is_null (), std::runtime_error,
      "This method requires that the matrix have a graph.");
    auto rowMapPtr = this->getRowMap ();
    if (rowMapPtr.is_null () || rowMapPtr->getComm ().is_null ()) {
      // Processes on which the row Map or its communicator is null
      // don't participate.  Users shouldn't even call this method on
      // those processes.
      return;
    }
    auto colMapPtr = this->getColMap ();
    TEUCHOS_TEST_FOR_EXCEPTION_CLASS_FUNC
      (! this->hasColMap () || colMapPtr.is_null (), std::runtime_error,
       "This method requires that the matrix have a column Map.");
    const map_type& rowMap = * rowMapPtr;
    const map_type& colMap = * colMapPtr;
    const LO myNumRows = static_cast<LO> (this->getLocalNumRows ());

#ifdef HAVE_TPETRA_DEBUG
    // isCompatible() requires an all-reduce, and thus this check
    // should only be done in debug mode.
    TEUCHOS_TEST_FOR_EXCEPTION_CLASS_FUNC(
      ! diag.getMap ()->isCompatible (rowMap), std::runtime_error,
      "The input Vector's Map must be compatible with the CrsMatrix's row "
      "Map.  You may check this by using Map's isCompatible method: "
      "diag.getMap ()->isCompatible (A.getRowMap ());");
#endif // HAVE_TPETRA_DEBUG

    if (this->isFillComplete ()) {
      const auto D_lcl = diag.getLocalViewDevice(Access::OverwriteAll);
      // 1-D subview of the first (and only) column of D_lcl.
      const auto D_lcl_1d =
        Kokkos::subview (D_lcl, Kokkos::make_pair (LO (0), myNumRows), 0);

      const auto lclRowMap = rowMap.getLocalMap ();
      const auto lclColMap = colMap.getLocalMap ();
      using ::Tpetra::Details::getDiagCopyWithoutOffsets;
      (void) getDiagCopyWithoutOffsets (D_lcl_1d, lclRowMap,
                                        lclColMap,
                                        getLocalMatrixDevice ());
    }
    else {
      using ::Tpetra::Details::getLocalDiagCopyWithoutOffsetsNotFillComplete;
      (void) getLocalDiagCopyWithoutOffsetsNotFillComplete (diag, *this);
    }
  }

  template <class Scalar, class LocalOrdinal, class GlobalOrdinal, class Node>
  void
  CrsMatrix<Scalar, LocalOrdinal, GlobalOrdinal, Node>::
  getLocalDiagCopy (Vector<Scalar, LocalOrdinal, GlobalOrdinal, Node>& diag,
                    const Kokkos::View<const size_t*, device_type,
                      Kokkos::MemoryUnmanaged>& offsets) const
  {
    typedef LocalOrdinal LO;

#ifdef HAVE_TPETRA_DEBUG
    const char tfecfFuncName[] = "getLocalDiagCopy: ";
    const map_type& rowMap = * (this->getRowMap ());
    // isCompatible() requires an all-reduce, and thus this check
    // should only be done in debug mode.
    TEUCHOS_TEST_FOR_EXCEPTION_CLASS_FUNC(
      ! diag.getMap ()->isCompatible (rowMap), std::runtime_error,
      "The input Vector's Map must be compatible with (in the sense of Map::"
      "isCompatible) the CrsMatrix's row Map.");
#endif // HAVE_TPETRA_DEBUG

    // For now, we fill the Vector on the host and sync to device.
    // Later, we may write a parallel kernel that works entirely on
    // device.
    //
    // NOTE (mfh 21 Jan 2016): The host kernel here assumes UVM.  Once
    // we write a device kernel, it will not need to assume UVM.

    auto D_lcl = diag.getLocalViewDevice (Access::OverwriteAll);
    const LO myNumRows = static_cast<LO> (this->getLocalNumRows ());
    // Get 1-D subview of the first (and only) column of D_lcl.
    auto D_lcl_1d =
      Kokkos::subview (D_lcl, Kokkos::make_pair (LO (0), myNumRows), 0);

    KokkosSparse::getDiagCopy (D_lcl_1d, offsets,
                               getLocalMatrixDevice ());
  }

  template <class Scalar, class LocalOrdinal, class GlobalOrdinal, class Node>
  void
  CrsMatrix<Scalar, LocalOrdinal, GlobalOrdinal, Node>::
  getLocalDiagCopy (Vector<Scalar, LocalOrdinal, GlobalOrdinal, Node>& diag,
                    const Teuchos::ArrayView<const size_t>& offsets) const
  {
    using LO = LocalOrdinal;
    using host_execution_space = Kokkos::DefaultHostExecutionSpace;
    using IST = impl_scalar_type;

#ifdef HAVE_TPETRA_DEBUG
    const char tfecfFuncName[] = "getLocalDiagCopy: ";
    const map_type& rowMap = * (this->getRowMap ());
    // isCompatible() requires an all-reduce, and thus this check
    // should only be done in debug mode.
    TEUCHOS_TEST_FOR_EXCEPTION_CLASS_FUNC(
      ! diag.getMap ()->isCompatible (rowMap), std::runtime_error,
      "The input Vector's Map must be compatible with (in the sense of Map::"
      "isCompatible) the CrsMatrix's row Map.");
#endif // HAVE_TPETRA_DEBUG

    // See #1510.  In case diag has already been marked modified on
    // device, we need to clear that flag, since the code below works
    // on host.
    //diag.clear_sync_state ();

    // For now, we fill the Vector on the host and sync to device.
    // Later, we may write a parallel kernel that works entirely on
    // device.
    auto lclVecHost = diag.getLocalViewHost(Access::OverwriteAll);
    // 1-D subview of the first (and only) column of lclVecHost.
    auto lclVecHost1d = Kokkos::subview (lclVecHost, Kokkos::ALL (), 0);

    using host_offsets_view_type =
      Kokkos::View<const size_t*, Kokkos::HostSpace,
        Kokkos::MemoryTraits<Kokkos::Unmanaged> >;
    host_offsets_view_type h_offsets (offsets.getRawPtr (), offsets.size ());
    // Find the diagonal entries and put them in lclVecHost1d.
    using range_type = Kokkos::RangePolicy<host_execution_space, LO>;
    const LO myNumRows = static_cast<LO> (this->getLocalNumRows ());
    const size_t INV = Tpetra::Details::OrdinalTraits<size_t>::invalid ();

    auto rowPtrsPackedHost = staticGraph_->getRowPtrsPackedHost();
    auto valuesPackedHost = valuesPacked_wdv.getHostView(Access::ReadOnly);
    Kokkos::parallel_for
      ("Tpetra::CrsMatrix::getLocalDiagCopy",
       range_type (0, myNumRows),
       [&, INV, h_offsets] (const LO lclRow) { // Value capture is a workaround for cuda + gcc-7.2 compiler bug w/c++14
        lclVecHost1d(lclRow) = STS::zero (); // default value if no diag entry
        if (h_offsets[lclRow] != INV) {
          auto curRowOffset = rowPtrsPackedHost (lclRow);
          lclVecHost1d(lclRow) = 
            static_cast<IST> (valuesPackedHost(curRowOffset+h_offsets[lclRow]));
        }
      });
    //diag.sync_device ();
  }


  template <class Scalar, class LocalOrdinal, class GlobalOrdinal, class Node>
  void
  CrsMatrix<Scalar, LocalOrdinal, GlobalOrdinal, Node>::
  leftScale (const Vector<Scalar, LocalOrdinal, GlobalOrdinal, Node>& x)
  {
    using ::Tpetra::Details::ProfilingRegion;
    using Teuchos::ArrayRCP;
    using Teuchos::ArrayView;
    using Teuchos::null;
    using Teuchos::RCP;
    using Teuchos::rcp;
    using Teuchos::rcpFromRef;
    using vec_type = Vector<Scalar, LocalOrdinal, GlobalOrdinal, Node>;
    const char tfecfFuncName[] = "leftScale: ";

    ProfilingRegion region ("Tpetra::CrsMatrix::leftScale");

    RCP<const vec_type> xp;
    if (this->getRangeMap ()->isSameAs (* (x.getMap ()))) {
      // Take from Epetra: If we have a non-trivial exporter, we must
      // import elements that are permuted or are on other processors.
      auto exporter = this->getCrsGraphRef ().getExporter ();
      if (exporter.get () != nullptr) {
        RCP<vec_type> tempVec (new vec_type (this->getRowMap ()));
        tempVec->doImport (x, *exporter, REPLACE); // reverse mode
        xp = tempVec;
      }
      else {
        xp = rcpFromRef (x);
      }
    }
    else if (this->getRowMap ()->isSameAs (* (x.getMap ()))) {
      xp = rcpFromRef (x);
    }
    else {
      TEUCHOS_TEST_FOR_EXCEPTION_CLASS_FUNC
        (true, std::invalid_argument, "x's Map must be the same as "
         "either the row Map or the range Map of the CrsMatrix.");
    }

    if (this->isFillComplete()) {
      auto x_lcl = xp->getLocalViewDevice (Access::ReadOnly);
      auto x_lcl_1d = Kokkos::subview (x_lcl, Kokkos::ALL (), 0);
      using ::Tpetra::Details::leftScaleLocalCrsMatrix;
      leftScaleLocalCrsMatrix (getLocalMatrixDevice (),
                               x_lcl_1d, false, false);
    }
    else {
      // 6/2020  Disallow leftScale of non-fillComplete matrices #7446
      TEUCHOS_TEST_FOR_EXCEPTION_CLASS_FUNC
        (true, std::runtime_error, "CrsMatrix::leftScale requires matrix to be"
         " fillComplete");
    }
  }

  template <class Scalar, class LocalOrdinal, class GlobalOrdinal, class Node>
  void
  CrsMatrix<Scalar, LocalOrdinal, GlobalOrdinal, Node>::
  rightScale (const Vector<Scalar, LocalOrdinal, GlobalOrdinal, Node>& x)
  {
    using ::Tpetra::Details::ProfilingRegion;
    using Teuchos::ArrayRCP;
    using Teuchos::ArrayView;
    using Teuchos::null;
    using Teuchos::RCP;
    using Teuchos::rcp;
    using Teuchos::rcpFromRef;
    typedef Vector<Scalar, LocalOrdinal, GlobalOrdinal, Node> vec_type;
    const char tfecfFuncName[] = "rightScale: ";

    ProfilingRegion region ("Tpetra::CrsMatrix::rightScale");

    RCP<const vec_type> xp;
    if (this->getDomainMap ()->isSameAs (* (x.getMap ()))) {
      // Take from Epetra: If we have a non-trivial exporter, we must
      // import elements that are permuted or are on other processors.
      auto importer = this->getCrsGraphRef ().getImporter ();
      if (importer.get () != nullptr) {
        RCP<vec_type> tempVec (new vec_type (this->getColMap ()));
        tempVec->doImport (x, *importer, REPLACE);
        xp = tempVec;
      }
      else {
        xp = rcpFromRef (x);
      }
    }
    else if (this->getColMap ()->isSameAs (* (x.getMap ()))) {
      xp = rcpFromRef (x);
    } else {
      TEUCHOS_TEST_FOR_EXCEPTION_CLASS_FUNC
        (true, std::runtime_error, "x's Map must be the same as "
         "either the domain Map or the column Map of the CrsMatrix.");
    }

    if (this->isFillComplete()) {
      auto x_lcl = xp->getLocalViewDevice (Access::ReadOnly);
      auto x_lcl_1d = Kokkos::subview (x_lcl, Kokkos::ALL (), 0);
      using ::Tpetra::Details::rightScaleLocalCrsMatrix;
      rightScaleLocalCrsMatrix (getLocalMatrixDevice (),
                                x_lcl_1d, false, false);
    }
    else {
      // 6/2020  Disallow rightScale of non-fillComplete matrices #7446
      TEUCHOS_TEST_FOR_EXCEPTION_CLASS_FUNC
        (true, std::runtime_error, "CrsMatrix::rightScale requires matrix to be"
         " fillComplete");
    }
  }

  template <class Scalar, class LocalOrdinal, class GlobalOrdinal, class Node>
  typename CrsMatrix<Scalar, LocalOrdinal, GlobalOrdinal, Node>::mag_type
  CrsMatrix<Scalar, LocalOrdinal, GlobalOrdinal, Node>::
  getFrobeniusNorm () const
  {
    using Teuchos::ArrayView;
    using Teuchos::outArg;
    using Teuchos::REDUCE_SUM;
    using Teuchos::reduceAll;

    // FIXME (mfh 05 Aug 2014) Write a thread-parallel kernel for the
    // local part of this computation.  It could make sense to put
    // this operation in the Kokkos::CrsMatrix.

    // check the cache first
    mag_type mySum = STM::zero ();
    if (getLocalNumEntries() > 0) {
      if (isStorageOptimized ()) {
        // "Optimized" storage is packed storage.  That means we can
        // iterate in one pass through the 1-D values array.
        const size_t numEntries = getLocalNumEntries ();
        auto values = valuesPacked_wdv.getHostView(Access::ReadOnly);
        for (size_t k = 0; k < numEntries; ++k) {
          auto val = values[k];
          // Note (etp 06 Jan 2015) We need abs() here for composite types
          // (in general, if mag_type is on the left-hand-side, we need
          // abs() on the right-hand-side)
          const mag_type val_abs = STS::abs (val);
          mySum += val_abs * val_abs;
        }
      }
      else {
        const LocalOrdinal numRows =
          static_cast<LocalOrdinal> (this->getLocalNumRows ());
        for (LocalOrdinal r = 0; r < numRows; ++r) {
          const RowInfo rowInfo = myGraph_->getRowInfo (r);
          const size_t numEntries = rowInfo.numEntries;
          auto A_r = this->getValuesViewHost(rowInfo);
          for (size_t k = 0; k < numEntries; ++k) {
            const impl_scalar_type val = A_r[k];
            const mag_type val_abs = STS::abs (val);
            mySum += val_abs * val_abs;
          }
        }
      }
    }
    mag_type totalSum = STM::zero ();
    reduceAll<int, mag_type> (* (getComm ()), REDUCE_SUM,
                              mySum, outArg (totalSum));
    return STM::sqrt (totalSum);
  }

  template <class Scalar, class LocalOrdinal, class GlobalOrdinal, class Node>
  void
  CrsMatrix<Scalar, LocalOrdinal, GlobalOrdinal, Node>::
  replaceColMap (const Teuchos::RCP<const map_type>& newColMap)
  {
    const char tfecfFuncName[] = "replaceColMap: ";
    // FIXME (mfh 06 Aug 2014) What if the graph is locally indexed?
    // Then replacing the column Map might mean that we need to
    // reindex the column indices.
    TEUCHOS_TEST_FOR_EXCEPTION_CLASS_FUNC(
      myGraph_.is_null (), std::runtime_error,
      "This method does not work if the matrix has a const graph.  The whole "
      "idea of a const graph is that you are not allowed to change it, but "
      "this method necessarily must modify the graph, since the graph owns "
      "the matrix's column Map.");
    myGraph_->replaceColMap (newColMap);
  }

  template <class Scalar, class LocalOrdinal, class GlobalOrdinal, class Node>
  void
  CrsMatrix<Scalar, LocalOrdinal, GlobalOrdinal, Node>::
  reindexColumns (crs_graph_type* const graph,
                  const Teuchos::RCP<const map_type>& newColMap,
                  const Teuchos::RCP<const import_type>& newImport,
                  const bool sortEachRow)
  {
    const char tfecfFuncName[] = "reindexColumns: ";
    TEUCHOS_TEST_FOR_EXCEPTION_CLASS_FUNC(
      graph == nullptr && myGraph_.is_null (), std::invalid_argument,
      "The input graph is null, but the matrix does not own its graph.");

    crs_graph_type& theGraph = (graph == nullptr) ? *myGraph_ : *graph;
    const bool sortGraph = false; // we'll sort graph & matrix together below

    theGraph.reindexColumns (newColMap, newImport, sortGraph);

    if (sortEachRow && theGraph.isLocallyIndexed () && ! theGraph.isSorted ()) {
      const LocalOrdinal lclNumRows =
        static_cast<LocalOrdinal> (theGraph.getLocalNumRows ());

      for (LocalOrdinal row = 0; row < lclNumRows; ++row) {

        const RowInfo rowInfo = theGraph.getRowInfo (row);
        auto lclColInds = theGraph.getLocalIndsViewHostNonConst (rowInfo);
        auto vals = this->getValuesViewHostNonConst (rowInfo);

        sort2 (lclColInds.data (),
               lclColInds.data () + rowInfo.numEntries,
               vals.data ());
      }
      theGraph.indicesAreSorted_ = true;
    }
  }

  template <class Scalar, class LocalOrdinal, class GlobalOrdinal, class Node>
  void
  CrsMatrix<Scalar, LocalOrdinal, GlobalOrdinal, Node>::
  replaceDomainMap (const Teuchos::RCP<const map_type>& newDomainMap)
  {
    const char tfecfFuncName[] = "replaceDomainMap: ";
    TEUCHOS_TEST_FOR_EXCEPTION_CLASS_FUNC(
      myGraph_.is_null (), std::runtime_error,
      "This method does not work if the matrix has a const graph.  The whole "
      "idea of a const graph is that you are not allowed to change it, but this"
      " method necessarily must modify the graph, since the graph owns the "
      "matrix's domain Map and Import objects.");
    myGraph_->replaceDomainMap (newDomainMap);
  }

  template <class Scalar, class LocalOrdinal, class GlobalOrdinal, class Node>
  void
  CrsMatrix<Scalar, LocalOrdinal, GlobalOrdinal, Node>::
  replaceDomainMapAndImporter (const Teuchos::RCP<const map_type>& newDomainMap,
                               Teuchos::RCP<const import_type>& newImporter)
  {
    const char tfecfFuncName[] = "replaceDomainMapAndImporter: ";
    TEUCHOS_TEST_FOR_EXCEPTION_CLASS_FUNC(
      myGraph_.is_null (), std::runtime_error,
      "This method does not work if the matrix has a const graph.  The whole "
      "idea of a const graph is that you are not allowed to change it, but this"
      " method necessarily must modify the graph, since the graph owns the "
      "matrix's domain Map and Import objects.");
    myGraph_->replaceDomainMapAndImporter (newDomainMap, newImporter);
  }

  template <class Scalar, class LocalOrdinal, class GlobalOrdinal, class Node>
  void
  CrsMatrix<Scalar, LocalOrdinal, GlobalOrdinal, Node>::
  replaceRangeMap (const Teuchos::RCP<const map_type>& newRangeMap)
  {
    const char tfecfFuncName[] = "replaceRangeMap: ";
    TEUCHOS_TEST_FOR_EXCEPTION_CLASS_FUNC(
      myGraph_.is_null (), std::runtime_error,
      "This method does not work if the matrix has a const graph.  The whole "
      "idea of a const graph is that you are not allowed to change it, but this"
      " method necessarily must modify the graph, since the graph owns the "
      "matrix's domain Map and Import objects.");
    myGraph_->replaceRangeMap (newRangeMap);
  }

  template <class Scalar, class LocalOrdinal, class GlobalOrdinal, class Node>
  void
  CrsMatrix<Scalar, LocalOrdinal, GlobalOrdinal, Node>::
  replaceRangeMapAndExporter (const Teuchos::RCP<const map_type>& newRangeMap,
                              Teuchos::RCP<const export_type>& newExporter)
  {
    const char tfecfFuncName[] = "replaceRangeMapAndExporter: ";
    TEUCHOS_TEST_FOR_EXCEPTION_CLASS_FUNC(
      myGraph_.is_null (), std::runtime_error,
      "This method does not work if the matrix has a const graph.  The whole "
      "idea of a const graph is that you are not allowed to change it, but this"
      " method necessarily must modify the graph, since the graph owns the "
      "matrix's domain Map and Import objects.");
    myGraph_->replaceRangeMapAndExporter (newRangeMap, newExporter);
  }

  template <class Scalar, class LocalOrdinal, class GlobalOrdinal, class Node>
  void
  CrsMatrix<Scalar, LocalOrdinal, GlobalOrdinal, Node>::
  insertNonownedGlobalValues (const GlobalOrdinal globalRow,
                              const Teuchos::ArrayView<const GlobalOrdinal>& indices,
                              const Teuchos::ArrayView<const Scalar>& values)
  {
    using Teuchos::Array;
    typedef GlobalOrdinal GO;
    typedef typename Array<GO>::size_type size_type;

    const size_type numToInsert = indices.size ();
    // Add the new data to the list of nonlocals.
    // This creates the arrays if they don't exist yet.
    std::pair<Array<GO>, Array<Scalar> >& curRow = nonlocals_[globalRow];
    Array<GO>& curRowInds = curRow.first;
    Array<Scalar>& curRowVals = curRow.second;
    const size_type newCapacity = curRowInds.size () + numToInsert;
    curRowInds.reserve (newCapacity);
    curRowVals.reserve (newCapacity);
    for (size_type k = 0; k < numToInsert; ++k) {
      curRowInds.push_back (indices[k]);
      curRowVals.push_back (values[k]);
    }
  }

  template <class Scalar, class LocalOrdinal, class GlobalOrdinal, class Node>
  void
  CrsMatrix<Scalar, LocalOrdinal, GlobalOrdinal, Node>::
  globalAssemble ()
  {
    using Details::Behavior;
    using Details::ProfilingRegion;
    using Teuchos::Comm;
    using Teuchos::outArg;
    using Teuchos::RCP;
    using Teuchos::rcp;
    using Teuchos::REDUCE_MAX;
    using Teuchos::REDUCE_MIN;
    using Teuchos::reduceAll;
    using std::endl;
    typedef CrsMatrix<Scalar, LocalOrdinal, GlobalOrdinal, Node> crs_matrix_type;
    //typedef LocalOrdinal LO;
    typedef GlobalOrdinal GO;
    typedef typename Teuchos::Array<GO>::size_type size_type;
    const char tfecfFuncName[] = "globalAssemble: "; // for exception macro
    ProfilingRegion regionGlobalAssemble ("Tpetra::CrsMatrix::globalAssemble");

    const bool verbose = Behavior::verbose("CrsMatrix");
    std::unique_ptr<std::string> prefix;
    if (verbose) {
      prefix = this->createPrefix("CrsMatrix", "globalAssemble");
      std::ostringstream os;
      os << *prefix << "nonlocals_.size()=" << nonlocals_.size()
         << endl;
      std::cerr << os.str();
    }
    RCP<const Comm<int> > comm = getComm ();

    TEUCHOS_TEST_FOR_EXCEPTION_CLASS_FUNC
      (! isFillActive (), std::runtime_error, "Fill must be active before "
       "you may call this method.");

    const size_t myNumNonlocalRows = nonlocals_.size ();

    // If no processes have nonlocal rows, then we don't have to do
    // anything.  Checking this is probably cheaper than constructing
    // the Map of nonlocal rows (see below) and noticing that it has
    // zero global entries.
    {
      const int iHaveNonlocalRows = (myNumNonlocalRows == 0) ? 0 : 1;
      int someoneHasNonlocalRows = 0;
      reduceAll<int, int> (*comm, REDUCE_MAX, iHaveNonlocalRows,
                           outArg (someoneHasNonlocalRows));
      if (someoneHasNonlocalRows == 0) {
        return; // no process has nonlocal rows, so nothing to do
      }
    }

    // 1. Create a list of the "nonlocal" rows on each process.  this
    //    requires iterating over nonlocals_, so while we do this,
    //    deduplicate the entries and get a count for each nonlocal
    //    row on this process.
    // 2. Construct a new row Map corresponding to those rows.  This
    //    Map is likely overlapping.  We know that the Map is not
    //    empty on all processes, because the above all-reduce and
    //    return exclude that case.

    RCP<const map_type> nonlocalRowMap;
    Teuchos::Array<size_t> numEntPerNonlocalRow (myNumNonlocalRows);
    {
      Teuchos::Array<GO> myNonlocalGblRows (myNumNonlocalRows);
      size_type curPos = 0;
      for (auto mapIter = nonlocals_.begin (); mapIter != nonlocals_.end ();
           ++mapIter, ++curPos) {
        myNonlocalGblRows[curPos] = mapIter->first;
        // Get the values and column indices by reference, since we
        // intend to change them in place (that's what "erase" does).
        Teuchos::Array<GO>& gblCols = (mapIter->second).first;
        Teuchos::Array<Scalar>& vals = (mapIter->second).second;

        // Sort both arrays jointly, using the column indices as keys,
        // then merge them jointly.  "Merge" here adds values
        // corresponding to the same column indices.  The first 2 args
        // of merge2 are output arguments that work just like the
        // return value of std::unique.
        sort2 (gblCols.begin (), gblCols.end (), vals.begin ());
        typename Teuchos::Array<GO>::iterator gblCols_newEnd;
        typename Teuchos::Array<Scalar>::iterator vals_newEnd;
        merge2 (gblCols_newEnd, vals_newEnd,
                gblCols.begin (), gblCols.end (),
                vals.begin (), vals.end ());
        gblCols.erase (gblCols_newEnd, gblCols.end ());
        vals.erase (vals_newEnd, vals.end ());
        numEntPerNonlocalRow[curPos] = gblCols.size ();
      }

      // Currently, Map requires that its indexBase be the global min
      // of all its global indices.  Map won't compute this for us, so
      // we must do it.  If our process has no nonlocal rows, set the
      // "min" to the max possible GO value.  This ensures that if
      // some process has at least one nonlocal row, then it will pick
      // that up as the min.  We know that at least one process has a
      // nonlocal row, since the all-reduce and return at the top of
      // this method excluded that case.
      GO myMinNonlocalGblRow = std::numeric_limits<GO>::max ();
      {
        auto iter = std::min_element (myNonlocalGblRows.begin (),
                                      myNonlocalGblRows.end ());
        if (iter != myNonlocalGblRows.end ()) {
          myMinNonlocalGblRow = *iter;
        }
      }
      GO gblMinNonlocalGblRow = 0;
      reduceAll<int, GO> (*comm, REDUCE_MIN, myMinNonlocalGblRow,
                          outArg (gblMinNonlocalGblRow));
      const GO indexBase = gblMinNonlocalGblRow;
      const global_size_t INV = Teuchos::OrdinalTraits<global_size_t>::invalid ();
      nonlocalRowMap = rcp (new map_type (INV, myNonlocalGblRows (), indexBase, comm));
    }

    // 3. Use the values and column indices for each nonlocal row, as
    //    stored in nonlocals_, to construct a CrsMatrix corresponding
    //    to nonlocal rows.  We have
    //    exact counts of the number of entries in each nonlocal row.

    if (verbose) {
      std::ostringstream os;
      os << *prefix << "Create nonlocal matrix" << endl;
      std::cerr << os.str();
    }
    RCP<crs_matrix_type> nonlocalMatrix =
      rcp (new crs_matrix_type (nonlocalRowMap, numEntPerNonlocalRow ()));
    {
      size_type curPos = 0;
      for (auto mapIter = nonlocals_.begin (); mapIter != nonlocals_.end ();
           ++mapIter, ++curPos) {
        const GO gblRow = mapIter->first;
        // Get values & column indices by ref, just to avoid copy.
        Teuchos::Array<GO>& gblCols = (mapIter->second).first;
        Teuchos::Array<Scalar>& vals = (mapIter->second).second;
        //const LO numEnt = static_cast<LO> (numEntPerNonlocalRow[curPos]);
        nonlocalMatrix->insertGlobalValues (gblRow, gblCols (), vals ());
      }
    }
    // There's no need to fill-complete the nonlocals matrix.
    // We just use it as a temporary container for the Export.

    // 4. If the original row Map is one to one, then we can Export
    //    directly from nonlocalMatrix into this.  Otherwise, we have
    //    to create a temporary matrix with a one-to-one row Map,
    //    Export into that, then Import from the temporary matrix into
    //    *this.

    auto origRowMap = this->getRowMap ();
    const bool origRowMapIsOneToOne = origRowMap->isOneToOne ();

    int isLocallyComplete = 1; // true by default

    if (origRowMapIsOneToOne) {
      if (verbose) {
        std::ostringstream os;
        os << *prefix << "Original row Map is 1-to-1" << endl;
        std::cerr << os.str();
      }
      export_type exportToOrig (nonlocalRowMap, origRowMap);
      if (! exportToOrig.isLocallyComplete ()) {
        isLocallyComplete = 0;
      }
      if (verbose) {
        std::ostringstream os;
        os << *prefix << "doExport from nonlocalMatrix" << endl;
        std::cerr << os.str();
      }
      this->doExport (*nonlocalMatrix, exportToOrig, Tpetra::ADD);
      // We're done at this point!
    }
    else {
      if (verbose) {
        std::ostringstream os;
        os << *prefix << "Original row Map is NOT 1-to-1" << endl;
        std::cerr << os.str();
      }
      // If you ask a Map whether it is one to one, it does some
      // communication and stashes intermediate results for later use
      // by createOneToOne.  Thus, calling createOneToOne doesn't cost
      // much more then the original cost of calling isOneToOne.
      auto oneToOneRowMap = Tpetra::createOneToOne (origRowMap);
      export_type exportToOneToOne (nonlocalRowMap, oneToOneRowMap);
      if (! exportToOneToOne.isLocallyComplete ()) {
        isLocallyComplete = 0;
      }

      // Create a temporary matrix with the one-to-one row Map.
      //
      // TODO (mfh 09 Sep 2016, 12 Sep 2016) Estimate # entries in
      // each row, to avoid reallocation during the Export operation.
      if (verbose) {
        std::ostringstream os;
        os << *prefix << "Create & doExport into 1-to-1 matrix"
           << endl;
        std::cerr << os.str();
      }
      crs_matrix_type oneToOneMatrix (oneToOneRowMap, 0);
      // Export from matrix of nonlocals into the temp one-to-one matrix.
      oneToOneMatrix.doExport(*nonlocalMatrix, exportToOneToOne,
                              Tpetra::ADD);

      // We don't need the matrix of nonlocals anymore, so get rid of
      // it, to keep the memory high-water mark down.
      if (verbose) {
        std::ostringstream os;
        os << *prefix << "Free nonlocalMatrix" << endl;
        std::cerr << os.str();
      }
      nonlocalMatrix = Teuchos::null;

      // Import from the one-to-one matrix to the original matrix.
      if (verbose) {
        std::ostringstream os;
        os << *prefix << "doImport from 1-to-1 matrix" << endl;
        std::cerr << os.str();
      }
      import_type importToOrig (oneToOneRowMap, origRowMap);
      this->doImport (oneToOneMatrix, importToOrig, Tpetra::ADD);
    }

    // It's safe now to clear out nonlocals_, since we've already
    // committed side effects to *this.  The standard idiom for
    // clearing a Container like std::map, is to swap it with an empty
    // Container and let the swapped Container fall out of scope.
    if (verbose) {
      std::ostringstream os;
      os << *prefix << "Free nonlocals_ (std::map)" << endl;
      std::cerr << os.str();
    }
    decltype (nonlocals_) newNonlocals;
    std::swap (nonlocals_, newNonlocals);

    // FIXME (mfh 12 Sep 2016) I don't like this all-reduce, and I
    // don't like throwing an exception here.  A local return value
    // would likely be more useful to users.  However, if users find
    // themselves exercising nonlocal inserts often, then they are
    // probably novice users who need the help.  See Gibhub Issues
    // #603 and #601 (esp. the latter) for discussion.

    int isGloballyComplete = 0; // output argument of reduceAll
    reduceAll<int, int> (*comm, REDUCE_MIN, isLocallyComplete,
                         outArg (isGloballyComplete));
    TEUCHOS_TEST_FOR_EXCEPTION
      (isGloballyComplete != 1, std::runtime_error, "On at least one process, "
       "you called insertGlobalValues with a global row index which is not in "
       "the matrix's row Map on any process in its communicator.");
  }

  template <class Scalar, class LocalOrdinal, class GlobalOrdinal, class Node>
  void
  CrsMatrix<Scalar, LocalOrdinal, GlobalOrdinal, Node>::
  resumeFill (const Teuchos::RCP<Teuchos::ParameterList>& params)
  {
    if (! isStaticGraph ()) { // Don't resume fill of a nonowned graph.
      myGraph_->resumeFill (params);
    }
#if KOKKOSKERNELS_VERSION >= 40299
    // Delete the apply helper (if it exists)
    applyHelper.reset();
#endif
    fillComplete_ = false;
  }

  template <class Scalar, class LocalOrdinal, class GlobalOrdinal, class Node>
  bool
  CrsMatrix<Scalar, LocalOrdinal, GlobalOrdinal, Node>::
  haveGlobalConstants() const {
    return getCrsGraphRef ().haveGlobalConstants ();
  }

  template<class Scalar, class LocalOrdinal, class GlobalOrdinal, class Node>
  void
  CrsMatrix<Scalar, LocalOrdinal, GlobalOrdinal, Node>::
  fillComplete (const Teuchos::RCP<Teuchos::ParameterList>& params)
  {
    const char tfecfFuncName[] = "fillComplete(params): ";

    TEUCHOS_TEST_FOR_EXCEPTION_CLASS_FUNC
      (this->getCrsGraph ().is_null (), std::logic_error,
      "getCrsGraph() returns null.  This should not happen at this point.  "
      "Please report this bug to the Tpetra developers.");

    const crs_graph_type& graph = this->getCrsGraphRef ();
    if (this->isStaticGraph () && graph.isFillComplete ()) {
      // If this matrix's graph is fill complete and the user did not
      // supply a domain or range Map, use the graph's domain and
      // range Maps.
      this->fillComplete (graph.getDomainMap (), graph.getRangeMap (), params);
    }
    else { // assume that user's row Map is the domain and range Map
      Teuchos::RCP<const map_type> rangeMap = graph.getRowMap ();
      Teuchos::RCP<const map_type> domainMap = rangeMap;
      this->fillComplete (domainMap, rangeMap, params);
    }
  }

  template<class Scalar, class LocalOrdinal, class GlobalOrdinal, class Node>
  void
  CrsMatrix<Scalar, LocalOrdinal, GlobalOrdinal, Node>::
  fillComplete (const Teuchos::RCP<const map_type>& domainMap,
                const Teuchos::RCP<const map_type>& rangeMap,
                const Teuchos::RCP<Teuchos::ParameterList>& params)
  {
    using Details::Behavior;
    using Details::ProfilingRegion;
    using Teuchos::ArrayRCP;
    using Teuchos::RCP;
    using Teuchos::rcp;
    using std::endl;
    const char tfecfFuncName[] = "fillComplete: ";
    ProfilingRegion regionFillComplete
      ("Tpetra::CrsMatrix::fillComplete");
    const bool verbose = Behavior::verbose("CrsMatrix");
    std::unique_ptr<std::string> prefix;
    if (verbose) {
      prefix = this->createPrefix("CrsMatrix", "fillComplete(dom,ran,p)");
      std::ostringstream os;
      os << *prefix << endl;
      std::cerr << os.str ();
    }
    Details::ProfilingRegion region(
      "Tpetra::CrsMatrix::fillCompete",
      "fillCompete");

    TEUCHOS_TEST_FOR_EXCEPTION_CLASS_FUNC
      (! this->isFillActive () || this->isFillComplete (), std::runtime_error,
       "Matrix fill state must be active (isFillActive() "
       "must be true) before you may call fillComplete().");
    const int numProcs = this->getComm ()->getSize ();

    //
    // Read parameters from the input ParameterList.
    //
    {
      Details::ProfilingRegion region_fc("Tpetra::CrsMatrix::fillCompete", "ParameterList");

      // If true, the caller promises that no process did nonlocal
      // changes since the last call to fillComplete.
      bool assertNoNonlocalInserts = false;
      // If true, makeColMap sorts remote GIDs (within each remote
      // process' group).
      bool sortGhosts = true;

      if (! params.is_null ()) {
	assertNoNonlocalInserts = params->get ("No Nonlocal Changes",
					       assertNoNonlocalInserts);
	if (params->isParameter ("sort column map ghost gids")) {
	  sortGhosts = params->get ("sort column map ghost gids", sortGhosts);
	}
	else if (params->isParameter ("Sort column Map ghost GIDs")) {
	  sortGhosts = params->get ("Sort column Map ghost GIDs", sortGhosts);
	}
      }
      // We also don't need to do global assembly if there is only one
      // process in the communicator.
      const bool needGlobalAssemble = ! assertNoNonlocalInserts && numProcs > 1;
      // This parameter only matters if this matrix owns its graph.
      if (! this->myGraph_.is_null ()) {
	this->myGraph_->sortGhostsAssociatedWithEachProcessor_ = sortGhosts;
      }

      if (! this->getCrsGraphRef ().indicesAreAllocated ()) {
	if (this->hasColMap ()) { // use local indices
	  allocateValues(LocalIndices, GraphNotYetAllocated, verbose);
	}
	else { // no column Map, so use global indices
	  allocateValues(GlobalIndices, GraphNotYetAllocated, verbose);
	}
      }
      // Global assemble, if we need to.  This call only costs a single
      // all-reduce if we didn't need global assembly after all.
      if (needGlobalAssemble) {
	this->globalAssemble ();
      }
      else {
	TEUCHOS_TEST_FOR_EXCEPTION_CLASS_FUNC
	  (numProcs == 1 && nonlocals_.size() > 0,
	   std::runtime_error, "Cannot have nonlocal entries on a serial run.  "
	   "An invalid entry (i.e., with row index not in the row Map) must have "
	   "been submitted to the CrsMatrix.");
      }
    }
    if (this->isStaticGraph ()) {
      Details::ProfilingRegion region_isg("Tpetra::CrsMatrix::fillCompete", "isStaticGraph");
      // FIXME (mfh 14 Nov 2016) In order to fix #843, I enable the
      // checks below only in debug mode.  It would be nicer to do a
      // local check, then propagate the error state in a deferred
      // way, whenever communication happens.  That would reduce the
      // cost of checking, to the point where it may make sense to
      // enable it even in release mode.
#ifdef HAVE_TPETRA_DEBUG
      // FIXME (mfh 18 Jun 2014) This check for correctness of the
      // input Maps incurs a penalty of two all-reduces for the
      // otherwise optimal const graph case.
      //
      // We could turn these (max) 2 all-reduces into (max) 1, by
      // fusing them.  We could do this by adding a "locallySameAs"
      // method to Map, which would return one of four states:
      //
      //   a. Certainly globally the same
      //   b. Certainly globally not the same
      //   c. Locally the same
      //   d. Locally not the same
      //
      // The first two states don't require further communication.
      // The latter two states require an all-reduce to communicate
      // globally, but we only need one all-reduce, since we only need
      // to check whether at least one of the Maps is wrong.
      const bool domainMapsMatch =
        this->staticGraph_->getDomainMap ()->isSameAs (*domainMap);
      const bool rangeMapsMatch =
        this->staticGraph_->getRangeMap ()->isSameAs (*rangeMap);

      TEUCHOS_TEST_FOR_EXCEPTION_CLASS_FUNC
        (! domainMapsMatch, std::runtime_error,
         "The CrsMatrix's domain Map does not match the graph's domain Map.  "
         "The graph cannot be changed because it was given to the CrsMatrix "
         "constructor as const.  You can fix this by passing in the graph's "
         "domain Map and range Map to the matrix's fillComplete call.");

      TEUCHOS_TEST_FOR_EXCEPTION_CLASS_FUNC
        (! rangeMapsMatch, std::runtime_error,
         "The CrsMatrix's range Map does not match the graph's range Map.  "
         "The graph cannot be changed because it was given to the CrsMatrix "
         "constructor as const.  You can fix this by passing in the graph's "
         "domain Map and range Map to the matrix's fillComplete call.");
#endif // HAVE_TPETRA_DEBUG

      // The matrix does _not_ own the graph, and the graph's
      // structure is already fixed, so just fill the local matrix.
      this->fillLocalMatrix (params);
    }
    else {
      Details::ProfilingRegion region_insg("Tpetra::CrsMatrix::fillCompete", "isNotStaticGraph");
      // Set the graph's domain and range Maps.  This will clear the
      // Import if the domain Map has changed (is a different
      // pointer), and the Export if the range Map has changed (is a
      // different pointer).
      this->myGraph_->setDomainRangeMaps (domainMap, rangeMap);

      // Make the graph's column Map, if necessary.
      Teuchos::Array<int> remotePIDs (0);
      const bool mustBuildColMap = ! this->hasColMap ();
      if (mustBuildColMap) {
        this->myGraph_->makeColMap (remotePIDs);
      }

      // Make indices local, if necessary.  The method won't do
      // anything if the graph is already locally indexed.
      const std::pair<size_t, std::string> makeIndicesLocalResult =
        this->myGraph_->makeIndicesLocal(verbose);
      // TODO (mfh 20 Jul 2017) Instead of throwing here, pass along
      // the error state to makeImportExport
      // which may do all-reduces and thus may
      // have the opportunity to communicate that error state.
      TEUCHOS_TEST_FOR_EXCEPTION_CLASS_FUNC
        (makeIndicesLocalResult.first != 0, std::runtime_error,
         makeIndicesLocalResult.second);

      const bool sorted = this->myGraph_->isSorted ();
      const bool merged = this->myGraph_->isMerged ();
      this->sortAndMergeIndicesAndValues (sorted, merged);

      // Make Import and Export objects, if they haven't been made
      // already.  If we made a column Map above, reuse information
      // from that process to avoid communiation in the Import setup.
      this->myGraph_->makeImportExport (remotePIDs, mustBuildColMap);

      // The matrix _does_ own the graph, so fill the local graph at
      // the same time as the local matrix.
      this->fillLocalGraphAndMatrix (params);

      const bool callGraphComputeGlobalConstants = params.get () == nullptr ||
        params->get ("compute global constants", true);
      if (callGraphComputeGlobalConstants) {
        this->myGraph_->computeGlobalConstants ();
      }
      else {
        this->myGraph_->computeLocalConstants ();
      }
      this->myGraph_->fillComplete_ = true;
      this->myGraph_->checkInternalState ();
    }

    // FIXME (mfh 28 Aug 2014) "Preserve Local Graph" bool parameter no longer used.

    this->fillComplete_ = true; // Now we're fill complete!
    {
      Details::ProfilingRegion region_cis(
        "Tpetra::CrsMatrix::fillCompete", "checkInternalState"
      );
      this->checkInternalState ();
    }
  } //fillComplete(domainMap, rangeMap, params)

  template <class Scalar, class LocalOrdinal, class GlobalOrdinal, class Node>
  void
  CrsMatrix<Scalar, LocalOrdinal, GlobalOrdinal, Node>::
  expertStaticFillComplete (const Teuchos::RCP<const map_type> & domainMap,
                            const Teuchos::RCP<const map_type> & rangeMap,
                            const Teuchos::RCP<const import_type>& importer,
                            const Teuchos::RCP<const export_type>& exporter,
                            const Teuchos::RCP<Teuchos::ParameterList> &params)
  {
#ifdef HAVE_TPETRA_MMM_TIMINGS
    std::string label;
    if(!params.is_null())
      label = params->get("Timer Label",label);
    std::string prefix = std::string("Tpetra ")+ label + std::string(": ");
    using Teuchos::TimeMonitor;

    Teuchos::TimeMonitor all(*TimeMonitor::getNewTimer(prefix + std::string("ESFC-all")));
#endif

    const char tfecfFuncName[] = "expertStaticFillComplete: ";
    TEUCHOS_TEST_FOR_EXCEPTION_CLASS_FUNC( ! isFillActive() || isFillComplete(),
      std::runtime_error, "Matrix fill state must be active (isFillActive() "
      "must be true) before calling fillComplete().");
    TEUCHOS_TEST_FOR_EXCEPTION_CLASS_FUNC(
      myGraph_.is_null (), std::logic_error, "myGraph_ is null.  This is not allowed.");

    {
#ifdef HAVE_TPETRA_MMM_TIMINGS
        Teuchos::TimeMonitor  graph(*TimeMonitor::getNewTimer(prefix + std::string("eSFC-M-Graph")));
#endif
        // We will presume globalAssemble is not needed, so we do the ESFC on the graph
        myGraph_->expertStaticFillComplete (domainMap, rangeMap, importer, exporter,params);
    }

    {
#ifdef HAVE_TPETRA_MMM_TIMINGS
        TimeMonitor  fLGAM(*TimeMonitor::getNewTimer(prefix + std::string("eSFC-M-fLGAM")));
#endif
        // Fill the local graph and matrix
        fillLocalGraphAndMatrix (params);
    }
    // FIXME (mfh 28 Aug 2014) "Preserve Local Graph" bool parameter no longer used.

    // Now we're fill complete!
    fillComplete_ = true;

    // Sanity checks at the end.
#ifdef HAVE_TPETRA_DEBUG
    TEUCHOS_TEST_FOR_EXCEPTION_CLASS_FUNC(isFillActive(), std::logic_error,
      ": We're at the end of fillComplete(), but isFillActive() is true.  "
      "Please report this bug to the Tpetra developers.");
    TEUCHOS_TEST_FOR_EXCEPTION_CLASS_FUNC(! isFillComplete(), std::logic_error,
      ": We're at the end of fillComplete(), but isFillActive() is true.  "
      "Please report this bug to the Tpetra developers.");
#endif // HAVE_TPETRA_DEBUG
    {
#ifdef HAVE_TPETRA_MMM_TIMINGS
    Teuchos::TimeMonitor cIS(*TimeMonitor::getNewTimer(prefix + std::string("ESFC-M-cIS")));
#endif

    checkInternalState();
    }
  }

  template <class Scalar, class LocalOrdinal, class GlobalOrdinal, class Node>
  size_t CrsMatrix<Scalar, LocalOrdinal, GlobalOrdinal, Node>::
  mergeRowIndicesAndValues (size_t rowLen, LocalOrdinal* cols, impl_scalar_type* vals)
  {
    impl_scalar_type* rowValueIter = vals;
    // beg,end define a half-exclusive interval over which to iterate.
    LocalOrdinal* beg = cols;
    LocalOrdinal* end = cols + rowLen;
    LocalOrdinal* newend = beg;
    if (beg != end) {
      LocalOrdinal* cur = beg + 1;
      impl_scalar_type* vcur = rowValueIter + 1;
      impl_scalar_type* vend = rowValueIter;
      cur = beg+1;
      while (cur != end) {
        if (*cur != *newend) {
          // new entry; save it
          ++newend;
          ++vend;
          (*newend) = (*cur);
          (*vend) = (*vcur);
        }
        else {
          // old entry; merge it
          //(*vend) = f (*vend, *vcur);
          (*vend) += *vcur;
        }
        ++cur;
        ++vcur;
      }
      ++newend; // one past the last entry, per typical [beg,end) semantics
    }
    return newend - beg;
  }

  template <class Scalar, class LocalOrdinal, class GlobalOrdinal, class Node>
  void
  CrsMatrix<Scalar, LocalOrdinal, GlobalOrdinal, Node>::
  sortAndMergeIndicesAndValues (const bool sorted, const bool merged)
  {
    using ::Tpetra::Details::ProfilingRegion;
    typedef LocalOrdinal LO;
    typedef typename Kokkos::View<LO*, device_type>::HostMirror::execution_space
      host_execution_space;
    typedef Kokkos::RangePolicy<host_execution_space, LO> range_type;
    const char tfecfFuncName[] = "sortAndMergeIndicesAndValues: ";
    ProfilingRegion regionSAM ("Tpetra::CrsMatrix::sortAndMergeIndicesAndValues");

    if (! sorted || ! merged) {
      TEUCHOS_TEST_FOR_EXCEPTION_CLASS_FUNC
        (this->isStaticGraph (), std::runtime_error, "Cannot sort or merge with "
         "\"static\" (const) graph, since the matrix does not own the graph.");
      TEUCHOS_TEST_FOR_EXCEPTION_CLASS_FUNC
        (this->myGraph_.is_null (), std::logic_error, "myGraph_ is null, but "
         "this matrix claims ! isStaticGraph().  "
         "Please report this bug to the Tpetra developers.");
      TEUCHOS_TEST_FOR_EXCEPTION_CLASS_FUNC
        (this->isStorageOptimized (), std::logic_error, "It is invalid to call "
         "this method if the graph's storage has already been optimized.  "
         "Please report this bug to the Tpetra developers.");

      crs_graph_type& graph = * (this->myGraph_);
      const LO lclNumRows = static_cast<LO> (this->getLocalNumRows ());
      size_t totalNumDups = 0;
      {
        //Accessing host unpacked (4-array CRS) local matrix.
        auto rowBegins_ = graph.getRowPtrsUnpackedHost();
        auto rowLengths_ = graph.k_numRowEntries_;
        auto vals_ = this->valuesUnpacked_wdv.getHostView(Access::ReadWrite);
        auto cols_ = graph.lclIndsUnpacked_wdv.getHostView(Access::ReadWrite);
        Kokkos::parallel_reduce ("sortAndMergeIndicesAndValues", range_type (0, lclNumRows),
          [=] (const LO lclRow, size_t& numDups) {
            size_t rowBegin = rowBegins_(lclRow);
            size_t rowLen = rowLengths_(lclRow);
            LO* cols = cols_.data() + rowBegin;
            impl_scalar_type* vals = vals_.data() + rowBegin;
            if (! sorted) {
              sort2 (cols, cols + rowLen, vals);
            }
            if (! merged) {
              size_t newRowLength = mergeRowIndicesAndValues (rowLen, cols, vals);
              rowLengths_(lclRow) = newRowLength;
              numDups += rowLen - newRowLength;
            }
          }, totalNumDups);
      }
      if (! sorted) {
        graph.indicesAreSorted_ = true; // we just sorted every row
      }
      if (! merged) {
        graph.noRedundancies_ = true; // we just merged every row
      }
    }
  }

  template <class Scalar, class LocalOrdinal, class GlobalOrdinal, class Node>
  void
  CrsMatrix<Scalar, LocalOrdinal, GlobalOrdinal, Node>::
  applyNonTranspose (const MultiVector<Scalar, LocalOrdinal, GlobalOrdinal, Node> & X_in,
                     MultiVector<Scalar, LocalOrdinal, GlobalOrdinal, Node> & Y_in,
                     Scalar alpha,
                     Scalar beta) const
  {
    using Tpetra::Details::ProfilingRegion;
    using Teuchos::RCP;
    using Teuchos::rcp;
    using Teuchos::rcp_const_cast;
    using Teuchos::rcpFromRef;
    const Scalar ZERO = Teuchos::ScalarTraits<Scalar>::zero ();
    const Scalar ONE = Teuchos::ScalarTraits<Scalar>::one ();

    // mfh 05 Jun 2014: Special case for alpha == 0.  I added this to
    // fix an Ifpack2 test (RILUKSingleProcessUnitTests), which was
    // failing only for the Kokkos refactor version of Tpetra.  It's a
    // good idea regardless to have the bypass.
    if (alpha == ZERO) {
      if (beta == ZERO) {
        Y_in.putScalar (ZERO);
      } else if (beta != ONE) {
        Y_in.scale (beta);
      }
      return;
    }

    // It's possible that X is a view of Y or vice versa.  We don't
    // allow this (apply() requires that X and Y not alias one
    // another), but it's helpful to detect and work around this case.
    // We don't try to to detect the more subtle cases (e.g., one is a
    // subview of the other, but their initial pointers differ).  We
    // only need to do this if this matrix's Import is trivial;
    // otherwise, we don't actually apply the operator from X into Y.

    RCP<const import_type> importer = this->getGraph ()->getImporter ();
    RCP<const export_type> exporter = this->getGraph ()->getExporter ();

    // If beta == 0, then the output MV will be overwritten; none of
    // its entries should be read.  (Sparse BLAS semantics say that we
    // must ignore any Inf or NaN entries in Y_in, if beta is zero.)
    // This matters if we need to do an Export operation; see below.
    const bool Y_is_overwritten = (beta == ZERO);

    // We treat the case of a replicated MV output specially.
    const bool Y_is_replicated =
      (! Y_in.isDistributed () && this->getComm ()->getSize () != 1);

    // This is part of the special case for replicated MV output.
    // We'll let each process do its thing, but do an all-reduce at
    // the end to sum up the results.  Setting beta=0 on all processes
    // but Proc 0 makes the math work out for the all-reduce.  (This
    // assumes that the replicated data is correctly replicated, so
    // that the data are the same on all processes.)
    if (Y_is_replicated && this->getComm ()->getRank () > 0) {
      beta = ZERO;
    }

    // Temporary MV for Import operation.  After the block of code
    // below, this will be an (Imported if necessary) column Map MV
    // ready to give to localApply(...).
    RCP<const MV> X_colMap;
    if (importer.is_null ()) {
      if (! X_in.isConstantStride ()) {
        // Not all sparse mat-vec kernels can handle an input MV with
        // nonconstant stride correctly, so we have to copy it in that
        // case into a constant stride MV.  To make a constant stride
        // copy of X_in, we force creation of the column (== domain)
        // Map MV (if it hasn't already been created, else fetch the
        // cached copy).  This avoids creating a new MV each time.
        RCP<MV> X_colMapNonConst = getColumnMapMultiVector (X_in, true);
        Tpetra::deep_copy (*X_colMapNonConst, X_in);
        X_colMap = rcp_const_cast<const MV> (X_colMapNonConst);
      }
      else {
        // The domain and column Maps are the same, so do the local
        // multiply using the domain Map input MV X_in.
        X_colMap = rcpFromRef (X_in);
      }
    }
    else { // need to Import source (multi)vector
      ProfilingRegion regionImport ("Tpetra::CrsMatrix::apply: Import");

      // We're doing an Import anyway, which will copy the relevant
      // elements of the domain Map MV X_in into a separate column Map
      // MV.  Thus, we don't have to worry whether X_in is constant
      // stride.
      RCP<MV> X_colMapNonConst = getColumnMapMultiVector (X_in);

      // Import from the domain Map MV to the column Map MV.
      X_colMapNonConst->doImport (X_in, *importer, INSERT);
      X_colMap = rcp_const_cast<const MV> (X_colMapNonConst);
    }

    // Temporary MV for doExport (if needed), or for copying a
    // nonconstant stride output MV into a constant stride MV.  This
    // is null if we don't need the temporary MV, that is, if the
    // Export is trivial (null).
    RCP<MV> Y_rowMap = getRowMapMultiVector (Y_in);

    // If we have a nontrivial Export object, we must perform an
    // Export.  In that case, the local multiply result will go into
    // the row Map multivector.  We don't have to make a
    // constant-stride version of Y_in in this case, because we had to
    // make a constant stride Y_rowMap MV and do an Export anyway.
    if (! exporter.is_null ()) {
      this->localApply (*X_colMap, *Y_rowMap, Teuchos::NO_TRANS, alpha, ZERO);
      {
        ProfilingRegion regionExport ("Tpetra::CrsMatrix::apply: Export");

        // If we're overwriting the output MV Y_in completely (beta ==
        // 0), then make sure that it is filled with zeros before we
        // do the Export.  Otherwise, the ADD combine mode will use
        // data in Y_in, which is supposed to be zero.
        if (Y_is_overwritten) {
          Y_in.putScalar (ZERO);
        }
        else {
          // Scale output MV by beta, so that doExport sums in the
          // mat-vec contribution: Y_in = beta*Y_in + alpha*A*X_in.
          Y_in.scale (beta);
        }
        // Do the Export operation.
        Y_in.doExport (*Y_rowMap, *exporter, ADD_ASSIGN);
      }
    }
    else { // Don't do an Export: row Map and range Map are the same.
      //
      // If Y_in does not have constant stride, or if the column Map
      // MV aliases Y_in, then we can't let the kernel write directly
      // to Y_in.  Instead, we have to use the cached row (== range)
      // Map MV as temporary storage.
      //
      // FIXME (mfh 05 Jun 2014) This test for aliasing only tests if
      // the user passed in the same MultiVector for both X and Y.  It
      // won't detect whether one MultiVector views the other.  We
      // should also check the MultiVectors' raw data pointers.
      if (! Y_in.isConstantStride () || X_colMap.getRawPtr () == &Y_in) {
        // Force creating the MV if it hasn't been created already.
        // This will reuse a previously created cached MV.
        Y_rowMap = getRowMapMultiVector (Y_in, true);

        // If beta == 0, we don't need to copy Y_in into Y_rowMap,
        // since we're overwriting it anyway.
        if (beta != ZERO) {
          Tpetra::deep_copy (*Y_rowMap, Y_in);
        }
        this->localApply (*X_colMap, *Y_rowMap, Teuchos::NO_TRANS, alpha, beta);
        Tpetra::deep_copy (Y_in, *Y_rowMap);
      }
      else {
        this->localApply (*X_colMap, Y_in, Teuchos::NO_TRANS, alpha, beta);
      }
    }

    // If the range Map is a locally replicated Map, sum up
    // contributions from each process.  We set beta = 0 on all
    // processes but Proc 0 initially, so this will handle the scaling
    // factor beta correctly.
    if (Y_is_replicated) {
      ProfilingRegion regionReduce ("Tpetra::CrsMatrix::apply: Reduce Y");
      Y_in.reduce ();
    }
  }

  template <class Scalar, class LocalOrdinal, class GlobalOrdinal, class Node>
  void
  CrsMatrix<Scalar, LocalOrdinal, GlobalOrdinal, Node>::
  applyTranspose (const MultiVector<Scalar, LocalOrdinal, GlobalOrdinal, Node>& X_in,
                  MultiVector<Scalar, LocalOrdinal, GlobalOrdinal, Node>& Y_in,
                  const Teuchos::ETransp mode,
                  Scalar alpha,
                  Scalar beta) const
  {
    using Tpetra::Details::ProfilingRegion;
    using Teuchos::null;
    using Teuchos::RCP;
    using Teuchos::rcp;
    using Teuchos::rcp_const_cast;
    using Teuchos::rcpFromRef;
    const Scalar ZERO = Teuchos::ScalarTraits<Scalar>::zero ();

    // Take shortcuts for alpha == 0.
    if (alpha == ZERO) {
      // Follow the Sparse BLAS convention by ignoring both the matrix
      // and X_in, in this case.
      if (beta == ZERO) {
        // Follow the Sparse BLAS convention by overwriting any Inf or
        // NaN values in Y_in, in this case.
        Y_in.putScalar (ZERO);
      }
      else {
        Y_in.scale (beta);
      }
      return;
    }
    else if (beta == ZERO) {
      //Thyra was implicitly assuming that Y gets set to zero / or is overwritten
      //when bets==0. This was not the case with transpose in a multithreaded
      //environment where a multiplication with subsequent atomic_adds is used
      //since 0 is effectively not special cased. Doing the explicit set to zero here
      //This catches cases where Y is nan or inf.
      Y_in.putScalar (ZERO);
    }

    const size_t numVectors = X_in.getNumVectors ();

    // We don't allow X_in and Y_in to alias one another.  It's hard
    // to check this, because advanced users could create views from
    // raw pointers.  However, if X_in and Y_in reference the same
    // object, we will do the user a favor by copying X into new
    // storage (with a warning).  We only need to do this if we have
    // trivial importers; otherwise, we don't actually apply the
    // operator from X into Y.
    RCP<const import_type> importer = this->getGraph ()->getImporter ();
    RCP<const export_type> exporter = this->getGraph ()->getExporter ();
    // access X indirectly, in case we need to create temporary storage
    RCP<const MV> X;

    // some parameters for below
    const bool Y_is_replicated = (! Y_in.isDistributed () && this->getComm ()->getSize () != 1);
    const bool Y_is_overwritten = (beta == ZERO);
    if (Y_is_replicated && this->getComm ()->getRank () > 0) {
      beta = ZERO;
    }

    // The kernels do not allow input or output with nonconstant stride.
    if (! X_in.isConstantStride () && importer.is_null ()) {
      X = rcp (new MV (X_in, Teuchos::Copy)); // Constant-stride copy of X_in
    } else {
      X = rcpFromRef (X_in); // Reference to X_in
    }

    // Set up temporary multivectors for Import and/or Export.
    if (importer != Teuchos::null) {
      if (importMV_ != Teuchos::null && importMV_->getNumVectors() != numVectors) {
        importMV_ = null;
      }
      if (importMV_ == null) {
        importMV_ = rcp (new MV (this->getColMap (), numVectors));
      }
    }
    if (exporter != Teuchos::null) {
      if (exportMV_ != Teuchos::null && exportMV_->getNumVectors() != numVectors) {
        exportMV_ = null;
      }
      if (exportMV_ == null) {
        exportMV_ = rcp (new MV (this->getRowMap (), numVectors));
      }
    }

    // If we have a non-trivial exporter, we must import elements that
    // are permuted or are on other processors.
    if (! exporter.is_null ()) {
      ProfilingRegion regionImport ("Tpetra::CrsMatrix::apply (transpose): Import");
      exportMV_->doImport (X_in, *exporter, INSERT);
      X = exportMV_; // multiply out of exportMV_
    }

    // If we have a non-trivial importer, we must export elements that
    // are permuted or belong to other processors.  We will compute
    // solution into the to-be-exported MV; get a view.
    if (importer != Teuchos::null) {
      ProfilingRegion regionExport ("Tpetra::CrsMatrix::apply (transpose): Export");

      // FIXME (mfh 18 Apr 2015) Temporary fix suggested by Clark
      // Dohrmann on Fri 17 Apr 2015.  At some point, we need to go
      // back and figure out why this helps.  importMV_ SHOULD be
      // completely overwritten in the localApply(...) call
      // below, because beta == ZERO there.
      importMV_->putScalar (ZERO);
      // Do the local computation.
      this->localApply (*X, *importMV_, mode, alpha, ZERO);

      if (Y_is_overwritten) {
        Y_in.putScalar (ZERO);
      } else {
        Y_in.scale (beta);
      }
      Y_in.doExport (*importMV_, *importer, ADD_ASSIGN);
    }
    // otherwise, multiply into Y
    else {
      // can't multiply in-situ; can't multiply into non-strided multivector
      //
      // FIXME (mfh 05 Jun 2014) This test for aliasing only tests if
      // the user passed in the same MultiVector for both X and Y.  It
      // won't detect whether one MultiVector views the other.  We
      // should also check the MultiVectors' raw data pointers.
      if (! Y_in.isConstantStride () || X.getRawPtr () == &Y_in) {
        // Make a deep copy of Y_in, into which to write the multiply result.
        MV Y (Y_in, Teuchos::Copy);
        this->localApply (*X, Y, mode, alpha, beta);
        Tpetra::deep_copy (Y_in, Y);
      } else {
        this->localApply (*X, Y_in, mode, alpha, beta);
      }
    }

    // If the range Map is a locally replicated map, sum the
    // contributions from each process.  (That's why we set beta=0
    // above for all processes but Proc 0.)
    if (Y_is_replicated) {
      ProfilingRegion regionReduce ("Tpetra::CrsMatrix::apply (transpose): Reduce Y");
      Y_in.reduce ();
    }
  }

  template <class Scalar, class LocalOrdinal, class GlobalOrdinal, class Node>
  void
  CrsMatrix<Scalar, LocalOrdinal, GlobalOrdinal, Node>::
  localApply (const MultiVector<Scalar, LocalOrdinal, GlobalOrdinal, Node>& X,
              MultiVector<Scalar, LocalOrdinal, GlobalOrdinal, Node>& Y,
              const Teuchos::ETransp mode,
              const Scalar& alpha,
              const Scalar& beta) const
  {
    using Tpetra::Details::ProfilingRegion;
    using Teuchos::NO_TRANS;
    ProfilingRegion regionLocalApply ("Tpetra::CrsMatrix::localApply");

    auto X_lcl = X.getLocalViewDevice(Access::ReadOnly);
    auto Y_lcl = Y.getLocalViewDevice(Access::ReadWrite);

    const bool debug = ::Tpetra::Details::Behavior::debug ();
    if (debug) {
      const char tfecfFuncName[] = "localApply: ";
      TEUCHOS_TEST_FOR_EXCEPTION_CLASS_FUNC
        (X.getNumVectors () != Y.getNumVectors (), std::runtime_error,
         "X.getNumVectors() = " << X.getNumVectors () << " != "
         "Y.getNumVectors() = " << Y.getNumVectors () << ".");
      const bool transpose = (mode != Teuchos::NO_TRANS);
      TEUCHOS_TEST_FOR_EXCEPTION_CLASS_FUNC
        (! transpose && X.getLocalLength () !=
         getColMap ()->getLocalNumElements (), std::runtime_error,
         "NO_TRANS case: X has the wrong number of local rows.  "
         "X.getLocalLength() = " << X.getLocalLength () << " != "
         "getColMap()->getLocalNumElements() = " <<
         getColMap ()->getLocalNumElements () << ".");
      TEUCHOS_TEST_FOR_EXCEPTION_CLASS_FUNC
        (! transpose && Y.getLocalLength () !=
         getRowMap ()->getLocalNumElements (), std::runtime_error,
         "NO_TRANS case: Y has the wrong number of local rows.  "
         "Y.getLocalLength() = " << Y.getLocalLength () << " != "
         "getRowMap()->getLocalNumElements() = " <<
         getRowMap ()->getLocalNumElements () << ".");
      TEUCHOS_TEST_FOR_EXCEPTION_CLASS_FUNC
        (transpose && X.getLocalLength () !=
         getRowMap ()->getLocalNumElements (), std::runtime_error,
         "TRANS or CONJ_TRANS case: X has the wrong number of local "
         "rows.  X.getLocalLength() = " << X.getLocalLength ()
         << " != getRowMap()->getLocalNumElements() = "
         << getRowMap ()->getLocalNumElements () << ".");
      TEUCHOS_TEST_FOR_EXCEPTION_CLASS_FUNC
        (transpose && Y.getLocalLength () !=
         getColMap ()->getLocalNumElements (), std::runtime_error,
         "TRANS or CONJ_TRANS case: X has the wrong number of local "
         "rows.  Y.getLocalLength() = " << Y.getLocalLength ()
         << " != getColMap()->getLocalNumElements() = "
         << getColMap ()->getLocalNumElements () << ".");
      TEUCHOS_TEST_FOR_EXCEPTION_CLASS_FUNC
        (! isFillComplete (), std::runtime_error, "The matrix is not "
         "fill complete.  You must call fillComplete() (possibly with "
         "domain and range Map arguments) without an intervening "
         "resumeFill() call before you may call this method.");
      TEUCHOS_TEST_FOR_EXCEPTION_CLASS_FUNC
        (! X.isConstantStride () || ! Y.isConstantStride (),
         std::runtime_error, "X and Y must be constant stride.");
      // If the two pointers are null, then they don't alias one
      // another, even though they are equal.
      // Kokkos does not guarantee that zero row-extent vectors 
      // point to different places, so we have to check that too.
      TEUCHOS_TEST_FOR_EXCEPTION_CLASS_FUNC
        (X_lcl.data () == Y_lcl.data () && X_lcl.data () != nullptr
         && X_lcl.extent(0) != 0,
         std::runtime_error, "X and Y may not alias one another.");
    }

#if KOKKOSKERNELS_VERSION >= 40299
    auto A_lcl = getLocalMatrixDevice();

    if(!applyHelper.get()) {
      // The apply helper does not exist, so create it.
      // Decide now whether to use the imbalanced row path, or the default.
      bool useMergePath = false;
#ifdef KOKKOSKERNELS_ENABLE_TPL_CUSPARSE
      //TODO: when https://github.com/kokkos/kokkos-kernels/issues/2166 is fixed and,
      //we can use SPMV_MERGE_PATH for the native spmv as well.
      //Take out this ifdef to enable that.
      //
      //Until then, only use SPMV_MERGE_PATH when calling cuSPARSE.
      if constexpr(std::is_same_v<execution_space, Kokkos::Cuda>) {
        LocalOrdinal nrows = getLocalNumRows();
        LocalOrdinal maxRowImbalance = 0;
        if(nrows != 0)
          maxRowImbalance = getLocalMaxNumRowEntries() - (getLocalNumEntries() / nrows);

        if(size_t(maxRowImbalance) >= Tpetra::Details::Behavior::rowImbalanceThreshold())
          useMergePath = true;
      }
#endif
      applyHelper = std::make_shared<ApplyHelper>(A_lcl.nnz(), A_lcl.graph.row_map,
          useMergePath ? KokkosSparse::SPMV_MERGE_PATH : KokkosSparse::SPMV_DEFAULT);
    }

    // Translate mode (Teuchos enum) to KokkosKernels (1-character string)
    const char* modeKK = nullptr;
    switch(mode)
    {
      case Teuchos::NO_TRANS:
        modeKK = KokkosSparse::NoTranspose;        break;
      case Teuchos::TRANS:
        modeKK = KokkosSparse::Transpose;          break;
      case Teuchos::CONJ_TRANS:
        modeKK = KokkosSparse::ConjugateTranspose; break;
      default:
        throw std::invalid_argument("Tpetra::CrsMatrix::localApply: invalid mode");
    }

    if(applyHelper->shouldUseIntRowptrs())
    {
      auto A_lcl_int_rowptrs = applyHelper->getIntRowptrMatrix(A_lcl);
      KokkosSparse::spmv(
          &applyHelper->handle_int, modeKK,
          impl_scalar_type(alpha), A_lcl_int_rowptrs, X_lcl, impl_scalar_type(beta), Y_lcl);
    }
    else
    {
      KokkosSparse::spmv(
          &applyHelper->handle, modeKK,
          impl_scalar_type(alpha), A_lcl, X_lcl, impl_scalar_type(beta), Y_lcl);
    }
#else
    LocalOrdinal nrows = getLocalNumRows();
    LocalOrdinal maxRowImbalance = 0;
    if(nrows != 0)
      maxRowImbalance = getLocalMaxNumRowEntries() - (getLocalNumEntries() / nrows);

    auto matrix_lcl = getLocalMultiplyOperator();
    if(size_t(maxRowImbalance) >= Tpetra::Details::Behavior::rowImbalanceThreshold())
      matrix_lcl->applyImbalancedRows (X_lcl, Y_lcl, mode, alpha, beta);
    else
      matrix_lcl->apply (X_lcl, Y_lcl, mode, alpha, beta);
#endif
  }

  template <class Scalar, class LocalOrdinal, class GlobalOrdinal, class Node>
  void
  CrsMatrix<Scalar, LocalOrdinal, GlobalOrdinal, Node>::
  apply (const MultiVector<Scalar, LocalOrdinal, GlobalOrdinal, Node> &X,
         MultiVector<Scalar, LocalOrdinal, GlobalOrdinal, Node> &Y,
         Teuchos::ETransp mode,
         Scalar alpha,
         Scalar beta) const
  {
    using Tpetra::Details::ProfilingRegion;
    const char fnName[] = "Tpetra::CrsMatrix::apply";

    TEUCHOS_TEST_FOR_EXCEPTION
      (! isFillComplete (), std::runtime_error,
       fnName << ": Cannot call apply() until fillComplete() "
       "has been called.");

    if (mode == Teuchos::NO_TRANS) {
      ProfilingRegion regionNonTranspose (fnName);
      this->applyNonTranspose (X, Y, alpha, beta);
    }
    else {
      ProfilingRegion regionTranspose ("Tpetra::CrsMatrix::apply (transpose)");
      this->applyTranspose (X, Y, mode, alpha, beta);
    }
  }


  template<class Scalar, class LocalOrdinal, class GlobalOrdinal, class Node>
  template<class T>
  Teuchos::RCP<CrsMatrix<T, LocalOrdinal, GlobalOrdinal, Node> >
  CrsMatrix<Scalar, LocalOrdinal, GlobalOrdinal, Node>::
  convert () const
  {
    using Teuchos::RCP;
    typedef CrsMatrix<T, LocalOrdinal, GlobalOrdinal, Node> output_matrix_type;
    const char tfecfFuncName[] = "convert: ";

    TEUCHOS_TEST_FOR_EXCEPTION_CLASS_FUNC
      (! this->isFillComplete (), std::runtime_error, "This matrix (the source "
       "of the conversion) is not fill complete.  You must first call "
       "fillComplete() (possibly with the domain and range Map) without an "
       "intervening call to resumeFill(), before you may call this method.");

    RCP<output_matrix_type> newMatrix
      (new output_matrix_type (this->getCrsGraph ()));
    // Copy old values into new values.  impl_scalar_type and T may
    // differ, so we can't use Kokkos::deep_copy.
    using ::Tpetra::Details::copyConvert;
    copyConvert (newMatrix->getLocalMatrixDevice ().values,
                 this->getLocalMatrixDevice ().values);
    // Since newmat has a static (const) graph, the graph already has
    // a column Map, and Import and Export objects already exist (if
    // applicable).  Thus, calling fillComplete is cheap.
    newMatrix->fillComplete (this->getDomainMap (), this->getRangeMap ());

    return newMatrix;
  }


  template<class Scalar, class LocalOrdinal, class GlobalOrdinal, class Node>
  void
  CrsMatrix<Scalar, LocalOrdinal, GlobalOrdinal, Node>::
  checkInternalState () const
  {
    const bool debug = ::Tpetra::Details::Behavior::debug ("CrsGraph");
    if (debug) {
      const char tfecfFuncName[] = "checkInternalState: ";
      const char err[] = "Internal state is not consistent.  "
        "Please report this bug to the Tpetra developers.";

      // This version of the graph (RCP<const crs_graph_type>) must
      // always be nonnull.
      TEUCHOS_TEST_FOR_EXCEPTION_CLASS_FUNC
        (staticGraph_.is_null (), std::logic_error, err);
      // myGraph == null means that the matrix has a const ("static")
      // graph.  Otherwise, the matrix has a dynamic graph (it owns its
      // graph).
      TEUCHOS_TEST_FOR_EXCEPTION_CLASS_FUNC
        (! myGraph_.is_null () && myGraph_ != staticGraph_,
         std::logic_error, err);
      // if matrix is fill complete, then graph must be fill complete
      TEUCHOS_TEST_FOR_EXCEPTION_CLASS_FUNC
        (isFillComplete () && ! staticGraph_->isFillComplete (),
         std::logic_error, err << "  Specifically, the matrix is fill complete, "
         "but its graph is NOT fill complete.");
      // if values are allocated and they are non-zero in number, then
      // one of the allocations should be present
      TEUCHOS_TEST_FOR_EXCEPTION_CLASS_FUNC
        (staticGraph_->indicesAreAllocated () &&
         staticGraph_->getLocalAllocationSize() > 0 &&
         staticGraph_->getLocalNumRows() > 0 &&
         valuesUnpacked_wdv.extent (0) == 0,
         std::logic_error, err);
    }
  }

  template<class Scalar, class LocalOrdinal, class GlobalOrdinal, class Node>
  std::string
  CrsMatrix<Scalar, LocalOrdinal, GlobalOrdinal, Node>::
  description () const
  {
    std::ostringstream os;

    os << "Tpetra::CrsMatrix (Kokkos refactor): {";
    if (this->getObjectLabel () != "") {
      os << "Label: \"" << this->getObjectLabel () << "\", ";
    }
    if (isFillComplete ()) {
      os << "isFillComplete: true"
         << ", global dimensions: [" << getGlobalNumRows () << ", "
         << getGlobalNumCols () << "]"
         << ", global number of entries: " << getGlobalNumEntries ()
         << "}";
    }
    else {
      os << "isFillComplete: false"
         << ", global dimensions: [" << getGlobalNumRows () << ", "
         << getGlobalNumCols () << "]}";
    }
    return os.str ();
  }

  template<class Scalar, class LocalOrdinal, class GlobalOrdinal, class Node>
  void
  CrsMatrix<Scalar, LocalOrdinal, GlobalOrdinal, Node>::
  describe (Teuchos::FancyOStream &out,
            const Teuchos::EVerbosityLevel verbLevel) const
  {
    using std::endl;
    using std::setw;
    using Teuchos::ArrayView;
    using Teuchos::Comm;
    using Teuchos::RCP;
    using Teuchos::TypeNameTraits;
    using Teuchos::VERB_DEFAULT;
    using Teuchos::VERB_NONE;
    using Teuchos::VERB_LOW;
    using Teuchos::VERB_MEDIUM;
    using Teuchos::VERB_HIGH;
    using Teuchos::VERB_EXTREME;

    const Teuchos::EVerbosityLevel vl = (verbLevel == VERB_DEFAULT) ? VERB_LOW : verbLevel;

    if (vl == VERB_NONE) {
      return; // Don't print anything at all
    }

    // By convention, describe() always begins with a tab.
    Teuchos::OSTab tab0 (out);

    RCP<const Comm<int> > comm = this->getComm();
    const int myRank = comm->getRank();
    const int numProcs = comm->getSize();
    size_t width = 1;
    for (size_t dec=10; dec<getGlobalNumRows(); dec *= 10) {
      ++width;
    }
    width = std::max<size_t> (width, static_cast<size_t> (11)) + 2;

    //    none: print nothing
    //     low: print O(1) info from node 0
    //  medium: print O(P) info, num entries per process
    //    high: print O(N) info, num entries per row
    // extreme: print O(NNZ) info: print indices and values
    //
    // for medium and higher, print constituent objects at specified verbLevel
    if (myRank == 0) {
      out << "Tpetra::CrsMatrix (Kokkos refactor):" << endl;
    }
    Teuchos::OSTab tab1 (out);

    if (myRank == 0) {
      if (this->getObjectLabel () != "") {
        out << "Label: \"" << this->getObjectLabel () << "\", ";
      }
      {
        out << "Template parameters:" << endl;
        Teuchos::OSTab tab2 (out);
        out << "Scalar: " << TypeNameTraits<Scalar>::name () << endl
            << "LocalOrdinal: " << TypeNameTraits<LocalOrdinal>::name () << endl
            << "GlobalOrdinal: " << TypeNameTraits<GlobalOrdinal>::name () << endl
            << "Node: " << TypeNameTraits<Node>::name () << endl;
      }
      if (isFillComplete()) {
        out << "isFillComplete: true" << endl
            << "Global dimensions: [" << getGlobalNumRows () << ", "
            << getGlobalNumCols () << "]" << endl
            << "Global number of entries: " << getGlobalNumEntries () << endl
            << endl << "Global max number of entries in a row: "
            << getGlobalMaxNumRowEntries () << endl;
      }
      else {
        out << "isFillComplete: false" << endl
            << "Global dimensions: [" << getGlobalNumRows () << ", "
            << getGlobalNumCols () << "]" << endl;
      }
    }

    if (vl < VERB_MEDIUM) {
      return; // all done!
    }

    // Describe the row Map.
    if (myRank == 0) {
      out << endl << "Row Map:" << endl;
    }
    if (getRowMap ().is_null ()) {
      if (myRank == 0) {
        out << "null" << endl;
      }
    }
    else {
      if (myRank == 0) {
        out << endl;
      }
      getRowMap ()->describe (out, vl);
    }

    // Describe the column Map.
    if (myRank == 0) {
      out << "Column Map: ";
    }
    if (getColMap ().is_null ()) {
      if (myRank == 0) {
        out << "null" << endl;
      }
    } else if (getColMap () == getRowMap ()) {
      if (myRank == 0) {
        out << "same as row Map" << endl;
      }
    } else {
      if (myRank == 0) {
        out << endl;
      }
      getColMap ()->describe (out, vl);
    }

    // Describe the domain Map.
    if (myRank == 0) {
      out << "Domain Map: ";
    }
    if (getDomainMap ().is_null ()) {
      if (myRank == 0) {
        out << "null" << endl;
      }
    } else if (getDomainMap () == getRowMap ()) {
      if (myRank == 0) {
        out << "same as row Map" << endl;
      }
    } else if (getDomainMap () == getColMap ()) {
      if (myRank == 0) {
        out << "same as column Map" << endl;
      }
    } else {
      if (myRank == 0) {
        out << endl;
      }
      getDomainMap ()->describe (out, vl);
    }

    // Describe the range Map.
    if (myRank == 0) {
      out << "Range Map: ";
    }
    if (getRangeMap ().is_null ()) {
      if (myRank == 0) {
        out << "null" << endl;
      }
    } else if (getRangeMap () == getDomainMap ()) {
      if (myRank == 0) {
        out << "same as domain Map" << endl;
      }
    } else if (getRangeMap () == getRowMap ()) {
      if (myRank == 0) {
        out << "same as row Map" << endl;
      }
    } else {
      if (myRank == 0) {
        out << endl;
      }
      getRangeMap ()->describe (out, vl);
    }

    // O(P) data
    for (int curRank = 0; curRank < numProcs; ++curRank) {
      if (myRank == curRank) {
        out << "Process rank: " << curRank << endl;
        Teuchos::OSTab tab2 (out);
        if (! staticGraph_->indicesAreAllocated ()) {
          out << "Graph indices not allocated" << endl;
        }
        else {
          out << "Number of allocated entries: "
              << staticGraph_->getLocalAllocationSize () << endl;
        }
        out << "Number of entries: " << getLocalNumEntries () << endl
            << "Max number of entries per row: " << getLocalMaxNumRowEntries ()
            << endl;
      }
      // Give output time to complete by executing some barriers.
      comm->barrier ();
      comm->barrier ();
      comm->barrier ();
    }

    if (vl < VERB_HIGH) {
      return; // all done!
    }

    // O(N) and O(NNZ) data
    for (int curRank = 0; curRank < numProcs; ++curRank) {
      if (myRank == curRank) {
        out << std::setw(width) << "Proc Rank"
            << std::setw(width) << "Global Row"
            << std::setw(width) << "Num Entries";
        if (vl == VERB_EXTREME) {
          out << std::setw(width) << "(Index,Value)";
        }
        out << endl;
        for (size_t r = 0; r < getLocalNumRows (); ++r) {
          const size_t nE = getNumEntriesInLocalRow(r);
          GlobalOrdinal gid = getRowMap()->getGlobalElement(r);
          out << std::setw(width) << myRank
              << std::setw(width) << gid
              << std::setw(width) << nE;
          if (vl == VERB_EXTREME) {
            if (isGloballyIndexed()) {
              global_inds_host_view_type rowinds;
              values_host_view_type rowvals;
              getGlobalRowView (gid, rowinds, rowvals);
              for (size_t j = 0; j < nE; ++j) {
                out << " (" << rowinds[j]
                    << ", " << rowvals[j]
                    << ") ";
              }
            }
            else if (isLocallyIndexed()) {
              local_inds_host_view_type rowinds;
              values_host_view_type rowvals;
              getLocalRowView (r, rowinds, rowvals);
              for (size_t j=0; j < nE; ++j) {
                out << " (" << getColMap()->getGlobalElement(rowinds[j])
                    << ", " << rowvals[j]
                    << ") ";
              }
            } // globally or locally indexed
          } // vl == VERB_EXTREME
          out << endl;
        } // for each row r on this process
      } // if (myRank == curRank)

      // Give output time to complete
      comm->barrier ();
      comm->barrier ();
      comm->barrier ();
    } // for each process p
  }

  template<class Scalar, class LocalOrdinal, class GlobalOrdinal, class Node>
  bool
  CrsMatrix<Scalar, LocalOrdinal, GlobalOrdinal, Node>::
  checkSizes (const SrcDistObject& source)
  {
    // It's not clear what kind of compatibility checks on sizes can
    // be performed here.  Epetra_CrsGraph doesn't check any sizes for
    // compatibility.

    // Currently, the source object must be a RowMatrix with the same
    // four template parameters as the target CrsMatrix.  We might
    // relax this requirement later.
    const row_matrix_type* srcRowMat =
      dynamic_cast<const row_matrix_type*> (&source);
    return (srcRowMat != nullptr);
  }

  template <class Scalar, class LocalOrdinal, class GlobalOrdinal, class Node>
  void
  CrsMatrix<Scalar, LocalOrdinal, GlobalOrdinal, Node>::
  applyCrsPadding(
    const typename crs_graph_type::padding_type& padding,
    const bool verbose)
  {
    using Details::ProfilingRegion;
    using Details::padCrsArrays;
    using std::endl;
    using LO = local_ordinal_type;
    using row_ptrs_type =
      typename local_graph_device_type::row_map_type::non_const_type;
    using range_policy =
      Kokkos::RangePolicy<execution_space, Kokkos::IndexType<LO>>;
    const char tfecfFuncName[] = "applyCrsPadding";
    const char suffix[] =
      ".  Please report this bug to the Tpetra developers.";
    ProfilingRegion regionCAP("Tpetra::CrsMatrix::applyCrsPadding");

    std::unique_ptr<std::string> prefix;
    if (verbose) {
      prefix = this->createPrefix("CrsMatrix", tfecfFuncName);
      std::ostringstream os;
      os << *prefix << "padding: ";
      padding.print(os);
      os << endl;
      std::cerr << os.str();
    }
    const int myRank = ! verbose ? -1 : [&] () {
      auto map = this->getMap();
      if (map.is_null()) {
        return -1;
      }
      auto comm = map->getComm();
      if (comm.is_null()) {
        return -1;
      }
      return comm->getRank();
    } ();

    // NOTE (mfh 29 Jan 2020) This allocates the values array.
    if (! myGraph_->indicesAreAllocated()) {
      if (verbose) {
        std::ostringstream os;
        os << *prefix << "Call allocateIndices" << endl;
        std::cerr << os.str();
      }
      allocateValues(GlobalIndices, GraphNotYetAllocated, verbose);
    }

    // FIXME (mfh 10 Feb 2020) We shouldn't actually reallocate
    // row_ptrs_beg or allocate row_ptrs_end unless the allocation
    // size needs to increase.  That should be the job of
    // padCrsArrays.

    // Making copies here because rowPtrsUnpacked_ has a const type. Otherwise, we
    // would use it directly.

    if (verbose) {
      std::ostringstream os;
      os << *prefix << "Allocate row_ptrs_beg: "
         << myGraph_->getRowPtrsUnpackedHost().extent(0) << endl;
      std::cerr << os.str();
    }
    using Kokkos::view_alloc;
    using Kokkos::WithoutInitializing;
    row_ptrs_type row_ptr_beg(view_alloc("row_ptr_beg", WithoutInitializing),
                              myGraph_->rowPtrsUnpacked_dev_.extent(0));
    // DEEP_COPY REVIEW - DEVICE-TO-DEVICE
    Kokkos::deep_copy(execution_space(),row_ptr_beg, myGraph_->rowPtrsUnpacked_dev_);
    
    const size_t N = row_ptr_beg.extent(0) == 0 ? size_t(0) :
      size_t(row_ptr_beg.extent(0) - 1);
    if (verbose) {
      std::ostringstream os;
      os << *prefix << "Allocate row_ptrs_end: " << N << endl;
      std::cerr << os.str();
    }
    row_ptrs_type row_ptr_end(
      view_alloc("row_ptr_end", WithoutInitializing), N);

    row_ptrs_type num_row_entries_d;

    const bool refill_num_row_entries =
      myGraph_->k_numRowEntries_.extent(0) != 0;
    
    if (refill_num_row_entries) { // unpacked storage
      // We can't assume correct *this capture until C++17, and it's
      // likely more efficient just to capture what we need anyway.
      num_row_entries_d = create_mirror_view_and_copy(memory_space(),
                                                 myGraph_->k_numRowEntries_);
      Kokkos::parallel_for
        ("Fill end row pointers", range_policy(0, N),
         KOKKOS_LAMBDA (const size_t i) {
          row_ptr_end(i) = row_ptr_beg(i) + num_row_entries_d(i);
        });
    }
    else {
      // FIXME (mfh 04 Feb 2020) Fix padCrsArrays so that if packed
      // storage, we don't need row_ptr_end to be separate allocation;
      // could just have it alias row_ptr_beg+1.
      Kokkos::parallel_for
        ("Fill end row pointers", range_policy(0, N),
         KOKKOS_LAMBDA (const size_t i) {
          row_ptr_end(i) = row_ptr_beg(i+1);
        });
    }

    if (myGraph_->isGloballyIndexed()) {
      padCrsArrays(row_ptr_beg, row_ptr_end,
                   myGraph_->gblInds_wdv,
                   valuesUnpacked_wdv, padding, myRank, verbose);
      const auto newValuesLen = valuesUnpacked_wdv.extent(0);
      const auto newColIndsLen = myGraph_->gblInds_wdv.extent(0);
      TEUCHOS_TEST_FOR_EXCEPTION_CLASS_FUNC
        (newValuesLen != newColIndsLen, std::logic_error,
         ": After padding, valuesUnpacked_wdv.extent(0)=" << newValuesLen
         << " != myGraph_->gblInds_wdv.extent(0)=" << newColIndsLen
         << suffix);
    }
    else {
      padCrsArrays(row_ptr_beg, row_ptr_end,
                   myGraph_->lclIndsUnpacked_wdv,
                   valuesUnpacked_wdv, padding, myRank, verbose);
      const auto newValuesLen = valuesUnpacked_wdv.extent(0);
      const auto newColIndsLen = myGraph_->lclIndsUnpacked_wdv.extent(0);
      TEUCHOS_TEST_FOR_EXCEPTION_CLASS_FUNC
        (newValuesLen != newColIndsLen, std::logic_error,
         ": After padding, valuesUnpacked_wdv.extent(0)=" << newValuesLen
         << " != myGraph_->lclIndsUnpacked_wdv.extent(0)=" << newColIndsLen
         << suffix);
    }

    if (refill_num_row_entries) {
      Kokkos::parallel_for
        ("Fill num entries", range_policy(0, N),
         KOKKOS_LAMBDA (const size_t i) {
          num_row_entries_d(i) = row_ptr_end(i) - row_ptr_beg(i);
        });
      Kokkos::deep_copy(myGraph_->k_numRowEntries_, num_row_entries_d);
    }

    if (verbose) {
      std::ostringstream os;
      os << *prefix << "Assign myGraph_->rowPtrsUnpacked_; "
         << "old size: " << myGraph_->rowPtrsUnpacked_host_.extent(0)
         << ", new size: " << row_ptr_beg.extent(0) << endl;
      std::cerr << os.str();
      TEUCHOS_ASSERT( myGraph_->getRowPtrsUnpackedHost().extent(0) ==
                      row_ptr_beg.extent(0) );
    }
    myGraph_->setRowPtrsUnpacked(row_ptr_beg);
  }

  template<class Scalar, class LocalOrdinal, class GlobalOrdinal, class Node>
  void
  copyAndPermuteStaticGraphNew(
                                const RowMatrix<Scalar, LocalOrdinal, GlobalOrdinal, Node>& srcMat,
                                RowMatrix<Scalar, LocalOrdinal, GlobalOrdinal, Node>& tgtMat,
                                const size_t numSameIDs,
                                const LocalOrdinal permuteToLIDs[],
                                const LocalOrdinal permuteFromLIDs[],
                                const size_t numPermutes);

  template<class Scalar, class LocalOrdinal, class GlobalOrdinal, class Node>
  void
  CrsMatrix<Scalar, LocalOrdinal, GlobalOrdinal, Node>::
  copyAndPermuteStaticGraph(
    const RowMatrix<Scalar, LocalOrdinal, GlobalOrdinal, Node>& srcMat,
    const size_t numSameIDs,
    const LocalOrdinal permuteToLIDs[],
    const LocalOrdinal permuteFromLIDs[],
    const size_t numPermutes)
  {
    //CTL_TRACE("copyAndPermuteStaticGraph_1");
    using Details::ProfilingRegion;
    using Teuchos::Array;
    using Teuchos::ArrayView;
    using std::endl;
    using LO = LocalOrdinal;
    using GO = GlobalOrdinal;
    const char tfecfFuncName[] = "copyAndPermuteStaticGraph";
    const char suffix[] =
      "  Please report this bug to the Tpetra developers.";
    ProfilingRegion regionCAP
      ("Tpetra::CrsMatrix::copyAndPermuteStaticGraph");

    const bool debug = Details::Behavior::debug("CrsGraph");
    const bool verbose = Details::Behavior::verbose("CrsGraph");
    std::unique_ptr<std::string> prefix;
    if (verbose) {
      prefix = this->createPrefix("CrsGraph", tfecfFuncName);
      std::ostringstream os;
      os << *prefix << "Start" << endl;
    }
    const char* const prefix_raw =
      verbose ? prefix.get()->c_str() : nullptr;

    const bool sourceIsLocallyIndexed = srcMat.isLocallyIndexed ();
    const bool targetIsLocallyIndexed = this->isLocallyIndexed ();
    //
    // Copy the first numSame row from source to target (this matrix).
    // This involves copying rows corresponding to LIDs [0, numSame-1].
    //
    const auto& srcRowMap = * (srcMat.getRowMap ());
    nonconst_global_inds_host_view_type rowInds;
    nonconst_values_host_view_type rowVals;
    const LO numSameIDs_as_LID = static_cast<LO> (numSameIDs);

    // FIXME - need to examine this path
    if (0 && targetIsLocallyIndexed && sourceIsLocallyIndexed) {

      // Create a mapping from the source's local column id's to my local column ids
      using DT = typename Node::device_type;
      const map_type& src_col_map = *(srcMat.getColMap());
      const map_type& tgt_col_map = *(this->getColMap());

      auto local_src_col_map = src_col_map.getLocalMap();
      auto local_tgt_col_map = tgt_col_map.getLocalMap();

      auto invalid = Teuchos::OrdinalTraits<LO>::invalid();
      LO num_src_cols = static_cast<LO>(src_col_map.getLocalNumElements());
      Kokkos::UnorderedMap<LO, LO, DT> lid_map(num_src_cols);
      for (LO src_local_col_idx=0; src_local_col_idx<num_src_cols; src_local_col_idx++)
      {
        // FIXME using local maps here causes an exception in the current version,
        // possibly this is now invoked from host?
        auto global_idx = local_src_col_map.getGlobalElement(src_local_col_idx);
        auto tgt_local_col_idx = local_tgt_col_map.getLocalElement(global_idx);
        if (tgt_local_col_idx != invalid) {
          lid_map.insert(src_local_col_idx, tgt_local_col_idx);
        }
      }
      for (LO local_row=0; local_row<numSameIDs_as_LID; local_row++)
      {
        values_host_view_type src_local_vals;
        local_inds_host_view_type src_local_cols;
        srcMat.getLocalRowView(local_row, src_local_cols, src_local_vals);

        values_host_view_type tgt_local_vals;
        local_inds_host_view_type tgt_local_cols;
        this->getLocalRowView(local_row, tgt_local_cols, tgt_local_vals);

        Kokkos::View<LO*, DT> indices("tgt_local_cols", src_local_cols.extent(0));
        Kokkos::View<Scalar*, DT> values("tgt_local_vals", src_local_cols.extent(0));
        size_t idx = 0;
        for (size_t offset=0; offset<src_local_cols.extent(0); offset++) {
          auto src_local_col_idx = src_local_cols(offset);
          if (lid_map.exists(src_local_col_idx)) {
            auto j = lid_map.find(src_local_col_idx);
            auto tgt_local_idx = lid_map.value_at(j);
            indices(idx) = tgt_local_idx;
            values(idx) = src_local_vals(offset);
            idx += 1;
          }
        }
        auto inds = Kokkos::subview(indices, Kokkos::make_pair(size_t(0), idx));
        auto vals = Kokkos::subview(values, Kokkos::make_pair(size_t(0), idx));
        this->replaceLocalValues(local_row, inds, vals);
      }
    } else if (sourceIsLocallyIndexed) {
      for (LO sourceLID = 0; sourceLID < numSameIDs_as_LID; ++sourceLID) {
        // Global ID for the current row index in the source matrix.
        // The first numSameIDs GIDs in the two input lists are the
        // same, so sourceGID == targetGID in this case.

        const GO sourceGID = srcRowMap.getGlobalElement (sourceLID);
        const GO targetGID = sourceGID;

        ArrayView<const GO> rowIndsConstView;
        ArrayView<const Scalar> rowValsConstView;

        const size_t rowLength = srcMat.getNumEntriesInGlobalRow (sourceGID);

        if (rowLength > static_cast<size_t> (rowInds.size())) {
          Kokkos::resize(rowInds,rowLength);
          Kokkos::resize(rowVals,rowLength);
        }
        // Resizing invalidates an Array's views, so we must make new
        // ones, even if rowLength hasn't changed.

        nonconst_global_inds_host_view_type rowIndsView;
        nonconst_values_host_view_type rowValsView;

        // The source matrix is locally indexed, so we have to get a
        // copy.  Really it's the GIDs that have to be copied (because
        // they have to be converted from LIDs).
        size_t checkRowLength = 0;

        if (PANZER_IMPL_OLD)
        {
          rowIndsView = Kokkos::subview(rowInds,std::make_pair((size_t)0, rowLength));
          rowIndsConstView = Teuchos::ArrayView<const GO> (rowIndsView.data(), rowIndsView.extent(0),
                                                           Teuchos::RCP_DISABLE_NODE_LOOKUP);

          rowValsView = Kokkos::subview(rowVals,std::make_pair((size_t)0, rowLength));
          rowValsConstView = Teuchos::ArrayView<const Scalar> (reinterpret_cast<const Scalar*>(rowValsView.data()), rowValsView.extent(0),
                                                               Teuchos::RCP_DISABLE_NODE_LOOKUP);

          srcMat.getGlobalRowCopy (sourceGID, rowIndsView,
                                   rowValsView, checkRowLength);
        }
        if (PANZER_IMPL_NEW) {
          using crs_matrix_type = CrsMatrix<Scalar, LocalOrdinal, GlobalOrdinal, Node>;
          const crs_matrix_type *srcMatCrsPtr = dynamic_cast<const crs_matrix_type *>(&srcMat);
          if (!srcMatCrsPtr) {
            std::cout << "srk error srcMat type= " << typeid(srcMat).name() << std::endl;
            std::terminate();
          }
          const crs_matrix_type& srcMatCrs = *srcMatCrsPtr;
          
          auto globalRow = sourceGID;
          auto StaticGraphRCP = srcMatCrs.getGraph();
          const crs_graph_type *StaticGraphPtr = dynamic_cast<const crs_graph_type *>(StaticGraphRCP.get());
          if (!StaticGraphPtr) {
            std::cout << "srk error StaticGraphPtr type= " << typeid(*StaticGraphRCP.get()).name() << std::endl;
            std::terminate();
          }
          const crs_graph_type& StaticGraph = *StaticGraphPtr;
          const RowInfo rowinfo = StaticGraph.getRowInfoFromGlobalRowIndex (globalRow);
          const size_t theNumEntries = rowinfo.numEntries;
          // TEUCHOS_TEST_FOR_EXCEPTION_CLASS_FUNC(
          //                                       static_cast<size_t> (indices.size ()) < theNumEntries ||
          //                                       static_cast<size_t> (values.size ()) < theNumEntries,
          //                                       std::runtime_error, "Row with global index " << globalRow << " has "
          //                                       << theNumEntries << " entry/ies, but indices.size() = " <<
          //                                       indices.size () << " and values.size() = " << values.size () << ".");
          checkRowLength = theNumEntries; // first side effect
          auto numEntries = theNumEntries;

          if (rowinfo.localRow != Teuchos::OrdinalTraits<size_t>::invalid ()) {
            if (StaticGraph.isLocallyIndexed ()) {
              const map_type& colMap = * (StaticGraph.getColMap());
              auto curLclInds = StaticGraph.getLocalIndsViewHost(rowinfo);
              auto rowValsViewLocal = srcMatCrs.getValuesViewHost(rowinfo);
              rowValsConstView = Teuchos::ArrayView<const Scalar> (reinterpret_cast<const Scalar*>(rowValsViewLocal.data()), rowValsViewLocal.extent(0),
                                                                   Teuchos::RCP_DISABLE_NODE_LOOKUP);
              auto rowIndsViewLocal = Kokkos::subview(rowInds,std::make_pair((size_t)0, rowLength));
              rowIndsConstView = Teuchos::ArrayView<const GO> (rowIndsViewLocal.data(), rowIndsViewLocal.extent(0), Teuchos::RCP_DISABLE_NODE_LOOKUP);
              bool err = colMap.getGlobalElements(curLclInds.data(), numEntries, rowIndsViewLocal.data());
              if (err) {
                std::cout << "[srk] error:" << std::endl;
                std::terminate();
              }
            }
            else if (StaticGraph.isGloballyIndexed ()) {
              auto rowIndsViewLocal = StaticGraph.getGlobalIndsViewHost(rowinfo);
              rowIndsConstView = Teuchos::ArrayView<const GO> (rowIndsViewLocal.data(), rowIndsViewLocal.extent(0), Teuchos::RCP_DISABLE_NODE_LOOKUP);
              auto rowValsViewLocal = srcMatCrs.getValuesViewHost(rowinfo);
              rowValsConstView = Teuchos::ArrayView<const Scalar> (reinterpret_cast<const Scalar*>(rowValsViewLocal.data()), rowValsViewLocal.extent(0),
                                                                   Teuchos::RCP_DISABLE_NODE_LOOKUP);
            }
          }
        }

        if (debug) {
          TEUCHOS_TEST_FOR_EXCEPTION_CLASS_FUNC
            (rowLength != checkRowLength, std::logic_error, "For "
             "global row index " << sourceGID << ", the source "
             "matrix's getNumEntriesInGlobalRow returns a row length "
             "of " << rowLength << ", but getGlobalRowCopy reports "
             "a row length of " << checkRowLength << "." << suffix);
        }

        combineGlobalValues(targetGID, rowIndsConstView,
                            rowValsConstView, REPLACE,
                            prefix_raw, debug, verbose);
      }  // for (sourceLID...
    } else {
      for (LO sourceLID = 0; sourceLID < numSameIDs_as_LID; ++sourceLID) {
        // Global ID for the current row index in the source matrix.
        // The first numSameIDs GIDs in the two input lists are the
        // same, so sourceGID == targetGID in this case.
        const GO sourceGID = srcRowMap.getGlobalElement (sourceLID);
        const GO targetGID = sourceGID;

        ArrayView<const GO>rowIndsConstView;
        ArrayView<const Scalar> rowValsConstView;

        global_inds_host_view_type rowIndsView;
        values_host_view_type rowValsView;
        srcMat.getGlobalRowView(sourceGID, rowIndsView, rowValsView);
        // KDDKDD UVM TEMPORARY:  refactor combineGlobalValues to take
        // KDDKDD UVM TEMPORARY:  Kokkos::View instead of ArrayView
        // KDDKDD UVM TEMPORARY:  For now, wrap the view in ArrayViews
        // KDDKDD UVM TEMPORARY:  Should be safe because we hold the KokkosViews
        rowIndsConstView = Teuchos::ArrayView<const GO> (  // BAD BAD BAD
                           rowIndsView.data(), rowIndsView.extent(0),
                           Teuchos::RCP_DISABLE_NODE_LOOKUP);
        rowValsConstView = Teuchos::ArrayView<const Scalar> (  // BAD BAD BAD
                           reinterpret_cast<const Scalar*>(rowValsView.data()), rowValsView.extent(0),
                           Teuchos::RCP_DISABLE_NODE_LOOKUP);
        // KDDKDD UVM TEMPORARY:  Add replace, sum, transform methods with
        // KDDKDD UVM TEMPORARY:  KokkosView interface

        // Applying a permutation to a matrix with a static graph
        // means REPLACE-ing entries.
        combineGlobalValues(targetGID, rowIndsConstView,
                            rowValsConstView, REPLACE,
                            prefix_raw, debug, verbose);
      }
    }

    if (verbose) {
      std::ostringstream os;
      os << *prefix << "Do permutes" << endl;
    }

    //
    // "Permute" part of "copy and permute."
    //

    const map_type& tgtRowMap = * (this->getRowMap ());
    for (size_t p = 0; p < numPermutes; ++p) {
      const GO sourceGID = srcRowMap.getGlobalElement (permuteFromLIDs[p]);
      const GO targetGID = tgtRowMap.getGlobalElement (permuteToLIDs[p]);

      ArrayView<const GO> rowIndsConstView;
      ArrayView<const Scalar> rowValsConstView;

      if (sourceIsLocallyIndexed) {
        const size_t rowLength = srcMat.getNumEntriesInGlobalRow (sourceGID);
        if (rowLength > static_cast<size_t> (rowInds.size ())) {
          Kokkos::resize(rowInds,rowLength);
          Kokkos::resize(rowVals,rowLength);
        }
        // Resizing invalidates an Array's views, so we must make new
        // ones, even if rowLength hasn't changed.
        nonconst_global_inds_host_view_type rowIndsView = Kokkos::subview(rowInds,std::make_pair((size_t)0, rowLength));
        nonconst_values_host_view_type rowValsView = Kokkos::subview(rowVals,std::make_pair((size_t)0, rowLength));

        // The source matrix is locally indexed, so we have to get a
        // copy.  Really it's the GIDs that have to be copied (because
        // they have to be converted from LIDs).
        size_t checkRowLength = 0;
        srcMat.getGlobalRowCopy(sourceGID, rowIndsView,
                                rowValsView, checkRowLength);
        if (debug) {
          TEUCHOS_TEST_FOR_EXCEPTION_CLASS_FUNC
            (rowLength != checkRowLength, std::logic_error, "For "
             "source matrix global row index " << sourceGID << ", "
             "getNumEntriesInGlobalRow returns a row length of " <<
             rowLength << ", but getGlobalRowCopy a row length of "
             << checkRowLength << "." << suffix);
        }

        // KDDKDD UVM TEMPORARY:  refactor combineGlobalValues to take
        // KDDKDD UVM TEMPORARY:  Kokkos::View instead of ArrayView
        // KDDKDD UVM TEMPORARY:  For now, wrap the view in ArrayViews
        // KDDKDD UVM TEMPORARY:  Should be safe because we hold the KokkosViews
        rowIndsConstView = Teuchos::ArrayView<const GO> (  // BAD BAD BAD
                           rowIndsView.data(), rowIndsView.extent(0),
                           Teuchos::RCP_DISABLE_NODE_LOOKUP);
        rowValsConstView = Teuchos::ArrayView<const Scalar> (  // BAD BAD BAD
                           reinterpret_cast<const Scalar*>(rowValsView.data()), rowValsView.extent(0),
                           Teuchos::RCP_DISABLE_NODE_LOOKUP);
        // KDDKDD UVM TEMPORARY:  Add replace, sum, transform methods with
        // KDDKDD UVM TEMPORARY:  KokkosView interface
      }
      else {
        global_inds_host_view_type rowIndsView;
        values_host_view_type rowValsView;
        srcMat.getGlobalRowView(sourceGID, rowIndsView, rowValsView);
        // KDDKDD UVM TEMPORARY:  refactor combineGlobalValues to take
        // KDDKDD UVM TEMPORARY:  Kokkos::View instead of ArrayView
        // KDDKDD UVM TEMPORARY:  For now, wrap the view in ArrayViews
        // KDDKDD UVM TEMPORARY:  Should be safe because we hold the KokkosViews
        rowIndsConstView = Teuchos::ArrayView<const GO> (  // BAD BAD BAD
                           rowIndsView.data(), rowIndsView.extent(0),
                           Teuchos::RCP_DISABLE_NODE_LOOKUP);
        rowValsConstView = Teuchos::ArrayView<const Scalar> (  // BAD BAD BAD
                           reinterpret_cast<const Scalar*>(rowValsView.data()), rowValsView.extent(0),
                           Teuchos::RCP_DISABLE_NODE_LOOKUP);
        // KDDKDD UVM TEMPORARY:  Add replace, sum, transform methods with
        // KDDKDD UVM TEMPORARY:  KokkosView interface
      }

      combineGlobalValues(targetGID, rowIndsConstView,
                          rowValsConstView, REPLACE,
                          prefix_raw, debug, verbose);
    }

    if (verbose) {
      std::ostringstream os;
      os << *prefix << "Done" << endl;
    }
  }

  template<class Scalar, class LocalOrdinal, class GlobalOrdinal, class Node>
  void
  CrsMatrix<Scalar, LocalOrdinal, GlobalOrdinal, Node>::
  copyAndPermuteNonStaticGraph(
    const RowMatrix<Scalar, LocalOrdinal, GlobalOrdinal, Node>& srcMat,
    const size_t numSameIDs,
    const Kokkos::DualView<const local_ordinal_type*, buffer_device_type>& permuteToLIDs_dv,
    const Kokkos::DualView<const local_ordinal_type*, buffer_device_type>& permuteFromLIDs_dv,
    const size_t numPermutes)
  {
    //CTL_TRACE("copyAndPermuteStaticGraph_2");
    using Details::ProfilingRegion;
    using Teuchos::Array;
    using Teuchos::ArrayView;
    using std::endl;
    using LO = LocalOrdinal;
    using GO = GlobalOrdinal;
    const char tfecfFuncName[] = "copyAndPermuteNonStaticGraph";
    const char suffix[] =
      "  Please report this bug to the Tpetra developers.";
    ProfilingRegion regionCAP
      ("Tpetra::CrsMatrix::copyAndPermuteNonStaticGraph");

    const bool debug = Details::Behavior::debug("CrsGraph");
    const bool verbose = Details::Behavior::verbose("CrsGraph");
    std::unique_ptr<std::string> prefix;
    if (verbose) {
      prefix = this->createPrefix("CrsGraph", tfecfFuncName);
      std::ostringstream os;
      os << *prefix << "Start" << endl;
    }
    const char* const prefix_raw =
      verbose ? prefix.get()->c_str() : nullptr;

    {
      using row_graph_type = RowGraph<LO, GO, Node>;
      const row_graph_type& srcGraph = *(srcMat.getGraph());
      auto padding =
        myGraph_->computeCrsPadding(srcGraph, numSameIDs,
          permuteToLIDs_dv, permuteFromLIDs_dv, verbose);
      applyCrsPadding(*padding, verbose);
    }
    const bool sourceIsLocallyIndexed = srcMat.isLocallyIndexed ();
    //
    // Copy the first numSame row from source to target (this matrix).
    // This involves copying rows corresponding to LIDs [0, numSame-1].
    //
    const map_type& srcRowMap = * (srcMat.getRowMap ());
    const LO numSameIDs_as_LID = static_cast<LO> (numSameIDs);
    using gids_type = nonconst_global_inds_host_view_type;
    using vals_type = nonconst_values_host_view_type;
    gids_type rowInds;
    vals_type rowVals;
    for (LO sourceLID = 0; sourceLID < numSameIDs_as_LID; ++sourceLID) {
      // Global ID for the current row index in the source matrix.
      // The first numSameIDs GIDs in the two input lists are the
      // same, so sourceGID == targetGID in this case.
      const GO sourceGID = srcRowMap.getGlobalElement (sourceLID);
      const GO targetGID = sourceGID;

      ArrayView<const GO> rowIndsConstView;
      ArrayView<const Scalar> rowValsConstView;

      if (sourceIsLocallyIndexed) {

        const size_t rowLength = srcMat.getNumEntriesInGlobalRow (sourceGID);
        if (rowLength > static_cast<size_t> (rowInds.extent(0))) {
          Kokkos::resize(rowInds,rowLength);
          Kokkos::resize(rowVals,rowLength);
        }
        // Resizing invalidates an Array's views, so we must make new
        // ones, even if rowLength hasn't changed.
        gids_type rowIndsView = Kokkos::subview(rowInds,std::make_pair((size_t)0, rowLength));
        vals_type rowValsView = Kokkos::subview(rowVals,std::make_pair((size_t)0, rowLength));

        // The source matrix is locally indexed, so we have to get a
        // copy.  Really it's the GIDs that have to be copied (because
        // they have to be converted from LIDs).
        size_t checkRowLength = 0;
        srcMat.getGlobalRowCopy (sourceGID, rowIndsView, rowValsView,
                                 checkRowLength);
        if (debug) {
          TEUCHOS_TEST_FOR_EXCEPTION_CLASS_FUNC
            (rowLength != checkRowLength, std::logic_error, ": For "
             "global row index " << sourceGID << ", the source "
             "matrix's getNumEntriesInGlobalRow returns a row length "
             "of " << rowLength << ", but getGlobalRowCopy reports "
             "a row length of " << checkRowLength << "." << suffix);
        }
        rowIndsConstView = Teuchos::ArrayView<const GO>(rowIndsView.data(), rowLength);
        rowValsConstView = Teuchos::ArrayView<const Scalar>(reinterpret_cast<Scalar *>(rowValsView.data()), rowLength);
      }
      else { // source matrix is globally indexed.
        global_inds_host_view_type rowIndsView;
        values_host_view_type rowValsView;
        srcMat.getGlobalRowView(sourceGID, rowIndsView, rowValsView);

        // KDDKDD UVM TEMPORARY:  refactor combineGlobalValues to take
        // KDDKDD UVM TEMPORARY:  Kokkos::View instead of ArrayView
        // KDDKDD UVM TEMPORARY:  For now, wrap the view in ArrayViews
        // KDDKDD UVM TEMPORARY:  Should be safe because we hold the KokkosViews
        rowIndsConstView = Teuchos::ArrayView<const GO> (  // BAD BAD BAD
                           rowIndsView.data(), rowIndsView.extent(0),
                           Teuchos::RCP_DISABLE_NODE_LOOKUP);
        rowValsConstView = Teuchos::ArrayView<const Scalar> (  // BAD BAD BAD
                           reinterpret_cast<const Scalar*>(rowValsView.data()), rowValsView.extent(0),
                           Teuchos::RCP_DISABLE_NODE_LOOKUP);
        // KDDKDD UVM TEMPORARY:  Add replace, sum, transform methods with
        // KDDKDD UVM TEMPORARY:  KokkosView interface
      }

      // Combine the data into the target matrix.
      insertGlobalValuesFilteredChecked(targetGID, rowIndsConstView,
        rowValsConstView, prefix_raw, debug, verbose);
    }

    if (verbose) {
      std::ostringstream os;
      os << *prefix << "Do permutes" << endl;
    }
    const LO* const permuteFromLIDs = permuteFromLIDs_dv.view_host().data();
    const LO* const permuteToLIDs = permuteToLIDs_dv.view_host().data();

    const map_type& tgtRowMap = * (this->getRowMap ());
    for (size_t p = 0; p < numPermutes; ++p) {
      const GO sourceGID = srcRowMap.getGlobalElement (permuteFromLIDs[p]);
      const GO targetGID = tgtRowMap.getGlobalElement (permuteToLIDs[p]);

      ArrayView<const GO> rowIndsConstView;
      ArrayView<const Scalar> rowValsConstView;

      if (sourceIsLocallyIndexed) {
        const size_t rowLength = srcMat.getNumEntriesInGlobalRow (sourceGID);
        if (rowLength > static_cast<size_t> (rowInds.extent(0))) {
          Kokkos::resize(rowInds,rowLength);
          Kokkos::resize(rowVals,rowLength);
        }
        // Resizing invalidates an Array's views, so we must make new
        // ones, even if rowLength hasn't changed.
        gids_type rowIndsView = Kokkos::subview(rowInds,std::make_pair((size_t)0, rowLength));
        vals_type rowValsView = Kokkos::subview(rowVals,std::make_pair((size_t)0, rowLength));

        // The source matrix is locally indexed, so we have to get a
        // copy.  Really it's the GIDs that have to be copied (because
        // they have to be converted from LIDs).
        size_t checkRowLength = 0;
        srcMat.getGlobalRowCopy(sourceGID, rowIndsView,
                                rowValsView, checkRowLength);
        if (debug) {
          TEUCHOS_TEST_FOR_EXCEPTION_CLASS_FUNC
            (rowLength != checkRowLength, std::logic_error, "For "
             "source matrix global row index " << sourceGID << ", "
             "getNumEntriesInGlobalRow returns a row length of " <<
             rowLength << ", but getGlobalRowCopy a row length of "
             << checkRowLength << "." << suffix);
        }
        rowIndsConstView = Teuchos::ArrayView<const GO>(rowIndsView.data(), rowLength);
        rowValsConstView = Teuchos::ArrayView<const Scalar>(reinterpret_cast<Scalar *>(rowValsView.data()), rowLength);
      }
      else {
        global_inds_host_view_type rowIndsView;
        values_host_view_type rowValsView;
        srcMat.getGlobalRowView(sourceGID, rowIndsView, rowValsView);

        // KDDKDD UVM TEMPORARY:  refactor combineGlobalValues to take
        // KDDKDD UVM TEMPORARY:  Kokkos::View instead of ArrayView
        // KDDKDD UVM TEMPORARY:  For now, wrap the view in ArrayViews
        // KDDKDD UVM TEMPORARY:  Should be safe because we hold the KokkosViews
        rowIndsConstView = Teuchos::ArrayView<const GO> (  // BAD BAD BAD
                           rowIndsView.data(), rowIndsView.extent(0),
                           Teuchos::RCP_DISABLE_NODE_LOOKUP);
        rowValsConstView = Teuchos::ArrayView<const Scalar> (  // BAD BAD BAD
                           reinterpret_cast<const Scalar*>(rowValsView.data()), rowValsView.extent(0),
                           Teuchos::RCP_DISABLE_NODE_LOOKUP);
        // KDDKDD UVM TEMPORARY:  Add replace, sum, transform methods with
        // KDDKDD UVM TEMPORARY:  KokkosView interface
      }

      // Combine the data into the target matrix.
      insertGlobalValuesFilteredChecked(targetGID, rowIndsConstView,
        rowValsConstView, prefix_raw, debug, verbose);
    }

    if (verbose) {
      std::ostringstream os;
      os << *prefix << "Done" << endl;
    }
  }

  template<class Scalar, class LocalOrdinal, class GlobalOrdinal, class Node>
  void
  CrsMatrix<Scalar, LocalOrdinal, GlobalOrdinal, Node>::
  copyAndPermute(
    const SrcDistObject& srcObj,
    const size_t numSameIDs,
    const Kokkos::DualView<const local_ordinal_type*, buffer_device_type>& permuteToLIDs,
    const Kokkos::DualView<const local_ordinal_type*, buffer_device_type>& permuteFromLIDs,
    const CombineMode /*CM*/)
  {
    //CTL_TRACE("copyAndPermute");
    using Details::Behavior;
    using Details::dualViewStatusToString;
    using Details::ProfilingRegion;
    using std::endl;

    // Method name string for TEUCHOS_TEST_FOR_EXCEPTION_CLASS_FUNC.
    const char tfecfFuncName[] = "copyAndPermute: ";
    ProfilingRegion regionCAP("Tpetra::CrsMatrix::copyAndPermute");

    const bool verbose = Behavior::verbose("CrsMatrix");
    std::unique_ptr<std::string> prefix;
    if (verbose) {
      prefix = this->createPrefix("CrsMatrix", "copyAndPermute");
      std::ostringstream os;
      os << *prefix << endl
         << *prefix << "  numSameIDs: " << numSameIDs << endl
         << *prefix << "  numPermute: " << permuteToLIDs.extent(0)
         << endl
         << *prefix << "  "
         << dualViewStatusToString (permuteToLIDs, "permuteToLIDs")
         << endl
         << *prefix << "  "
         << dualViewStatusToString (permuteFromLIDs, "permuteFromLIDs")
         << endl
         << *prefix << "  "
         << "isStaticGraph: " << (isStaticGraph() ? "true" : "false")
         << endl;
      std::cerr << os.str ();
    }

    const auto numPermute = permuteToLIDs.extent (0);
    TEUCHOS_TEST_FOR_EXCEPTION_CLASS_FUNC
      (numPermute != permuteFromLIDs.extent (0),
       std::invalid_argument, "permuteToLIDs.extent(0) = "
       << numPermute << "!= permuteFromLIDs.extent(0) = "
       << permuteFromLIDs.extent (0) << ".");

    // This dynamic cast should succeed, because we've already tested
    // it in checkSizes().
    using RMT = RowMatrix<Scalar, LocalOrdinal, GlobalOrdinal, Node>;
    const RMT& srcMat = dynamic_cast<const RMT&> (srcObj);
    if (isStaticGraph ()) {
      if (PANZER_IMPL_NEW) {
        double time_ = Teuchos::Time::wallTime();
        TEUCHOS_ASSERT( ! permuteToLIDs.need_sync_device () );
        auto permuteToLIDs_d = permuteToLIDs.view_device ();
        TEUCHOS_ASSERT( ! permuteFromLIDs.need_sync_device () );
        auto permuteFromLIDs_d = permuteFromLIDs.view_device ();

        copyAndPermuteStaticGraphNew(srcMat, *this,
                                      numSameIDs,
                                      permuteToLIDs_d.data(),
                                      permuteFromLIDs_d.data(),
                                      numPermute);
#if EXP_INCLUDED_FROM_PANXER_MINI_EM
        if (in_eval_J) {
          Timers["capsg_M"].first += -time_ + Teuchos::Time::wallTime();
        }
#endif        

      }
      if (PANZER_IMPL_OLD) {
        double time_ = Teuchos::Time::wallTime();
        TEUCHOS_ASSERT( ! permuteToLIDs.need_sync_host () );
        auto permuteToLIDs_h = permuteToLIDs.view_host ();
        TEUCHOS_ASSERT( ! permuteFromLIDs.need_sync_host () );
        auto permuteFromLIDs_h = permuteFromLIDs.view_host ();
      
        copyAndPermuteStaticGraph(srcMat, numSameIDs,
                                  permuteToLIDs_h.data(),
                                  permuteFromLIDs_h.data(),
                                  numPermute);
#if EXP_INCLUDED_FROM_PANXER_MINI_EM
        if (in_eval_J) {
          Timers["capsg_M"].first += -time_ + Teuchos::Time::wallTime();
        }
#endif
      }
    }
    else {
      copyAndPermuteNonStaticGraph(srcMat, numSameIDs, permuteToLIDs,
                                   permuteFromLIDs, numPermute);
    }

    if (verbose) {
      std::ostringstream os;
      os << *prefix << "Done" << endl;
      std::cerr << os.str();
    }
  }

  template<class Scalar, class LocalOrdinal, class GlobalOrdinal, class Node>
  void
  CrsMatrix<Scalar, LocalOrdinal, GlobalOrdinal, Node>::
  packAndPrepare
  (const SrcDistObject& source,
   const Kokkos::DualView<const local_ordinal_type*, buffer_device_type>& exportLIDs,
   Kokkos::DualView<char*, buffer_device_type>& exports,
   Kokkos::DualView<size_t*, buffer_device_type> numPacketsPerLID,
   size_t& constantNumPackets)
  {
    using Details::Behavior;
    using Details::dualViewStatusToString;
    using Details::ProfilingRegion;
    using Teuchos::outArg;
    using Teuchos::REDUCE_MAX;
    using Teuchos::reduceAll;
    using std::endl;
    typedef LocalOrdinal LO;
    typedef GlobalOrdinal GO;
    const char tfecfFuncName[] = "packAndPrepare: ";
    ProfilingRegion regionPAP ("Tpetra::CrsMatrix::packAndPrepare");

    const bool debug = Behavior::debug("CrsMatrix");
    const bool verbose = Behavior::verbose("CrsMatrix");

    // Processes on which the communicator is null should not participate.
    Teuchos::RCP<const Teuchos::Comm<int> > pComm = this->getComm ();
    if (pComm.is_null ()) {
      return;
    }
    const Teuchos::Comm<int>& comm = *pComm;
    const int myRank = comm.getSize ();

    std::unique_ptr<std::string> prefix;
    if (verbose) {
      prefix = this->createPrefix("CrsMatrix", "packAndPrepare");
      std::ostringstream os;
      os << *prefix << "Start" << endl
         << *prefix << "  "
         << dualViewStatusToString (exportLIDs, "exportLIDs")
         << endl
         << *prefix << "  "
         << dualViewStatusToString (exports, "exports")
         << endl
         << *prefix << "  "
         << dualViewStatusToString (numPacketsPerLID, "numPacketsPerLID")
         << endl;
      std::cerr << os.str ();
    }

    // Attempt to cast the source object to CrsMatrix.  If successful,
    // use the source object's packNew() method to pack its data for
    // communication.  Otherwise, attempt to cast to RowMatrix; if
    // successful, use the source object's pack() method.  Otherwise,
    // the source object doesn't have the right type.
    //
    // FIXME (mfh 30 Jun 2013, 11 Sep 2017) We don't even need the
    // RowMatrix to have the same Node type.  Unfortunately, we don't
    // have a way to ask if the RowMatrix is "a RowMatrix with any
    // Node type," since RowMatrix doesn't have a base class.  A
    // hypothetical RowMatrixBase<Scalar, LO, GO> class, which does
    // not currently exist, would satisfy this requirement.
    //
    // Why RowMatrixBase<Scalar, LO, GO>?  The source object's Scalar
    // type doesn't technically need to match the target object's
    // Scalar type, so we could just have RowMatrixBase<LO, GO>.  LO
    // and GO need not be the same, as long as there is no overflow of
    // the indices.  However, checking for index overflow is global
    // and therefore undesirable.

    std::ostringstream msg; // for collecting error messages
    int lclBad = 0; // to be set below

    using crs_matrix_type = CrsMatrix<Scalar, LO, GO, Node>;
    const crs_matrix_type* srcCrsMat =
      dynamic_cast<const crs_matrix_type*> (&source);
    if (srcCrsMat != nullptr) {
      if (verbose) {
        std::ostringstream os;
        os << *prefix << "Source matrix same (CrsMatrix) type as target; "
          "calling packNew" << endl;
        std::cerr << os.str ();
      }
      try {
        srcCrsMat->packNew (exportLIDs, exports, numPacketsPerLID,
                            constantNumPackets);
      }
      catch (std::exception& e) {
        lclBad = 1;
        msg << "Proc " << myRank << ": " << e.what () << std::endl;
      }
    }
    else {
      using Kokkos::HostSpace;
      using Kokkos::subview;
      using exports_type = Kokkos::DualView<char*, buffer_device_type>;
      using range_type = Kokkos::pair<size_t, size_t>;

      if (verbose) {
        std::ostringstream os;
        os << *prefix << "Source matrix NOT same (CrsMatrix) type as target"
           << endl;
        std::cerr << os.str ();
      }

      const row_matrix_type* srcRowMat =
        dynamic_cast<const row_matrix_type*> (&source);
      TEUCHOS_TEST_FOR_EXCEPTION_CLASS_FUNC
        (srcRowMat == nullptr, std::invalid_argument,
         "The source object of the Import or Export operation is neither a "
         "CrsMatrix (with the same template parameters as the target object), "
         "nor a RowMatrix (with the same first four template parameters as the "
         "target object).");

      // For the RowMatrix case, we need to convert from
      // Kokkos::DualView to Teuchos::Array*.  This doesn't need to be
      // so terribly efficient, since packing a non-CrsMatrix
      // RowMatrix for Import/Export into a CrsMatrix is not a
      // critical case.  Thus, we may allocate Teuchos::Array objects
      // here and copy to and from Kokkos::*View.

      // View exportLIDs's host data as a Teuchos::ArrayView.
      TEUCHOS_ASSERT( ! exportLIDs.need_sync_host () );
      auto exportLIDs_h = exportLIDs.view_host ();
      Teuchos::ArrayView<const LO> exportLIDs_av (exportLIDs_h.data (),
                                                  exportLIDs_h.size ());

      // pack() will allocate exports_a as needed.  We'll copy back
      // into exports (after (re)allocating exports if needed) below.
      Teuchos::Array<char> exports_a;

      // View exportLIDs' host data as a Teuchos::ArrayView.  We don't
      // need to sync, since we're doing write-only access, but we do
      // need to mark the DualView as modified on host.

      numPacketsPerLID.clear_sync_state (); // write-only access
      numPacketsPerLID.modify_host ();
      auto numPacketsPerLID_h = numPacketsPerLID.view_host ();
      Teuchos::ArrayView<size_t> numPacketsPerLID_av (numPacketsPerLID_h.data (),
                                                      numPacketsPerLID_h.size ());

      // Invoke RowMatrix's legacy pack() interface, using above
      // Teuchos::Array* objects.
      try {
        srcRowMat->pack (exportLIDs_av, exports_a, numPacketsPerLID_av,
                         constantNumPackets);
      }
      catch (std::exception& e) {
        lclBad = 1;
        msg << "Proc " << myRank << ": " << e.what () << std::endl;
      }

      // Allocate 'exports', and copy exports_a back into it.
      const size_t newAllocSize = static_cast<size_t> (exports_a.size ());
      if (static_cast<size_t> (exports.extent (0)) < newAllocSize) {
        const std::string oldLabel = exports.d_view.label ();
        const std::string newLabel = (oldLabel == "") ? "exports" : oldLabel;
        exports = exports_type (newLabel, newAllocSize);
      }
      // It's safe to assume that we're working on host anyway, so
      // just keep exports sync'd to host.
      // ignore current device contents
      exports.modify_host();

      auto exports_h = exports.view_host ();
      auto exports_h_sub = subview (exports_h, range_type (0, newAllocSize));

      // Kokkos::deep_copy needs a Kokkos::View input, so turn
      // exports_a into a nonowning Kokkos::View first before copying.
      typedef typename exports_type::t_host::execution_space HES;
      typedef Kokkos::Device<HES, HostSpace> host_device_type;
      Kokkos::View<const char*, host_device_type>
        exports_a_kv (exports_a.getRawPtr (), newAllocSize);
      // DEEP_COPY REVIEW - NOT TESTED
      Kokkos::deep_copy (exports_h_sub, exports_a_kv);
    }

    if (debug) {
      int gblBad = 0; // output argument; to be set below
      reduceAll<int, int> (comm, REDUCE_MAX, lclBad, outArg (gblBad));
      if (gblBad != 0) {
        Tpetra::Details::gathervPrint (std::cerr, msg.str (), comm);
        TEUCHOS_TEST_FOR_EXCEPTION_CLASS_FUNC
          (true, std::logic_error, "packNew() or pack() threw an exception on "
           "one or more participating processes.");
      }
    }
    else {
      TEUCHOS_TEST_FOR_EXCEPTION_CLASS_FUNC
        (lclBad != 0, std::logic_error, "packNew threw an exception on one "
         "or more participating processes.  Here is this process' error "
         "message: " << msg.str ());
    }

    if (verbose) {
      std::ostringstream os;
      os << *prefix << "packAndPrepare: Done!" << endl
         << *prefix << "  "
         << dualViewStatusToString (exportLIDs, "exportLIDs")
         << endl
         << *prefix << "  "
         << dualViewStatusToString (exports, "exports")
         << endl
         << *prefix << "  "
         << dualViewStatusToString (numPacketsPerLID, "numPacketsPerLID")
         << endl;
      std::cerr << os.str ();
    }
  }

  template<class Scalar, class LocalOrdinal, class GlobalOrdinal, class Node>
  size_t
  CrsMatrix<Scalar, LocalOrdinal, GlobalOrdinal, Node>::
  packRow (char exports[],
           const size_t offset,
           const size_t numEnt,
           const GlobalOrdinal gidsIn[],
           const impl_scalar_type valsIn[],
           const size_t numBytesPerValue) const
  {
    using Kokkos::View;
    using Kokkos::subview;
    using Tpetra::Details::PackTraits;
    typedef LocalOrdinal LO;
    typedef GlobalOrdinal GO;
    typedef impl_scalar_type ST;

    if (numEnt == 0) {
      // Empty rows always take zero bytes, to ensure sparsity.
      return 0;
    }

    const GO gid = 0; // packValueCount wants this
    const LO numEntLO = static_cast<size_t> (numEnt);

    const size_t numEntBeg = offset;
    const size_t numEntLen = PackTraits<LO>::packValueCount (numEntLO);
    const size_t gidsBeg = numEntBeg + numEntLen;
    const size_t gidsLen = numEnt * PackTraits<GO>::packValueCount (gid);
    const size_t valsBeg = gidsBeg + gidsLen;
    const size_t valsLen = numEnt * numBytesPerValue;

    char* const numEntOut = exports + numEntBeg;
    char* const gidsOut = exports + gidsBeg;
    char* const valsOut = exports + valsBeg;

    size_t numBytesOut = 0;
    int errorCode = 0;
    numBytesOut += PackTraits<LO>::packValue (numEntOut, numEntLO);

    {
      Kokkos::pair<int, size_t> p;
      p = PackTraits<GO>::packArray (gidsOut, gidsIn, numEnt);
      errorCode += p.first;
      numBytesOut += p.second;

      p = PackTraits<ST>::packArray (valsOut, valsIn, numEnt);
      errorCode += p.first;
      numBytesOut += p.second;
    }

    const size_t expectedNumBytes = numEntLen + gidsLen + valsLen;
    TEUCHOS_TEST_FOR_EXCEPTION
      (numBytesOut != expectedNumBytes, std::logic_error, "packRow: "
       "numBytesOut = " << numBytesOut << " != expectedNumBytes = "
       << expectedNumBytes << ".");
    TEUCHOS_TEST_FOR_EXCEPTION
      (errorCode != 0, std::runtime_error, "packRow: "
       "PackTraits::packArray returned a nonzero error code");

    return numBytesOut;
  }

  template<class Scalar, class LocalOrdinal, class GlobalOrdinal, class Node>
  size_t
  CrsMatrix<Scalar, LocalOrdinal, GlobalOrdinal, Node>::
  unpackRow (GlobalOrdinal gidsOut[],
             impl_scalar_type valsOut[],
             const char imports[],
             const size_t offset,
             const size_t numBytes,
             const size_t numEnt,
             const size_t numBytesPerValue)
  {
    using Kokkos::View;
    using Kokkos::subview;
    using Tpetra::Details::PackTraits;
    typedef LocalOrdinal LO;
    typedef GlobalOrdinal GO;
    typedef impl_scalar_type ST;

    Details::ProfilingRegion region_upack_row(
      "Tpetra::CrsMatrix::unpackRow",
      "Import/Export"
    );

    if (numBytes == 0) {
      // Rows with zero bytes should always have zero entries.
      if (numEnt != 0) {
        const int myRank = this->getMap ()->getComm ()->getRank ();
        TEUCHOS_TEST_FOR_EXCEPTION
          (true, std::logic_error, "(Proc " << myRank << ") CrsMatrix::"
           "unpackRow: The number of bytes to unpack numBytes=0, but the "
           "number of entries to unpack (as reported by numPacketsPerLID) "
           "for this row numEnt=" << numEnt << " != 0.");
      }
      return 0;
    }

    if (numEnt == 0 && numBytes != 0) {
      const int myRank = this->getMap ()->getComm ()->getRank ();
      TEUCHOS_TEST_FOR_EXCEPTION
        (true, std::logic_error, "(Proc " << myRank << ") CrsMatrix::"
         "unpackRow: The number of entries to unpack (as reported by "
         "numPacketsPerLID) numEnt=0, but the number of bytes to unpack "
         "numBytes=" << numBytes << " != 0.");
    }

    const GO gid = 0; // packValueCount wants this
    const LO lid = 0; // packValueCount wants this

    const size_t numEntBeg = offset;
    const size_t numEntLen = PackTraits<LO>::packValueCount (lid);
    const size_t gidsBeg = numEntBeg + numEntLen;
    const size_t gidsLen = numEnt * PackTraits<GO>::packValueCount (gid);
    const size_t valsBeg = gidsBeg + gidsLen;
    const size_t valsLen = numEnt * numBytesPerValue;

    const char* const numEntIn = imports + numEntBeg;
    const char* const gidsIn = imports + gidsBeg;
    const char* const valsIn = imports + valsBeg;

    size_t numBytesOut = 0;
    int errorCode = 0;
    LO numEntOut;
    numBytesOut += PackTraits<LO>::unpackValue (numEntOut, numEntIn);
    if (static_cast<size_t> (numEntOut) != numEnt ||
        numEntOut == static_cast<LO> (0)) {
      const int myRank = this->getMap ()->getComm ()->getRank ();
      std::ostringstream os;
      os << "(Proc " << myRank << ") CrsMatrix::unpackRow: ";
      bool firstErrorCondition = false;
      if (static_cast<size_t> (numEntOut) != numEnt) {
        os << "Number of entries from numPacketsPerLID numEnt=" << numEnt
           << " does not equal number of entries unpacked from imports "
          "buffer numEntOut=" << numEntOut << ".";
        firstErrorCondition = true;
      }
      if (numEntOut == static_cast<LO> (0)) {
        if (firstErrorCondition) {
          os << "  Also, ";
        }
        os << "Number of entries unpacked from imports buffer numEntOut=0, "
          "but number of bytes to unpack for this row numBytes=" << numBytes
           << " != 0.  This should never happen, since packRow should only "
          "ever pack rows with a nonzero number of entries.  In this case, "
          "the number of entries from numPacketsPerLID is numEnt=" << numEnt
           << ".";
      }
      TEUCHOS_TEST_FOR_EXCEPTION(true, std::logic_error, os.str ());
    }

    {
      Kokkos::pair<int, size_t> p;
      p = PackTraits<GO>::unpackArray (gidsOut, gidsIn, numEnt);
      errorCode += p.first;
      numBytesOut += p.second;

      p = PackTraits<ST>::unpackArray (valsOut, valsIn, numEnt);
      errorCode += p.first;
      numBytesOut += p.second;
    }

    TEUCHOS_TEST_FOR_EXCEPTION
      (numBytesOut != numBytes, std::logic_error, "unpackRow: numBytesOut = "
       << numBytesOut << " != numBytes = " << numBytes << ".");

    const size_t expectedNumBytes = numEntLen + gidsLen + valsLen;
    TEUCHOS_TEST_FOR_EXCEPTION
      (numBytesOut != expectedNumBytes, std::logic_error, "unpackRow: "
       "numBytesOut = " << numBytesOut << " != expectedNumBytes = "
       << expectedNumBytes << ".");

    TEUCHOS_TEST_FOR_EXCEPTION
      (errorCode != 0, std::runtime_error, "unpackRow: "
       "PackTraits::unpackArray returned a nonzero error code");

    return numBytesOut;
  }

  template<class Scalar, class LocalOrdinal, class GlobalOrdinal, class Node>
  void
  CrsMatrix<Scalar, LocalOrdinal, GlobalOrdinal, Node>::
  allocatePackSpaceNew (Kokkos::DualView<char*, buffer_device_type>& exports,
                        size_t& totalNumEntries,
                        const Kokkos::DualView<const local_ordinal_type*, buffer_device_type>& exportLIDs) const
  {
    using Details::Behavior;
    using Details::dualViewStatusToString;
    using std::endl;
    typedef impl_scalar_type IST;
    typedef LocalOrdinal LO;
    typedef GlobalOrdinal GO;
    //const char tfecfFuncName[] = "allocatePackSpaceNew: ";

    // mfh 18 Oct 2017: Set TPETRA_VERBOSE to true for copious debug
    // output to std::cerr on every MPI process.  This is unwise for
    // runs with large numbers of MPI processes.
    const bool verbose = Behavior::verbose("CrsMatrix");
    std::unique_ptr<std::string> prefix;
    if (verbose) {
      prefix = this->createPrefix("CrsMatrix", "allocatePackSpaceNew");
      std::ostringstream os;
      os << *prefix << "Before:"
         << endl
         << *prefix << "  "
         << dualViewStatusToString (exports, "exports")
         << endl
         << *prefix << "  "
         << dualViewStatusToString (exportLIDs, "exportLIDs")
         << endl;
      std::cerr << os.str ();
    }

    // The number of export LIDs must fit in LocalOrdinal, assuming
    // that the LIDs are distinct and valid on the calling process.
    const LO numExportLIDs = static_cast<LO> (exportLIDs.extent (0));

    TEUCHOS_ASSERT( ! exportLIDs.need_sync_host () );
    auto exportLIDs_h = exportLIDs.view_host ();

    // Count the total number of matrix entries to send.
    totalNumEntries = 0;
    for (LO i = 0; i < numExportLIDs; ++i) {
      const LO lclRow = exportLIDs_h[i];
      size_t curNumEntries = this->getNumEntriesInLocalRow (lclRow);
      // FIXME (mfh 25 Jan 2015) We should actually report invalid row
      // indices as an error.  Just consider them nonowned for now.
      if (curNumEntries == Teuchos::OrdinalTraits<size_t>::invalid ()) {
        curNumEntries = 0;
      }
      totalNumEntries += curNumEntries;
    }

    // FIXME (mfh 24 Feb 2013, 24 Mar 2017) This code is only correct
    // if sizeof(IST) is a meaningful representation of the amount of
    // data in a Scalar instance.  (LO and GO are always built-in
    // integer types.)
    //
    // Allocate the exports array.  It does NOT need padding for
    // alignment, since we use memcpy to write to / read from send /
    // receive buffers.
    const size_t allocSize =
      static_cast<size_t> (numExportLIDs) * sizeof (LO) +
      totalNumEntries * (sizeof (IST) + sizeof (GO));
    if (static_cast<size_t> (exports.extent (0)) < allocSize) {
      using exports_type = Kokkos::DualView<char*, buffer_device_type>;

      const std::string oldLabel = exports.d_view.label ();
      const std::string newLabel = (oldLabel == "") ? "exports" : oldLabel;
      exports = exports_type (newLabel, allocSize);
    }

    if (verbose) {
      std::ostringstream os;
      os << *prefix << "After:"
         << endl
         << *prefix << "  "
         << dualViewStatusToString (exports, "exports")
         << endl
         << *prefix << "  "
         << dualViewStatusToString (exportLIDs, "exportLIDs")
         << endl;
      std::cerr << os.str ();
    }
  }

  template<class Scalar, class LocalOrdinal, class GlobalOrdinal, class Node>
  void
  CrsMatrix<Scalar, LocalOrdinal, GlobalOrdinal, Node>::
  packNew (const Kokkos::DualView<const local_ordinal_type*, buffer_device_type>& exportLIDs,
           Kokkos::DualView<char*, buffer_device_type>& exports,
           const Kokkos::DualView<size_t*, buffer_device_type>& numPacketsPerLID,
           size_t& constantNumPackets) const
  {
    // The call to packNew in packAndPrepare catches and handles any exceptions.
    Details::ProfilingRegion region_pack_new("Tpetra::CrsMatrix::packNew", "Import/Export");
    if (this->isStaticGraph ()) {
      using ::Tpetra::Details::packCrsMatrixNew;
      packCrsMatrixNew (*this, exports, numPacketsPerLID, exportLIDs,
                        constantNumPackets);
    }
    else {
      this->packNonStaticNew (exportLIDs, exports, numPacketsPerLID,
                              constantNumPackets);
    }
  }

  template<class Scalar, class LocalOrdinal, class GlobalOrdinal, class Node>
  void
  CrsMatrix<Scalar, LocalOrdinal, GlobalOrdinal, Node>::
  packNonStaticNew (const Kokkos::DualView<const local_ordinal_type*, buffer_device_type>& exportLIDs,
                    Kokkos::DualView<char*, buffer_device_type>& exports,
                    const Kokkos::DualView<size_t*, buffer_device_type>& numPacketsPerLID,
                    size_t& constantNumPackets) const
  {
    using Details::Behavior;
    using Details::dualViewStatusToString;
    using Details::PackTraits;
    using Details::create_mirror_view_from_raw_host_array;
    using Kokkos::View;
    using std::endl;
    using LO = LocalOrdinal;
    using GO = GlobalOrdinal;
    using ST = impl_scalar_type;
    const char tfecfFuncName[] = "packNonStaticNew: ";

    const bool verbose = Behavior::verbose("CrsMatrix");
    std::unique_ptr<std::string> prefix;
    if (verbose) {
      prefix = this->createPrefix("CrsMatrix", "packNonStaticNew");
      std::ostringstream os;
      os << *prefix << "Start" << endl;
      std::cerr << os.str ();
    }

    const size_t numExportLIDs = static_cast<size_t> (exportLIDs.extent (0));
    TEUCHOS_TEST_FOR_EXCEPTION_CLASS_FUNC
      (numExportLIDs != static_cast<size_t> (numPacketsPerLID.extent (0)),
       std::invalid_argument, "exportLIDs.size() = " << numExportLIDs
       << " != numPacketsPerLID.size() = " << numPacketsPerLID.extent (0)
       << ".");

    // Setting this to zero tells the caller to expect a possibly
    // different ("nonconstant") number of packets per local index
    // (i.e., a possibly different number of entries per row).
    constantNumPackets = 0;

    // The pack buffer 'exports' enters this method possibly
    // unallocated.  Do the first two parts of "Count, allocate, fill,
    // compute."
    size_t totalNumEntries = 0;
    this->allocatePackSpaceNew (exports, totalNumEntries, exportLIDs);
    const size_t bufSize = static_cast<size_t> (exports.extent (0));

    // Write-only host access
    exports.clear_sync_state();
    exports.modify_host();
    auto exports_h = exports.view_host ();
    if (verbose) {
      std::ostringstream os;
      os << *prefix << "After marking exports as modified on host, "
         << dualViewStatusToString (exports, "exports") << endl;
      std::cerr << os.str ();
    }

    // Read-only host access
    auto exportLIDs_h = exportLIDs.view_host ();

    // Write-only host access
    const_cast<Kokkos::DualView<size_t*, buffer_device_type>*>(&numPacketsPerLID)->clear_sync_state();
    const_cast<Kokkos::DualView<size_t*, buffer_device_type>*>(&numPacketsPerLID)->modify_host();
    auto numPacketsPerLID_h = numPacketsPerLID.view_host ();

    // Compute the number of "packets" (in this case, bytes) per
    // export LID (in this case, local index of the row to send), and
    // actually pack the data.
    auto maxRowNumEnt = this->getLocalMaxNumRowEntries();


    // Temporary buffer for global column indices.
    typename global_inds_host_view_type::non_const_type gidsIn_k;
    if (this->isLocallyIndexed()) { // Need storage for Global IDs
      gidsIn_k = 
        typename global_inds_host_view_type::non_const_type("packGids",
                                                            maxRowNumEnt);
    }

    size_t offset = 0; // current index into 'exports' array.
    for (size_t i = 0; i < numExportLIDs; ++i) {
      const LO lclRow = exportLIDs_h[i];

      size_t numBytes = 0;
      size_t numEnt = this->getNumEntriesInLocalRow (lclRow);

      // Only pack this row's data if it has a nonzero number of
      // entries.  We can do this because receiving processes get the
      // number of packets, and will know that zero packets means zero
      // entries.
      if (numEnt == 0) {
        numPacketsPerLID_h[i] = 0;
        continue;
      }

      if (this->isLocallyIndexed ()) {
        typename global_inds_host_view_type::non_const_type gidsIn; 
        values_host_view_type valsIn;
        // If the matrix is locally indexed on the calling process, we
        // have to use its column Map (which it _must_ have in this
        // case) to convert to global indices.
        local_inds_host_view_type lidsIn;
        this->getLocalRowView (lclRow, lidsIn, valsIn);
        const map_type& colMap = * (this->getColMap ());
        for (size_t k = 0; k < numEnt; ++k) {
          gidsIn_k[k] = colMap.getGlobalElement (lidsIn[k]);
        }
        gidsIn = Kokkos::subview(gidsIn_k, Kokkos::make_pair(GO(0),GO(numEnt)));

        const size_t numBytesPerValue =
          PackTraits<ST>::packValueCount (valsIn[0]);
        numBytes = this->packRow (exports_h.data (), offset, numEnt,
                                  gidsIn.data (), valsIn.data (), 
                                  numBytesPerValue);
      }
      else if (this->isGloballyIndexed ()) {
        global_inds_host_view_type gidsIn; 
        values_host_view_type valsIn;
        // If the matrix is globally indexed on the calling process,
        // then we can use the column indices directly.  However, we
        // have to get the global row index.  The calling process must
        // have a row Map, since otherwise it shouldn't be participating
        // in packing operations.
        const map_type& rowMap = * (this->getRowMap ());
        const GO gblRow = rowMap.getGlobalElement (lclRow);
        this->getGlobalRowView (gblRow, gidsIn, valsIn);

        const size_t numBytesPerValue =
          PackTraits<ST>::packValueCount (valsIn[0]);
        numBytes = this->packRow (exports_h.data (), offset, numEnt, 
                                  gidsIn.data (), valsIn.data (),
                                  numBytesPerValue);
      }
      // mfh 11 Sep 2017: Currently, if the matrix is neither globally
      // nor locally indexed, then it has no entries.  Therefore,
      // there is nothing to pack.  No worries!

      TEUCHOS_TEST_FOR_EXCEPTION_CLASS_FUNC
        (offset > bufSize || offset + numBytes > bufSize, std::logic_error,
         "First invalid offset into 'exports' pack buffer at index i = " << i
         << ".  exportLIDs_h[i]: " << exportLIDs_h[i] << ", bufSize: " <<
         bufSize << ", offset: " << offset << ", numBytes: " << numBytes <<
         ".");
      // numPacketsPerLID_h[i] is the number of "packets" in the
      // current local row i.  Packet=char (really "byte") so use the
      // number of bytes of the packed data for that row.
      numPacketsPerLID_h[i] = numBytes;
      offset += numBytes;
    }

    if (verbose) {
      std::ostringstream os;
      os << *prefix << "Tpetra::CrsMatrix::packNonStaticNew: After:" << endl
         << *prefix << "  "
         << dualViewStatusToString (exports, "exports")
         << endl
         << *prefix << "  "
         << dualViewStatusToString (exportLIDs, "exportLIDs")
         << endl;
      std::cerr << os.str ();
    }
  }

  template<class Scalar, class LocalOrdinal, class GlobalOrdinal, class Node>
  LocalOrdinal
  CrsMatrix<Scalar, LocalOrdinal, GlobalOrdinal, Node>::
  combineGlobalValuesRaw(const LocalOrdinal lclRow,
                         const LocalOrdinal numEnt,
                         const impl_scalar_type vals[],
                         const GlobalOrdinal cols[],
                         const Tpetra::CombineMode combMode,
                         const char* const prefix,
                         const bool debug,
                         const bool verbose)
  {
    using GO = GlobalOrdinal;

    // mfh 23 Mar 2017: This branch is not thread safe in a debug
    // build, due to use of Teuchos::ArrayView; see #229.
    const GO gblRow = myGraph_->rowMap_->getGlobalElement(lclRow);
    Teuchos::ArrayView<const GO> cols_av
      (numEnt == 0 ? nullptr : cols, numEnt);
    Teuchos::ArrayView<const Scalar> vals_av
      (numEnt == 0 ? nullptr : reinterpret_cast<const Scalar*> (vals), numEnt);

    // FIXME (mfh 23 Mar 2017) This is a work-around for less common
    // combine modes.  combineGlobalValues throws on error; it does
    // not return an error code.  Thus, if it returns, it succeeded.
    combineGlobalValues(gblRow, cols_av, vals_av, combMode,
                        prefix, debug, verbose);
    return numEnt;
  }

  template<class Scalar, class LocalOrdinal, class GlobalOrdinal, class Node>
  void
  CrsMatrix<Scalar, LocalOrdinal, GlobalOrdinal, Node>::
  combineGlobalValues(
    const GlobalOrdinal globalRowIndex,
    const Teuchos::ArrayView<const GlobalOrdinal>& columnIndices,
    const Teuchos::ArrayView<const Scalar>& values,
    const Tpetra::CombineMode combineMode,
    const char* const prefix,
    const bool debug,
    const bool verbose)
  {
    const char tfecfFuncName[] = "combineGlobalValues: ";
    const bool isg = isStaticGraph ();
    if (isg) {
      // INSERT doesn't make sense for a static graph, since you
      // aren't allowed to change the structure of the graph.
      // However, all the other combine modes work.
      if (combineMode == REPLACE) {
        replaceGlobalValues (globalRowIndex, columnIndices, values);
      }
      else if (combineMode == ADD) {
        sumIntoGlobalValues (globalRowIndex, columnIndices, values);
      }
      else if (combineMode == ABSMAX) {
        using ::Tpetra::Details::AbsMax;
        AbsMax<Scalar> f;
        this->template transformGlobalValues<AbsMax<Scalar> > (globalRowIndex,
                                                               columnIndices,
                                                               values, f);
      }
      else if (combineMode == INSERT) {
        TEUCHOS_TEST_FOR_EXCEPTION_CLASS_FUNC
          (isStaticGraph() && combineMode == INSERT,
           std::invalid_argument, "INSERT combine mode is forbidden "
           "if the matrix has a static (const) graph (i.e., was "
           "constructed with the CrsMatrix constructor that takes a "
           "const CrsGraph pointer).");
      }
      else {
        TEUCHOS_TEST_FOR_EXCEPTION_CLASS_FUNC
          (true, std::logic_error, "Invalid combine mode; should "
           "never get here!  "
           "Please report this bug to the Tpetra developers.");
      }
    }
    else { // The matrix has a dynamic graph.
      if (combineMode == ADD || combineMode == INSERT) {
        // For a dynamic graph, all incoming column indices are
        // inserted into the target graph.  Duplicate indices will
        // have their values summed.  In this context, ADD and INSERT
        // are equivalent.  We need to call insertGlobalValues()
        // anyway if the column indices don't yet exist in this row,
        // so we just call insertGlobalValues() for both cases.
        insertGlobalValuesFilteredChecked(globalRowIndex,
          columnIndices, values, prefix, debug, verbose);
      }
      // FIXME (mfh 14 Mar 2012):
      //
      // Implementing ABSMAX or REPLACE for a dynamic graph would
      // require modifying assembly to attach a possibly different
      // combine mode to each inserted (i, j, A_ij) entry.  For
      // example, consider two different Export operations to the same
      // target CrsMatrix, the first with ABSMAX combine mode and the
      // second with REPLACE.  This isn't a common use case, so we
      // won't mess with it for now.
      else if (combineMode == ABSMAX) {
        TEUCHOS_TEST_FOR_EXCEPTION_CLASS_FUNC(
          ! isStaticGraph () && combineMode == ABSMAX, std::logic_error,
          "ABSMAX combine mode when the matrix has a dynamic graph is not yet "
          "implemented.");
      }
      else if (combineMode == REPLACE) {
        TEUCHOS_TEST_FOR_EXCEPTION_CLASS_FUNC(
          ! isStaticGraph () && combineMode == REPLACE, std::logic_error,
          "REPLACE combine mode when the matrix has a dynamic graph is not yet "
          "implemented.");
      }
      else {
        TEUCHOS_TEST_FOR_EXCEPTION_CLASS_FUNC(
          true, std::logic_error, "Should never get here!  Please report this "
          "bug to the Tpetra developers.");
      }
    }
  }

  template<class Scalar, class LocalOrdinal, class GlobalOrdinal, class Node>
  void
  CrsMatrix<Scalar, LocalOrdinal, GlobalOrdinal, Node>::
  unpackAndCombine
  (const Kokkos::DualView<const local_ordinal_type*, buffer_device_type>& importLIDs,
   Kokkos::DualView<char*, buffer_device_type> imports,
   Kokkos::DualView<size_t*, buffer_device_type> numPacketsPerLID,
   const size_t constantNumPackets,
   const CombineMode combineMode)
  {
    using Details::Behavior;
    using Details::dualViewStatusToString;
    using Details::ProfilingRegion;
    using std::endl;
    const char tfecfFuncName[] = "unpackAndCombine: ";
    ProfilingRegion regionUAC ("Tpetra::CrsMatrix::unpackAndCombine");

    const bool debug = Behavior::debug("CrsMatrix");
    const bool verbose = Behavior::verbose("CrsMatrix");
    constexpr int numValidModes = 5;
    const CombineMode validModes[numValidModes] =
      {ADD, REPLACE, ABSMAX, INSERT, ZERO};
    const char* validModeNames[numValidModes] =
      {"ADD", "REPLACE", "ABSMAX", "INSERT", "ZERO"};

    std::unique_ptr<std::string> prefix;
    if (verbose) {
      prefix = this->createPrefix("CrsMatrix", "unpackAndCombine");
      std::ostringstream os;
      os << *prefix << "Start:" << endl
         << *prefix << "  "
         << dualViewStatusToString (importLIDs, "importLIDs")
         << endl
         << *prefix << "  "
         << dualViewStatusToString (imports, "imports")
         << endl
         << *prefix << "  "
         << dualViewStatusToString (numPacketsPerLID, "numPacketsPerLID")
         << endl
         << *prefix << "  constantNumPackets: " << constantNumPackets
         << endl
         << *prefix << "  combineMode: " << combineModeToString (combineMode)
         << endl;
      std::cerr << os.str ();
    }

    if (debug) {
      if (std::find (validModes, validModes+numValidModes, combineMode) ==
          validModes+numValidModes) {
        std::ostringstream os;
        os << "Invalid combine mode.  Valid modes are {";
        for (int k = 0; k < numValidModes; ++k) {
          os << validModeNames[k];
          if (k < numValidModes - 1) {
            os << ", ";
          }
        }
        os << "}.";
        TEUCHOS_TEST_FOR_EXCEPTION_CLASS_FUNC
          (true, std::invalid_argument, os.str ());
      }
      TEUCHOS_TEST_FOR_EXCEPTION_CLASS_FUNC
        (importLIDs.extent(0) != numPacketsPerLID.extent(0),
         std::invalid_argument, "importLIDs.extent(0)="
         << importLIDs.extent(0)
         << " != numPacketsPerLID.extent(0)="
         << numPacketsPerLID.extent(0) << ".");
    }

    if (combineMode == ZERO) {
      return; // nothing to do
    }

    if (debug) {
      using Teuchos::reduceAll;
      std::unique_ptr<std::ostringstream> msg (new std::ostringstream ());
      int lclBad = 0;
      try {
        unpackAndCombineImpl(importLIDs, imports, numPacketsPerLID,
                             constantNumPackets, combineMode,
                             verbose);
      } catch (std::exception& e) {
        lclBad = 1;
        *msg << e.what ();
      }
      int gblBad = 0;
      const Teuchos::Comm<int>& comm = * (this->getComm ());
      reduceAll<int, int> (comm, Teuchos::REDUCE_MAX,
                           lclBad, Teuchos::outArg (gblBad));
      if (gblBad != 0) {
        // mfh 22 Oct 2017: 'prefix' might be null, since it is only
        // initialized in a debug build.  Thus, we get the process
        // rank again here.  This is an error message, so the small
        // run-time cost doesn't matter.  See #1887.
        std::ostringstream os;
        os << "Proc " << comm.getRank () << ": " << msg->str () << endl;
        msg = std::unique_ptr<std::ostringstream> (new std::ostringstream ());
        ::Tpetra::Details::gathervPrint (*msg, os.str (), comm);
        TEUCHOS_TEST_FOR_EXCEPTION_CLASS_FUNC
          (true, std::logic_error, std::endl << "unpackAndCombineImpl "
           "threw an exception on one or more participating processes: "
           << endl << msg->str ());
      }
    }
    else {
      unpackAndCombineImpl(importLIDs, imports, numPacketsPerLID,
                           constantNumPackets, combineMode,
                           verbose);
    }

    if (verbose) {
      std::ostringstream os;
      os << *prefix << "Done!" << endl
         << *prefix << "  "
         << dualViewStatusToString (importLIDs, "importLIDs")
         << endl
         << *prefix << "  "
         << dualViewStatusToString (imports, "imports")
         << endl
         << *prefix << "  "
         << dualViewStatusToString (numPacketsPerLID, "numPacketsPerLID")
         << endl;
      std::cerr << os.str ();
    }
  }

  template<class Scalar, class LocalOrdinal, class GlobalOrdinal, class Node>
  void
  CrsMatrix<Scalar, LocalOrdinal, GlobalOrdinal, Node>::
  unpackAndCombineImpl(
    const Kokkos::DualView<const local_ordinal_type*,
      buffer_device_type>& importLIDs,
    Kokkos::DualView<char*, buffer_device_type> imports,
    Kokkos::DualView<size_t*, buffer_device_type> numPacketsPerLID,
    const size_t constantNumPackets,
    const CombineMode combineMode,
    const bool verbose)
  {
    Details::ProfilingRegion region_unpack_and_combine_impl(
      "Tpetra::CrsMatrix::unpackAndCombineImpl",
      "Import/Export"
    );
    using std::endl;
    const char tfecfFuncName[] = "unpackAndCombineImpl";
    std::unique_ptr<std::string> prefix;
    if (verbose) {
      prefix = this->createPrefix("CrsMatrix", tfecfFuncName);
      std::ostringstream os;
      os << *prefix << "isStaticGraph(): "
         << (isStaticGraph() ? "true" : "false")
         << ", importLIDs.extent(0): "
         << importLIDs.extent(0)
         << ", imports.extent(0): "
         << imports.extent(0)
         << ", numPacketsPerLID.extent(0): "
         << numPacketsPerLID.extent(0)
         << endl;
      std::cerr << os.str();
    }

    if (isStaticGraph ()) {
      double padTime = Teuchos::Time::wallTime();

      using Details::unpackCrsMatrixAndCombineNew;
      unpackCrsMatrixAndCombineNew(*this, imports, numPacketsPerLID,
                                   importLIDs, constantNumPackets,
                                   combineMode);
      Timers["capsg_M_ucmac"].first += -padTime + Teuchos::Time::wallTime();

    }
    else {
      {
        using padding_type = typename crs_graph_type::padding_type;
        std::unique_ptr<padding_type> padding;
        try {
          double padTime = Teuchos::Time::wallTime();
          padding = myGraph_->computePaddingForCrsMatrixUnpack(
            importLIDs, imports, numPacketsPerLID, verbose);
          Timers["capsg_M_pad"].first += -padTime + Teuchos::Time::wallTime();
        }
        catch (std::exception& e) {
          const auto rowMap = getRowMap();
          const auto comm = rowMap.is_null() ? Teuchos::null :
            rowMap->getComm();
          const int myRank = comm.is_null() ? -1 : comm->getRank();
          TEUCHOS_TEST_FOR_EXCEPTION
            (true, std::runtime_error, "Proc " << myRank << ": "
             "Tpetra::CrsGraph::computePaddingForCrsMatrixUnpack "
             "threw an exception: " << e.what());
        }
        if (verbose) {
          std::ostringstream os;
          os << *prefix << "Call applyCrsPadding" << endl;
          std::cerr << os.str();
        }
        double padTime = Teuchos::Time::wallTime();
        applyCrsPadding(*padding, verbose);
        Timers["capsg_M_apad"].first += -padTime + Teuchos::Time::wallTime();
      }
      if (verbose) {
        std::ostringstream os;
        os << *prefix << "Call unpackAndCombineImplNonStatic" << endl;
        std::cerr << os.str();
      }
      unpackAndCombineImplNonStatic(importLIDs, imports,
                                    numPacketsPerLID,
                                    constantNumPackets,
                                    combineMode);
    }

    if (verbose) {
      std::ostringstream os;
      os << *prefix << "Done" << endl;
      std::cerr << os.str();
    }
  }

  template<class Scalar, class LocalOrdinal, class GlobalOrdinal, class Node>
  void
  CrsMatrix<Scalar, LocalOrdinal, GlobalOrdinal, Node>::
  unpackAndCombineImplNonStatic(
    const Kokkos::DualView<const local_ordinal_type*,
      buffer_device_type>& importLIDs,
    Kokkos::DualView<char*, buffer_device_type> imports,
    Kokkos::DualView<size_t*, buffer_device_type> numPacketsPerLID,
    const size_t constantNumPackets,
    const CombineMode combineMode)
  {
    using Kokkos::View;
    using Kokkos::subview;
    using Kokkos::MemoryUnmanaged;
    using Details::Behavior;
    using Details::castAwayConstDualView;
    using Details::create_mirror_view_from_raw_host_array;
    using Details::PackTraits;
    using Details::ScalarViewTraits;
    using std::endl;
    using LO = LocalOrdinal;
    using GO = GlobalOrdinal;
    using ST = impl_scalar_type;
    using size_type = typename Teuchos::ArrayView<LO>::size_type;
    using HES =
      typename View<int*, device_type>::HostMirror::execution_space;
    using pair_type = std::pair<typename View<int*, HES>::size_type,
                                typename View<int*, HES>::size_type>;
    using gids_out_type = View<GO*, HES, MemoryUnmanaged>;
    using vals_out_type = View<ST*, HES, MemoryUnmanaged>;
    const char tfecfFuncName[] = "unpackAndCombineImplNonStatic";

    const bool debug = Behavior::debug("CrsMatrix");
    const bool verbose = Behavior::verbose("CrsMatrix");
    std::unique_ptr<std::string> prefix;
    if (verbose) {
      prefix = this->createPrefix("CrsMatrix", tfecfFuncName);
      std::ostringstream os;
      os << *prefix << endl; // we've already printed DualViews' statuses
      std::cerr << os.str ();
    }
    const char* const prefix_raw =
      verbose ? prefix.get()->c_str() : nullptr;

    const size_type numImportLIDs = importLIDs.extent (0);
    if (combineMode == ZERO || numImportLIDs == 0) {
      return; // nothing to do; no need to combine entries
    }

    Details::ProfilingRegion region_unpack_and_combine_impl_non_static(
      "Tpetra::CrsMatrix::unpackAndCombineImplNonStatic",
      "Import/Export"
    );

    // We're unpacking on host.  This is read-only host access.
    if (imports.need_sync_host()) {
      imports.sync_host ();
    }
    auto imports_h = imports.view_host();

    // Read-only host access.
    if (numPacketsPerLID.need_sync_host()) {
      numPacketsPerLID.sync_host ();
    }
    auto numPacketsPerLID_h = numPacketsPerLID.view_host();

    TEUCHOS_ASSERT( ! importLIDs.need_sync_host() );
    auto importLIDs_h = importLIDs.view_host();

    size_t numBytesPerValue;
    {
      // FIXME (mfh 17 Feb 2015, tjf 2 Aug 2017) What do I do about Scalar types
      // with run-time size?  We already assume that all entries in both the
      // source and target matrices have the same size.  If the calling process
      // owns at least one entry in either matrix, we can use that entry to set
      // the size.  However, it is possible that the calling process owns no
      // entries.  In that case, we're in trouble.  One way to fix this would be
      // for each row's data to contain the run-time size.  This is only
      // necessary if the size is not a compile-time constant.
      Scalar val;
      numBytesPerValue = PackTraits<ST>::packValueCount (val);
    }

    // Determine the maximum number of entries in any one row
    size_t offset = 0;
    size_t maxRowNumEnt = 0;
    for (size_type i = 0; i < numImportLIDs; ++i) {
      const size_t numBytes = numPacketsPerLID_h[i];
      if (numBytes == 0) {
        continue; // empty buffer for that row means that the row is empty
      }
      // We need to unpack a nonzero number of entries for this row.
      if (debug) {
        TEUCHOS_TEST_FOR_EXCEPTION_CLASS_FUNC
          (offset + numBytes > size_t(imports_h.extent (0)),
           std::logic_error, ": At local row index importLIDs_h[i="
           << i << "]=" << importLIDs_h[i] << ", offset (=" << offset
           << ") + numBytes (=" << numBytes << ") > "
           "imports_h.extent(0)=" << imports_h.extent (0) << ".");
      }
      LO numEntLO = 0;

      if (debug) {
        const size_t theNumBytes =
          PackTraits<LO>::packValueCount (numEntLO);
        TEUCHOS_TEST_FOR_EXCEPTION_CLASS_FUNC
          (theNumBytes > numBytes, std::logic_error, ": theNumBytes="
           << theNumBytes << " > numBytes = " << numBytes << ".");
      }
      const char* const inBuf = imports_h.data () + offset;
      const size_t actualNumBytes =
        PackTraits<LO>::unpackValue (numEntLO, inBuf);

      if (debug) {
        TEUCHOS_TEST_FOR_EXCEPTION_CLASS_FUNC
          (actualNumBytes > numBytes, std::logic_error, ": At i=" << i
           << ", actualNumBytes=" << actualNumBytes
           << " > numBytes=" << numBytes << ".");
        TEUCHOS_TEST_FOR_EXCEPTION_CLASS_FUNC
          (numEntLO == 0, std::logic_error, ": At local row index "
           "importLIDs_h[i=" << i << "]=" << importLIDs_h[i] << ", "
           "the number of entries read from the packed data is "
           "numEntLO=" << numEntLO << ", but numBytes=" << numBytes
           << " != 0.");
      }

      maxRowNumEnt = std::max(size_t(numEntLO), maxRowNumEnt);
      offset += numBytes;
    }

    // Temporary space to cache incoming global column indices and
    // values.  Column indices come in as global indices, in case the
    // source object's column Map differs from the target object's
    // (this's) column Map.
    View<GO*, HES> gblColInds;
    View<LO*, HES> lclColInds;
    View<ST*, HES> vals;
    {
      GO gid = 0;
      LO lid = 0;
      // FIXME (mfh 17 Feb 2015, tjf 2 Aug 2017) What do I do about Scalar types
      // with run-time size?  We already assume that all entries in both the
      // source and target matrices have the same size.  If the calling process
      // owns at least one entry in either matrix, we can use that entry to set
      // the size.  However, it is possible that the calling process owns no
      // entries.  In that case, we're in trouble.  One way to fix this would be
      // for each row's data to contain the run-time size.  This is only
      // necessary if the size is not a compile-time constant.
      Scalar val;
      gblColInds = ScalarViewTraits<GO, HES>::allocateArray(
        gid, maxRowNumEnt, "gids");
      lclColInds = ScalarViewTraits<LO, HES>::allocateArray(
        lid, maxRowNumEnt, "lids");
      vals = ScalarViewTraits<ST, HES>::allocateArray(
        val, maxRowNumEnt, "vals");
    }

    offset = 0;
    for (size_type i = 0; i < numImportLIDs; ++i) {
      const size_t numBytes = numPacketsPerLID_h[i];
      if (numBytes == 0) {
        continue; // empty buffer for that row means that the row is empty
      }
      LO numEntLO = 0;
      const char* const inBuf = imports_h.data () + offset;
      (void) PackTraits<LO>::unpackValue (numEntLO, inBuf);

      const size_t numEnt = static_cast<size_t>(numEntLO);;
      const LO lclRow = importLIDs_h[i];

      gids_out_type gidsOut = subview (gblColInds, pair_type (0, numEnt));
      vals_out_type valsOut = subview (vals, pair_type (0, numEnt));

      const size_t numBytesOut =
        unpackRow (gidsOut.data (), valsOut.data (), imports_h.data (),
                   offset, numBytes, numEnt, numBytesPerValue);
      TEUCHOS_TEST_FOR_EXCEPTION_CLASS_FUNC
        (numBytes != numBytesOut, std::logic_error, ": At i=" << i
         << ", numBytes=" << numBytes << " != numBytesOut="
         << numBytesOut << ".");

      const ST* const valsRaw = const_cast<const ST*> (valsOut.data ());
      const GO* const gidsRaw = const_cast<const GO*> (gidsOut.data ());
      combineGlobalValuesRaw(lclRow, numEnt, valsRaw, gidsRaw,
                             combineMode, prefix_raw, debug, verbose);
      // Don't update offset until current LID has succeeded.
      offset += numBytes;
    } // for each import LID i

    if (verbose) {
      std::ostringstream os;
      os << *prefix << "Done" << endl;
      std::cerr << os.str();
    }
  }

  template<class Scalar, class LocalOrdinal, class GlobalOrdinal, class Node>
  Teuchos::RCP<MultiVector<Scalar, LocalOrdinal, GlobalOrdinal, Node> >
  CrsMatrix<Scalar, LocalOrdinal, GlobalOrdinal, Node>::
  getColumnMapMultiVector (const MV& X_domainMap,
                           const bool force) const
  {
    using Teuchos::null;
    using Teuchos::RCP;
    using Teuchos::rcp;

    TEUCHOS_TEST_FOR_EXCEPTION(
      ! this->hasColMap (), std::runtime_error, "Tpetra::CrsMatrix::getColumn"
      "MapMultiVector: You may only call this method if the matrix has a "
      "column Map.  If the matrix does not yet have a column Map, you should "
      "first call fillComplete (with domain and range Map if necessary).");

    // If the graph is not fill complete, then the Import object (if
    // one should exist) hasn't been constructed yet.
    TEUCHOS_TEST_FOR_EXCEPTION(
      ! this->getGraph ()->isFillComplete (), std::runtime_error, "Tpetra::"
      "CrsMatrix::getColumnMapMultiVector: You may only call this method if "
      "this matrix's graph is fill complete.");

    const size_t numVecs = X_domainMap.getNumVectors ();
    RCP<const import_type> importer = this->getGraph ()->getImporter ();
    RCP<const map_type> colMap = this->getColMap ();

    RCP<MV> X_colMap; // null by default

    // If the Import object is trivial (null), then we don't need a
    // separate column Map multivector.  Just return null in that
    // case.  The caller is responsible for knowing not to use the
    // returned null pointer.
    //
    // If the Import is nontrivial, then we do need a separate
    // column Map multivector for the Import operation.  Check in
    // that case if we have to (re)create the column Map
    // multivector.
    if (! importer.is_null () || force) {
      if (importMV_.is_null () || importMV_->getNumVectors () != numVecs) {
        X_colMap = rcp (new MV (colMap, numVecs));

        // Cache the newly created multivector for later reuse.
        importMV_ = X_colMap;
      }
      else { // Yay, we can reuse the cached multivector!
        X_colMap = importMV_;
        // mfh 09 Jan 2013: We don't have to fill with zeros first,
        // because the Import uses INSERT combine mode, which overwrites
        // existing entries.
        //
        //X_colMap->putScalar (ZERO);
      }
    }
    return X_colMap;
  }

  template <class Scalar, class LocalOrdinal, class GlobalOrdinal, class Node>
  Teuchos::RCP<MultiVector<Scalar, LocalOrdinal, GlobalOrdinal, Node> >
  CrsMatrix<Scalar, LocalOrdinal, GlobalOrdinal, Node>::
  getRowMapMultiVector (const MultiVector<Scalar, LocalOrdinal, GlobalOrdinal, Node>& Y_rangeMap,
                        const bool force) const
  {
    using Teuchos::null;
    using Teuchos::RCP;
    using Teuchos::rcp;

    // If the graph is not fill complete, then the Export object (if
    // one should exist) hasn't been constructed yet.
    TEUCHOS_TEST_FOR_EXCEPTION(
      ! this->getGraph ()->isFillComplete (), std::runtime_error, "Tpetra::"
      "CrsMatrix::getRowMapMultiVector: You may only call this method if this "
      "matrix's graph is fill complete.");

    const size_t numVecs = Y_rangeMap.getNumVectors ();
    RCP<const export_type> exporter = this->getGraph ()->getExporter ();
    // Every version of the constructor takes either a row Map, or a
    // graph (all of whose constructors take a row Map).  Thus, the
    // matrix always has a row Map.
    RCP<const map_type> rowMap = this->getRowMap ();

    RCP<MV> Y_rowMap; // null by default

    // If the Export object is trivial (null), then we don't need a
    // separate row Map multivector.  Just return null in that case.
    // The caller is responsible for knowing not to use the returned
    // null pointer.
    //
    // If the Export is nontrivial, then we do need a separate row
    // Map multivector for the Export operation.  Check in that case
    // if we have to (re)create the row Map multivector.
    if (! exporter.is_null () || force) {
      if (exportMV_.is_null () || exportMV_->getNumVectors () != numVecs) {
        Y_rowMap = rcp (new MV (rowMap, numVecs));
        exportMV_ = Y_rowMap; // Cache the newly created MV for later reuse.
      }
      else { // Yay, we can reuse the cached multivector!
        Y_rowMap = exportMV_;
      }
    }
    return Y_rowMap;
  }

  template <class Scalar, class LocalOrdinal, class GlobalOrdinal, class Node>
  void
  CrsMatrix<Scalar, LocalOrdinal, GlobalOrdinal, Node>::
  removeEmptyProcessesInPlace (const Teuchos::RCP<const map_type>& newMap)
  {
    TEUCHOS_TEST_FOR_EXCEPTION(
      myGraph_.is_null (), std::logic_error, "Tpetra::CrsMatrix::"
      "removeEmptyProcessesInPlace: This method does not work when the matrix "
      "was created with a constant graph (that is, when it was created using "
      "the version of its constructor that takes an RCP<const CrsGraph>).  "
      "This is because the matrix is not allowed to modify the graph in that "
      "case, but removing empty processes requires modifying the graph.");
    myGraph_->removeEmptyProcessesInPlace (newMap);
    // Even though CrsMatrix's row Map (as returned by getRowMap())
    // comes from its CrsGraph, CrsMatrix still implements DistObject,
    // so we also have to change the DistObject's Map.
    this->map_ = this->getRowMap ();
    // In the nonconst graph case, staticGraph_ is just a const
    // pointer to myGraph_.  This assignment is probably redundant,
    // but it doesn't hurt.
    staticGraph_ = Teuchos::rcp_const_cast<const Graph> (myGraph_);
  }

  template <class Scalar, class LocalOrdinal, class GlobalOrdinal, class Node>
  Teuchos::RCP<RowMatrix<Scalar, LocalOrdinal, GlobalOrdinal, Node> >
  CrsMatrix<Scalar, LocalOrdinal, GlobalOrdinal, Node>::
  add (const Scalar& alpha,
       const RowMatrix<Scalar, LocalOrdinal, GlobalOrdinal, Node>& A,
       const Scalar& beta,
       const Teuchos::RCP<const map_type>& domainMap,
       const Teuchos::RCP<const map_type>& rangeMap,
       const Teuchos::RCP<Teuchos::ParameterList>& params) const
  {
    using Teuchos::Array;
    using Teuchos::ArrayView;
    using Teuchos::ParameterList;
    using Teuchos::RCP;
    using Teuchos::rcp;
    using Teuchos::rcp_implicit_cast;
    using Teuchos::sublist;
    using std::endl;
    using LO = local_ordinal_type;
    using GO = global_ordinal_type;
    using crs_matrix_type =
      CrsMatrix<Scalar, LocalOrdinal, GlobalOrdinal, Node>;
    const char errPfx[] = "Tpetra::CrsMatrix::add: ";

    const bool debug = Details::Behavior::debug("CrsMatrix");
    const bool verbose = Details::Behavior::verbose("CrsMatrix");
    std::unique_ptr<std::string> prefix;
    if (verbose) {
      prefix = this->createPrefix("CrsMatrix", "add");
      std::ostringstream os;
      os << *prefix << "Start" << endl;
      std::cerr << os.str ();
    }

    const crs_matrix_type& B = *this; // a convenient abbreviation
    const Scalar ZERO = Teuchos::ScalarTraits<Scalar>::zero();
    const Scalar ONE = Teuchos::ScalarTraits<Scalar>::one();

    // If the user didn't supply a domain or range Map, then try to
    // get one from B first (if it has them), then from A (if it has
    // them).  If we don't have any domain or range Maps, scold the
    // user.
    RCP<const map_type> A_domainMap = A.getDomainMap ();
    RCP<const map_type> A_rangeMap = A.getRangeMap ();
    RCP<const map_type> B_domainMap = B.getDomainMap ();
    RCP<const map_type> B_rangeMap = B.getRangeMap ();

    RCP<const map_type> theDomainMap = domainMap;
    RCP<const map_type> theRangeMap = rangeMap;

    if (domainMap.is_null ()) {
      if (B_domainMap.is_null ()) {
        TEUCHOS_TEST_FOR_EXCEPTION(
          A_domainMap.is_null (), std::invalid_argument,
          "Tpetra::CrsMatrix::add: If neither A nor B have a domain Map, "
          "then you must supply a nonnull domain Map to this method.");
        theDomainMap = A_domainMap;
      } else {
        theDomainMap = B_domainMap;
      }
    }
    if (rangeMap.is_null ()) {
      if (B_rangeMap.is_null ()) {
        TEUCHOS_TEST_FOR_EXCEPTION(
          A_rangeMap.is_null (), std::invalid_argument,
          "Tpetra::CrsMatrix::add: If neither A nor B have a range Map, "
          "then you must supply a nonnull range Map to this method.");
        theRangeMap = A_rangeMap;
      } else {
        theRangeMap = B_rangeMap;
      }
    }

    if (debug) {
      // In debug mode, check that A and B have matching domain and
      // range Maps, if they have domain and range Maps at all.  (If
      // they aren't fill complete, then they may not yet have them.)
      if (! A_domainMap.is_null() && ! A_rangeMap.is_null()) {
        if (! B_domainMap.is_null() && ! B_rangeMap.is_null()) {
          TEUCHOS_TEST_FOR_EXCEPTION
            (! B_domainMap->isSameAs(*A_domainMap),
             std::invalid_argument,
             errPfx << "The input RowMatrix A must have a domain Map "
             "which is the same as (isSameAs) this RowMatrix's "
             "domain Map.");
          TEUCHOS_TEST_FOR_EXCEPTION
            (! B_rangeMap->isSameAs(*A_rangeMap), std::invalid_argument,
             errPfx << "The input RowMatrix A must have a range Map "
             "which is the same as (isSameAs) this RowMatrix's range "
             "Map.");
          TEUCHOS_TEST_FOR_EXCEPTION
            (! domainMap.is_null() &&
             ! domainMap->isSameAs(*B_domainMap),
             std::invalid_argument,
             errPfx << "The input domain Map must be the same as "
             "(isSameAs) this RowMatrix's domain Map.");
          TEUCHOS_TEST_FOR_EXCEPTION
            (! rangeMap.is_null() &&
             ! rangeMap->isSameAs(*B_rangeMap),
             std::invalid_argument,
             errPfx << "The input range Map must be the same as "
             "(isSameAs) this RowMatrix's range Map.");
        }
      }
      else if (! B_domainMap.is_null() && ! B_rangeMap.is_null()) {
        TEUCHOS_TEST_FOR_EXCEPTION
          (! domainMap.is_null() &&
           ! domainMap->isSameAs(*B_domainMap),
           std::invalid_argument,
           errPfx << "The input domain Map must be the same as "
           "(isSameAs) this RowMatrix's domain Map.");
        TEUCHOS_TEST_FOR_EXCEPTION
          (! rangeMap.is_null() && ! rangeMap->isSameAs(*B_rangeMap),
           std::invalid_argument,
           errPfx << "The input range Map must be the same as "
           "(isSameAs) this RowMatrix's range Map.");
      }
      else {
        TEUCHOS_TEST_FOR_EXCEPTION
          (domainMap.is_null() || rangeMap.is_null(),
           std::invalid_argument, errPfx << "If neither A nor B "
           "have a domain and range Map, then you must supply a "
           "nonnull domain and range Map to this method.");
      }
    }

    // What parameters do we pass to C's constructor?  Do we call
    // fillComplete on C after filling it?  And if so, what parameters
    // do we pass to C's fillComplete call?
    bool callFillComplete = true;
    RCP<ParameterList> constructorSublist;
    RCP<ParameterList> fillCompleteSublist;
    if (! params.is_null()) {
      callFillComplete =
        params->get("Call fillComplete", callFillComplete);
      constructorSublist = sublist(params, "Constructor parameters");
      fillCompleteSublist = sublist(params, "fillComplete parameters");
    }

    RCP<const map_type> A_rowMap = A.getRowMap ();
    RCP<const map_type> B_rowMap = B.getRowMap ();
    RCP<const map_type> C_rowMap = B_rowMap; // see discussion in documentation
    RCP<crs_matrix_type> C; // The result matrix.

    // If A and B's row Maps are the same, we can compute an upper
    // bound on the number of entries in each row of C, before
    // actually computing the sum.  A reasonable upper bound is the
    // sum of the two entry counts in each row.  
    if (A_rowMap->isSameAs (*B_rowMap)) {
      const LO localNumRows = static_cast<LO> (A_rowMap->getLocalNumElements ());
      Array<size_t> C_maxNumEntriesPerRow (localNumRows, 0);

      // Get the number of entries in each row of A.
      if (alpha != ZERO) {
        for (LO localRow = 0; localRow < localNumRows; ++localRow) {
          const size_t A_numEntries = A.getNumEntriesInLocalRow (localRow);
          C_maxNumEntriesPerRow[localRow] += A_numEntries;
        }
      }
      // Get the number of entries in each row of B.
      if (beta != ZERO) {
        for (LO localRow = 0; localRow < localNumRows; ++localRow) {
          const size_t B_numEntries = B.getNumEntriesInLocalRow (localRow);
          C_maxNumEntriesPerRow[localRow] += B_numEntries;
        }
      }
      // Construct the result matrix C.
      if (constructorSublist.is_null ()) {
        C = rcp (new crs_matrix_type (C_rowMap, C_maxNumEntriesPerRow ()));
      } else {
        C = rcp (new crs_matrix_type (C_rowMap, C_maxNumEntriesPerRow (),
                                      constructorSublist));
      }
      // Since A and B have the same row Maps, we could add them
      // together all at once and merge values before we call
      // insertGlobalValues.  However, we don't really need to, since
      // we've already allocated enough space in each row of C for C
      // to do the merge itself.
    }
    else { // the row Maps of A and B are not the same
      // Construct the result matrix C.
      // true: !A_rowMap->isSameAs (*B_rowMap)
      TEUCHOS_TEST_FOR_EXCEPTION
        (true, std::invalid_argument, errPfx << "The row maps must "
         "be the same for statically allocated matrices, to ensure "
         "that there is sufficient space to do the addition.");
    }

    TEUCHOS_TEST_FOR_EXCEPTION
      (C.is_null (), std::logic_error,
       errPfx << "C should not be null at this point.  "
       "Please report this bug to the Tpetra developers.");

    if (verbose) {
      std::ostringstream os;
      os << *prefix << "Compute C = alpha*A + beta*B" << endl;
      std::cerr << os.str ();
    }
    using gids_type = nonconst_global_inds_host_view_type;
    using vals_type = nonconst_values_host_view_type;
    gids_type ind;
    vals_type val;

    if (alpha != ZERO) {
      const LO A_localNumRows = static_cast<LO> (A_rowMap->getLocalNumElements ());
      for (LO localRow = 0; localRow < A_localNumRows; ++localRow) {
        size_t A_numEntries = A.getNumEntriesInLocalRow (localRow);
        const GO globalRow = A_rowMap->getGlobalElement (localRow);
        if (A_numEntries > static_cast<size_t> (ind.size ())) {
          Kokkos::resize(ind,A_numEntries);
          Kokkos::resize(val,A_numEntries);
        }
        gids_type indView = Kokkos::subview(ind,std::make_pair((size_t)0, A_numEntries));
        vals_type valView = Kokkos::subview(val,std::make_pair((size_t)0, A_numEntries));
        A.getGlobalRowCopy (globalRow, indView, valView, A_numEntries);

        if (alpha != ONE) {
          for (size_t k = 0; k < A_numEntries; ++k) {
            valView[k] *= alpha;
          }
        }
        C->insertGlobalValues (globalRow, A_numEntries,
                               reinterpret_cast<Scalar *>(valView.data()),
                               indView.data());
      }
    }

    if (beta != ZERO) {
      const LO B_localNumRows = static_cast<LO> (B_rowMap->getLocalNumElements ());
      for (LO localRow = 0; localRow < B_localNumRows; ++localRow) {
        size_t B_numEntries = B.getNumEntriesInLocalRow (localRow);
        const GO globalRow = B_rowMap->getGlobalElement (localRow);
        if (B_numEntries > static_cast<size_t> (ind.size ())) {
          Kokkos::resize(ind,B_numEntries);
          Kokkos::resize(val,B_numEntries);
        }
        gids_type indView = Kokkos::subview(ind,std::make_pair((size_t)0, B_numEntries));
        vals_type valView = Kokkos::subview(val,std::make_pair((size_t)0, B_numEntries));
        B.getGlobalRowCopy (globalRow, indView, valView, B_numEntries);

        if (beta != ONE) {
          for (size_t k = 0; k < B_numEntries; ++k) {
            valView[k] *= beta;
          }
        }
        C->insertGlobalValues (globalRow, B_numEntries,
                               reinterpret_cast<Scalar *>(valView.data()),
                               indView.data());
      }
    }

    if (callFillComplete) {
      if (verbose) {
        std::ostringstream os;
        os << *prefix << "Call fillComplete on C" << endl;
        std::cerr << os.str ();
      }
      if (fillCompleteSublist.is_null ()) {
        C->fillComplete (theDomainMap, theRangeMap);
      } else {
        C->fillComplete (theDomainMap, theRangeMap, fillCompleteSublist);
      }
    }
    else if (verbose) {
      std::ostringstream os;
      os << *prefix << "Do NOT call fillComplete on C" << endl;
      std::cerr << os.str ();
    }

    if (verbose) {
      std::ostringstream os;
      os << *prefix << "Done" << endl;
      std::cerr << os.str ();
    }
    return rcp_implicit_cast<row_matrix_type> (C);
  }



  template <class Scalar, class LocalOrdinal, class GlobalOrdinal, class Node>
  void
  CrsMatrix<Scalar, LocalOrdinal, GlobalOrdinal, Node>::
  transferAndFillComplete (Teuchos::RCP<CrsMatrix<Scalar, LocalOrdinal, GlobalOrdinal, Node> > & destMat,
                           const ::Tpetra::Details::Transfer<LocalOrdinal, GlobalOrdinal, Node>& rowTransfer,
                           const Teuchos::RCP<const ::Tpetra::Details::Transfer<LocalOrdinal, GlobalOrdinal, Node> > & domainTransfer,
                           const Teuchos::RCP<const map_type>& domainMap,
                           const Teuchos::RCP<const map_type>& rangeMap,
                           const Teuchos::RCP<Teuchos::ParameterList>& params) const
  {
    using Details::Behavior;
    using Details::getArrayViewFromDualView;
    using Details::packCrsMatrixWithOwningPIDs;
    using Details::unpackAndCombineWithOwningPIDsCount;
    using Details::unpackAndCombineIntoCrsArrays;
    using Teuchos::ArrayRCP;
    using Teuchos::ArrayView;
    using Teuchos::Comm;
    using Teuchos::ParameterList;
    using Teuchos::RCP;
    using std::endl;
    typedef LocalOrdinal LO;
    typedef GlobalOrdinal GO;
    typedef node_type NT;
    typedef CrsMatrix<Scalar, LO, GO, NT> this_CRS_type;
    typedef Vector<int, LO, GO, NT> IntVectorType;
    using Teuchos::as;

    const bool debug = Behavior::debug("CrsMatrix");
    const bool verbose = Behavior::verbose("CrsMatrix");
    int MyPID = getComm ()->getRank ();

    std::unique_ptr<std::string> verbosePrefix;
    if (verbose) {
      verbosePrefix =
        this->createPrefix("CrsMatrix", "transferAndFillComplete");
      std::ostringstream os;
      os << "Start" << endl;
      std::cerr << os.str();
    }

    //
    // Get the caller's parameters
    //
    bool isMM = false; // optimize for matrix-matrix ops.
    bool reverseMode = false; // Are we in reverse mode?
    bool restrictComm = false; // Do we need to restrict the communicator?

    int mm_optimization_core_count =
      Behavior::TAFC_OptimizationCoreCount();
    RCP<ParameterList> matrixparams; // parameters for the destination matrix
    bool overrideAllreduce = false;
    bool useKokkosPath = false;
    if (! params.is_null ()) {
      matrixparams = sublist (params, "CrsMatrix");
      reverseMode = params->get ("Reverse Mode", reverseMode);
      useKokkosPath = params->get ("TAFC: use kokkos path", useKokkosPath);
      restrictComm = params->get ("Restrict Communicator", restrictComm);
      auto & slist = params->sublist("matrixmatrix: kernel params",false);
      isMM = slist.get("isMatrixMatrix_TransferAndFillComplete",false);
      mm_optimization_core_count = slist.get("MM_TAFC_OptimizationCoreCount",mm_optimization_core_count);

      overrideAllreduce = slist.get("MM_TAFC_OverrideAllreduceCheck",false);
      if(getComm()->getSize() < mm_optimization_core_count && isMM)   isMM = false;
      if(reverseMode) isMM = false;
    }

   // Only used in the sparse matrix-matrix multiply (isMM) case.
   std::shared_ptr< ::Tpetra::Details::CommRequest> iallreduceRequest;
   int mismatch = 0;
   int reduced_mismatch = 0;
   if (isMM && !overrideAllreduce) {

     // Test for pathological matrix transfer
     const bool source_vals = ! getGraph ()->getImporter ().is_null();
     const bool target_vals = ! (rowTransfer.getExportLIDs ().size() == 0 ||
                                 rowTransfer.getRemoteLIDs ().size() == 0);
     mismatch = (source_vals != target_vals) ? 1 : 0;
     iallreduceRequest =
       ::Tpetra::Details::iallreduce (mismatch, reduced_mismatch,
                                      Teuchos::REDUCE_MAX, * (getComm ()));
   }

#ifdef HAVE_TPETRA_MMM_TIMINGS
    using Teuchos::TimeMonitor;
    std::string label;
    if(!params.is_null())
        label = params->get("Timer Label",label);
    std::string prefix = std::string("Tpetra ")+ label + std::string(": ");
    std::string tlstr;
    {
        std::ostringstream os;
        if(isMM) os<<":MMOpt";
        else os<<":MMLegacy";
        tlstr = os.str();
    }

    Teuchos::TimeMonitor MMall(*TimeMonitor::getNewTimer(prefix + std::string("TAFC All") +tlstr ));
#endif

    // Make sure that the input argument rowTransfer is either an
    // Import or an Export.  Import and Export are the only two
    // subclasses of Transfer that we defined, but users might
    // (unwisely, for now at least) decide to implement their own
    // subclasses.  Exclude this possibility.
    const import_type* xferAsImport = dynamic_cast<const import_type*> (&rowTransfer);
    const export_type* xferAsExport = dynamic_cast<const export_type*> (&rowTransfer);
    TEUCHOS_TEST_FOR_EXCEPTION(
      xferAsImport == nullptr && xferAsExport == nullptr, std::invalid_argument,
      "Tpetra::CrsMatrix::transferAndFillComplete: The 'rowTransfer' input "
      "argument must be either an Import or an Export, and its template "
      "parameters must match the corresponding template parameters of the "
      "CrsMatrix.");

    // Make sure that the input argument domainTransfer is either an
    // Import or an Export.  Import and Export are the only two
    // subclasses of Transfer that we defined, but users might
    // (unwisely, for now at least) decide to implement their own
    // subclasses.  Exclude this possibility.
    Teuchos::RCP<const import_type> xferDomainAsImport = Teuchos::rcp_dynamic_cast<const import_type> (domainTransfer);
    Teuchos::RCP<const export_type> xferDomainAsExport = Teuchos::rcp_dynamic_cast<const export_type> (domainTransfer);

    if(! domainTransfer.is_null()) {
      TEUCHOS_TEST_FOR_EXCEPTION(
         (xferDomainAsImport.is_null() && xferDomainAsExport.is_null()), std::invalid_argument,
        "Tpetra::CrsMatrix::transferAndFillComplete: The 'domainTransfer' input "
        "argument must be either an Import or an Export, and its template "
        "parameters must match the corresponding template parameters of the "
        "CrsMatrix.");

      TEUCHOS_TEST_FOR_EXCEPTION(
         ( xferAsImport != nullptr || ! xferDomainAsImport.is_null() ) &&
         (( xferAsImport != nullptr &&   xferDomainAsImport.is_null() ) ||
          ( xferAsImport == nullptr && ! xferDomainAsImport.is_null() )), std::invalid_argument,
         "Tpetra::CrsMatrix::transferAndFillComplete: The 'rowTransfer' and 'domainTransfer' input "
         "arguments must be of the same type (either Import or Export).");

      TEUCHOS_TEST_FOR_EXCEPTION(
         ( xferAsExport != nullptr || ! xferDomainAsExport.is_null() ) &&
         (( xferAsExport != nullptr &&   xferDomainAsExport.is_null() ) ||
          ( xferAsExport == nullptr && ! xferDomainAsExport.is_null() )), std::invalid_argument,
         "Tpetra::CrsMatrix::transferAndFillComplete: The 'rowTransfer' and 'domainTransfer' input "
         "arguments must be of the same type (either Import or Export).");
    } // domainTransfer != null


    // FIXME (mfh 15 May 2014) Wouldn't communication still be needed,
    // if the source Map is not distributed but the target Map is?
    const bool communication_needed = rowTransfer.getSourceMap ()->isDistributed ();

    // Get the new domain and range Maps.  We need some of them for
    // error checking, now that we have the reverseMode parameter.
    RCP<const map_type> MyRowMap = reverseMode ?
      rowTransfer.getSourceMap () : rowTransfer.getTargetMap ();
    RCP<const map_type> MyColMap; // create this below
    RCP<const map_type> MyDomainMap = ! domainMap.is_null () ?
      domainMap : getDomainMap ();
    RCP<const map_type> MyRangeMap = ! rangeMap.is_null () ?
      rangeMap : getRangeMap ();
    RCP<const map_type> BaseRowMap = MyRowMap;
    RCP<const map_type> BaseDomainMap = MyDomainMap;

    // If the user gave us a nonnull destMat, then check whether it's
    // "pristine."  That means that it has no entries.
    //
    // FIXME (mfh 15 May 2014) If this is not true on all processes,
    // then this exception test may hang.  It would be better to
    // forward an error flag to the next communication phase.
    if (! destMat.is_null ()) {
      // FIXME (mfh 15 May 2014): The Epetra idiom for checking
      // whether a graph or matrix has no entries on the calling
      // process, is that it is neither locally nor globally indexed.
      // This may change eventually with the Kokkos refactor version
      // of Tpetra, so it would be better just to check the quantity
      // of interest directly.  Note that with the Kokkos refactor
      // version of Tpetra, asking for the total number of entries in
      // a graph or matrix that is not fill complete might require
      // computation (kernel launch), since it is not thread scalable
      // to update a count every time an entry is inserted.
      const bool NewFlag = ! destMat->getGraph ()->isLocallyIndexed () &&
        ! destMat->getGraph ()->isGloballyIndexed ();
      TEUCHOS_TEST_FOR_EXCEPTION(
        ! NewFlag, std::invalid_argument, "Tpetra::CrsMatrix::"
        "transferAndFillComplete: The input argument 'destMat' is only allowed "
        "to be nonnull, if its graph is empty (neither locally nor globally "
        "indexed).");
      // FIXME (mfh 15 May 2014) At some point, we want to change
      // graphs and matrices so that their DistObject Map
      // (this->getMap()) may differ from their row Map.  This will
      // make redistribution for 2-D distributions more efficient.  I
      // hesitate to change this check, because I'm not sure how much
      // the code here depends on getMap() and getRowMap() being the
      // same.
      TEUCHOS_TEST_FOR_EXCEPTION(
        ! destMat->getRowMap ()->isSameAs (*MyRowMap), std::invalid_argument,
        "Tpetra::CrsMatrix::transferAndFillComplete: The (row) Map of the "
        "input argument 'destMat' is not the same as the (row) Map specified "
        "by the input argument 'rowTransfer'.");
      TEUCHOS_TEST_FOR_EXCEPTION(
        ! destMat->checkSizes (*this), std::invalid_argument,
        "Tpetra::CrsMatrix::transferAndFillComplete: You provided a nonnull "
        "destination matrix, but checkSizes() indicates that it is not a legal "
        "legal target for redistribution from the source matrix (*this).  This "
        "may mean that they do not have the same dimensions.");
    }

    // If forward mode (the default), then *this's (row) Map must be
    // the same as the source Map of the Transfer.  If reverse mode,
    // then *this's (row) Map must be the same as the target Map of
    // the Transfer.
    //
    // FIXME (mfh 15 May 2014) At some point, we want to change graphs
    // and matrices so that their DistObject Map (this->getMap()) may
    // differ from their row Map.  This will make redistribution for
    // 2-D distributions more efficient.  I hesitate to change this
    // check, because I'm not sure how much the code here depends on
    // getMap() and getRowMap() being the same.
    TEUCHOS_TEST_FOR_EXCEPTION(
      ! (reverseMode || getRowMap ()->isSameAs (*rowTransfer.getSourceMap ())),
      std::invalid_argument, "Tpetra::CrsMatrix::transferAndFillComplete: "
      "rowTransfer->getSourceMap() must match this->getRowMap() in forward mode.");
    TEUCHOS_TEST_FOR_EXCEPTION(
      ! (! reverseMode || getRowMap ()->isSameAs (*rowTransfer.getTargetMap ())),
      std::invalid_argument, "Tpetra::CrsMatrix::transferAndFillComplete: "
      "rowTransfer->getTargetMap() must match this->getRowMap() in reverse mode.");

    // checks for domainTransfer
    TEUCHOS_TEST_FOR_EXCEPTION(
      ! xferDomainAsImport.is_null() && ! xferDomainAsImport->getTargetMap()->isSameAs(*domainMap),
      std::invalid_argument,
      "Tpetra::CrsMatrix::transferAndFillComplete: The target map of the 'domainTransfer' input "
      "argument must be the same as the rebalanced domain map 'domainMap'");

    TEUCHOS_TEST_FOR_EXCEPTION(
      ! xferDomainAsExport.is_null() && ! xferDomainAsExport->getSourceMap()->isSameAs(*domainMap),
      std::invalid_argument,
      "Tpetra::CrsMatrix::transferAndFillComplete: The source map of the 'domainTransfer' input "
      "argument must be the same as the rebalanced domain map 'domainMap'");

    // The basic algorithm here is:
    //
    // 1. Call the moral equivalent of "Distor.do" to handle the import.
    // 2. Copy all the Imported and Copy/Permuted data into the raw
    //    CrsMatrix / CrsGraphData pointers, still using GIDs.
    // 3. Call an optimized version of MakeColMap that avoids the
    //    Directory lookups (since the importer knows who owns all the
    //    GIDs) AND reindexes to LIDs.
    // 4. Call expertStaticFillComplete()

    // Get information from the Importer
    const size_t NumSameIDs = rowTransfer.getNumSameIDs();
    ArrayView<const LO> ExportLIDs = reverseMode ?
      rowTransfer.getRemoteLIDs () : rowTransfer.getExportLIDs ();
    auto RemoteLIDs = reverseMode ?
      rowTransfer.getExportLIDs_dv() : rowTransfer.getRemoteLIDs_dv();
    auto PermuteToLIDs = reverseMode ?
      rowTransfer.getPermuteFromLIDs_dv() : rowTransfer.getPermuteToLIDs_dv();
    auto PermuteFromLIDs = reverseMode ?
      rowTransfer.getPermuteToLIDs_dv() : rowTransfer.getPermuteFromLIDs_dv();
    Distributor& Distor = rowTransfer.getDistributor ();

    // Owning PIDs
    Teuchos::Array<int> SourcePids;

    // Temp variables for sub-communicators
    RCP<const map_type> ReducedRowMap, ReducedColMap,
      ReducedDomainMap, ReducedRangeMap;
    RCP<const Comm<int> > ReducedComm;

    // If the user gave us a null destMat, then construct the new
    // destination matrix.  We will replace its column Map later.
    if (destMat.is_null ()) {
      destMat = rcp (new this_CRS_type (MyRowMap, 0, matrixparams));
    }

    /***************************************************/
    /***** 1) First communicator restriction phase ****/
    /***************************************************/
    if (restrictComm) {
#ifdef HAVE_TPETRA_MMM_TIMINGS
      Teuchos::TimeMonitor MMrc(*TimeMonitor::getNewTimer(prefix + std::string("TAFC restrictComm")));
#endif
      ReducedRowMap = MyRowMap->removeEmptyProcesses ();
      ReducedComm = ReducedRowMap.is_null () ?
        Teuchos::null :
        ReducedRowMap->getComm ();
      destMat->removeEmptyProcessesInPlace (ReducedRowMap);

      ReducedDomainMap = MyRowMap.getRawPtr () == MyDomainMap.getRawPtr () ?
        ReducedRowMap :
        MyDomainMap->replaceCommWithSubset (ReducedComm);
      ReducedRangeMap = MyRowMap.getRawPtr () == MyRangeMap.getRawPtr () ?
        ReducedRowMap :
        MyRangeMap->replaceCommWithSubset (ReducedComm);

      // Reset the "my" maps
      MyRowMap    = ReducedRowMap;
      MyDomainMap = ReducedDomainMap;
      MyRangeMap  = ReducedRangeMap;

      // Update my PID, if we've restricted the communicator
      if (! ReducedComm.is_null ()) {
        MyPID = ReducedComm->getRank ();
      }
      else {
        MyPID = -2; // For debugging
      }
    }
    else {
      ReducedComm = MyRowMap->getComm ();
    }



    /***************************************************/
    /***** 2) From Tpetra::DistObject::doTransfer() ****/
    /***************************************************/
    // Get the owning PIDs
    RCP<const import_type> MyImporter = getGraph ()->getImporter ();

    // check whether domain maps of source matrix and base domain map is the same
    bool bSameDomainMap = BaseDomainMap->isSameAs (*getDomainMap ());

    if (! restrictComm && ! MyImporter.is_null () && bSameDomainMap ) {
#ifdef HAVE_TPETRA_MMM_TIMINGS
      Teuchos::TimeMonitor MMrc(*TimeMonitor::getNewTimer(prefix + std::string("TAFC getOwningPIDs same map")));
#endif
      // Same domain map as source matrix
      //
      // NOTE: This won't work for restrictComm (because the Import
      // doesn't know the restricted PIDs), though writing an
      // optimized version for that case would be easy (Import an
      // IntVector of the new PIDs).  Might want to add this later.
      Import_Util::getPids (*MyImporter, SourcePids, false);
    }
    else if (restrictComm && ! MyImporter.is_null () && bSameDomainMap) {
      // Same domain map as source matrix (restricted communicator)
      // We need one import from the domain to the column map
#ifdef HAVE_TPETRA_MMM_TIMINGS
      Teuchos::TimeMonitor MMrc(*TimeMonitor::getNewTimer(prefix + std::string("TAFC getOwningPIDs restricted comm")));
#endif
      IntVectorType SourceDomain_pids(getDomainMap (),true);
      IntVectorType SourceCol_pids(getColMap());
      // SourceDomain_pids contains the restricted pids
      SourceDomain_pids.putScalar(MyPID);

      SourceCol_pids.doImport (SourceDomain_pids, *MyImporter, INSERT);
      SourcePids.resize (getColMap ()->getLocalNumElements ());
      SourceCol_pids.get1dCopy (SourcePids ());
    }
    else if (MyImporter.is_null ()) {
      // Matrix has no off-process entries
#ifdef HAVE_TPETRA_MMM_TIMINGS
      Teuchos::TimeMonitor MMrc(*TimeMonitor::getNewTimer(prefix + std::string("TAFC getOwningPIDs all local entries")));
#endif
      SourcePids.resize (getColMap ()->getLocalNumElements ());
      SourcePids.assign (getColMap ()->getLocalNumElements (), MyPID);
    }
    else if ( ! MyImporter.is_null () &&
              ! domainTransfer.is_null () ) {
      // general implementation for rectangular matrices with
      // domain map different than SourceMatrix domain map.
      // User has to provide a DomainTransfer object. We need
      // to communications (import/export)
#ifdef HAVE_TPETRA_MMM_TIMINGS
      Teuchos::TimeMonitor MMrc(*TimeMonitor::getNewTimer(prefix + std::string("TAFC getOwningPIDs rectangular case")));
#endif

      // TargetDomain_pids lives on the rebalanced new domain map
      IntVectorType TargetDomain_pids (domainMap);
      TargetDomain_pids.putScalar (MyPID);

      // SourceDomain_pids lives on the non-rebalanced old domain map
      IntVectorType SourceDomain_pids (getDomainMap ());

      // SourceCol_pids lives on the non-rebalanced old column map
      IntVectorType SourceCol_pids (getColMap ());

      if (! reverseMode && ! xferDomainAsImport.is_null() ) {
        SourceDomain_pids.doExport (TargetDomain_pids, *xferDomainAsImport, INSERT);
      }
      else if (reverseMode && ! xferDomainAsExport.is_null() ) {
        SourceDomain_pids.doExport (TargetDomain_pids, *xferDomainAsExport, INSERT);
      }
      else if (! reverseMode && ! xferDomainAsExport.is_null() ) {
        SourceDomain_pids.doImport (TargetDomain_pids, *xferDomainAsExport, INSERT);
      }
      else if (reverseMode && ! xferDomainAsImport.is_null() ) {
        SourceDomain_pids.doImport (TargetDomain_pids, *xferDomainAsImport, INSERT);
      }
      else {
        TEUCHOS_TEST_FOR_EXCEPTION(
          true, std::logic_error, "Tpetra::CrsMatrix::"
          "transferAndFillComplete: Should never get here!  "
          "Please report this bug to a Tpetra developer.");
      }
      SourceCol_pids.doImport (SourceDomain_pids, *MyImporter, INSERT);
      SourcePids.resize (getColMap ()->getLocalNumElements ());
      SourceCol_pids.get1dCopy (SourcePids ());
    }
    else if ( ! MyImporter.is_null () &&
             BaseDomainMap->isSameAs (*BaseRowMap) &&
             getDomainMap ()->isSameAs (*getRowMap ())) {
      // We can use the rowTransfer + SourceMatrix's Import to find out who owns what.
#ifdef HAVE_TPETRA_MMM_TIMINGS
      Teuchos::TimeMonitor MMrc(*TimeMonitor::getNewTimer(prefix + std::string("TAFC getOwningPIDs query import")));
#endif

      IntVectorType TargetRow_pids (domainMap);
      IntVectorType SourceRow_pids (getRowMap ());
      IntVectorType SourceCol_pids (getColMap ());

      TargetRow_pids.putScalar (MyPID);
      if (! reverseMode && xferAsImport != nullptr) {
        SourceRow_pids.doExport (TargetRow_pids, *xferAsImport, INSERT);
      }
      else if (reverseMode && xferAsExport != nullptr) {
        SourceRow_pids.doExport (TargetRow_pids, *xferAsExport, INSERT);
      }
      else if (! reverseMode && xferAsExport != nullptr) {
        SourceRow_pids.doImport (TargetRow_pids, *xferAsExport, INSERT);
      }
      else if (reverseMode && xferAsImport != nullptr) {
        SourceRow_pids.doImport (TargetRow_pids, *xferAsImport, INSERT);
      }
      else {
        TEUCHOS_TEST_FOR_EXCEPTION(
          true, std::logic_error, "Tpetra::CrsMatrix::"
          "transferAndFillComplete: Should never get here!  "
          "Please report this bug to a Tpetra developer.");
      }

      SourceCol_pids.doImport (SourceRow_pids, *MyImporter, INSERT);
      SourcePids.resize (getColMap ()->getLocalNumElements ());
      SourceCol_pids.get1dCopy (SourcePids ());
    }
    else {
      TEUCHOS_TEST_FOR_EXCEPTION(
        true, std::invalid_argument, "Tpetra::CrsMatrix::"
        "transferAndFillComplete: This method only allows either domainMap == "
        "getDomainMap (), or (domainMap == rowTransfer.getTargetMap () and "
        "getDomainMap () == getRowMap ()).");
    }

    // Tpetra-specific stuff
    size_t constantNumPackets = destMat->constantNumberOfPackets ();
    {
#ifdef HAVE_TPETRA_MMM_TIMINGS
    Teuchos::TimeMonitor MMrc(*TimeMonitor::getNewTimer(prefix + std::string("TAFC reallocate buffers")));
#endif
    if (constantNumPackets == 0) {
      destMat->reallocArraysForNumPacketsPerLid (ExportLIDs.size (),
                                                 RemoteLIDs.view_host().size ());
    }
    else {
      // There are a constant number of packets per element.  We
      // already know (from the number of "remote" (incoming)
      // elements) how many incoming elements we expect, so we can
      // resize the buffer accordingly.
      const size_t rbufLen = RemoteLIDs.view_host().size() * constantNumPackets;
      destMat->reallocImportsIfNeeded (rbufLen, false, nullptr);
    }
    }

    // Pack & Prepare w/ owning PIDs
    {
#ifdef HAVE_TPETRA_MMM_TIMINGS
    Teuchos::TimeMonitor MMrc(*TimeMonitor::getNewTimer(prefix + std::string("TAFC pack and prepare")));
#endif
    if (debug) {
      using Teuchos::outArg;
      using Teuchos::REDUCE_MAX;
      using Teuchos::reduceAll;
      using std::cerr;
      using std::endl;
      RCP<const Teuchos::Comm<int> > comm = this->getComm ();
      const int myRank = comm->getRank ();

      std::ostringstream errStrm;
      int lclErr = 0;
      int gblErr = 0;

      Teuchos::ArrayView<size_t> numExportPacketsPerLID;
      try {
        // packAndPrepare* methods modify numExportPacketsPerLID_.
        destMat->numExportPacketsPerLID_.modify_host ();
        numExportPacketsPerLID =
          getArrayViewFromDualView (destMat->numExportPacketsPerLID_);
      }
      catch (std::exception& e) {
        errStrm << "Proc " << myRank << ": getArrayViewFromDualView threw: "
                << e.what () << std::endl;
        lclErr = 1;
      }
      catch (...) {
        errStrm << "Proc " << myRank << ": getArrayViewFromDualView threw "
          "an exception not a subclass of std::exception" << std::endl;
        lclErr = 1;
      }

      if (! comm.is_null ()) {
        reduceAll<int, int> (*comm, REDUCE_MAX, lclErr, outArg (gblErr));
      }
      if (gblErr != 0) {
        ::Tpetra::Details::gathervPrint (cerr, errStrm.str (), *comm);
        TEUCHOS_TEST_FOR_EXCEPTION(
          true, std::runtime_error, "getArrayViewFromDualView threw an "
          "exception on at least one process.");
      }

      if (verbose) {
        std::ostringstream os;
        os << *verbosePrefix << "Calling packCrsMatrixWithOwningPIDs"
           << std::endl;
        std::cerr << os.str ();
      }
      try {
        packCrsMatrixWithOwningPIDs (*this,
                                     destMat->exports_,
                                     numExportPacketsPerLID,
                                     ExportLIDs,
                                     SourcePids,
                                     constantNumPackets);
      }
      catch (std::exception& e) {
        errStrm << "Proc " << myRank << ": packCrsMatrixWithOwningPIDs threw: "
           << e.what () << std::endl;
        lclErr = 1;
      }
      catch (...) {
        errStrm << "Proc " << myRank << ": packCrsMatrixWithOwningPIDs threw "
          "an exception not a subclass of std::exception" << std::endl;
        lclErr = 1;
      }

      if (verbose) {
        std::ostringstream os;
        os << *verbosePrefix << "Done with packCrsMatrixWithOwningPIDs"
           << std::endl;
        std::cerr << os.str ();
      }

      if (! comm.is_null ()) {
        reduceAll<int, int> (*comm, REDUCE_MAX, lclErr, outArg (gblErr));
      }
      if (gblErr != 0) {
        ::Tpetra::Details::gathervPrint (cerr, errStrm.str (), *comm);
        TEUCHOS_TEST_FOR_EXCEPTION(
          true, std::runtime_error, "packCrsMatrixWithOwningPIDs threw an "
          "exception on at least one process.");
      }
    }
    else {
      // packAndPrepare* methods modify numExportPacketsPerLID_.
      destMat->numExportPacketsPerLID_.modify_host ();
      Teuchos::ArrayView<size_t> numExportPacketsPerLID =
        getArrayViewFromDualView (destMat->numExportPacketsPerLID_);
      if (verbose) {
        std::ostringstream os;
        os << *verbosePrefix << "Calling packCrsMatrixWithOwningPIDs"
           << std::endl;
        std::cerr << os.str ();
      }
      packCrsMatrixWithOwningPIDs (*this,
                                   destMat->exports_,
                                   numExportPacketsPerLID,
                                   ExportLIDs,
                                   SourcePids,
                                   constantNumPackets);
      if (verbose) {
        std::ostringstream os;
        os << *verbosePrefix << "Done with packCrsMatrixWithOwningPIDs"
           << std::endl;
        std::cerr << os.str ();
      }
    }
    }

    // Do the exchange of remote data.
    {
#ifdef HAVE_TPETRA_MMM_TIMINGS
    Teuchos::TimeMonitor MMrc(*TimeMonitor::getNewTimer(prefix + std::string("TAFC getOwningPIDs exchange remote data")));
#endif
    if (! communication_needed) {
      if (verbose) {
        std::ostringstream os;
        os << *verbosePrefix << "Communication not needed" << std::endl;
        std::cerr << os.str ();
      }
    }
    else {
      if (reverseMode) {
        if (constantNumPackets == 0) { // variable number of packets per LID
          if (verbose) {
            std::ostringstream os;
            os << *verbosePrefix << "Reverse mode, variable # packets / LID"
               << std::endl;
            std::cerr << os.str ();
          }
          // Make sure that host has the latest version, since we're
          // using the version on host.  If host has the latest
          // version, syncing to host does nothing.
          destMat->numExportPacketsPerLID_.sync_host ();
          Teuchos::ArrayView<const size_t> numExportPacketsPerLID =
            getArrayViewFromDualView (destMat->numExportPacketsPerLID_);
          destMat->numImportPacketsPerLID_.sync_host ();
          Teuchos::ArrayView<size_t> numImportPacketsPerLID =
            getArrayViewFromDualView (destMat->numImportPacketsPerLID_);

          if (verbose) {
            std::ostringstream os;
            os << *verbosePrefix << "Calling 3-arg doReversePostsAndWaits"
               << std::endl;
            std::cerr << os.str ();
          }
          Distor.doReversePostsAndWaits(destMat->numExportPacketsPerLID_.view_host(), 1,
                                            destMat->numImportPacketsPerLID_.view_host());
          if (verbose) {
            std::ostringstream os;
            os << *verbosePrefix << "Finished 3-arg doReversePostsAndWaits"
               << std::endl;
            std::cerr << os.str ();
          }

          size_t totalImportPackets = 0;
          for (Array_size_type i = 0; i < numImportPacketsPerLID.size (); ++i) {
            totalImportPackets += numImportPacketsPerLID[i];
          }

          // Reallocation MUST go before setting the modified flag,
          // because it may clear out the flags.
          destMat->reallocImportsIfNeeded (totalImportPackets, verbose,
                                           verbosePrefix.get ());
          destMat->imports_.modify_host ();
          auto hostImports = destMat->imports_.view_host();
          // This is a legacy host pack/unpack path, so use the host
          // version of exports_.
          destMat->exports_.sync_host ();
          auto hostExports = destMat->exports_.view_host();
          if (verbose) {
            std::ostringstream os;
            os << *verbosePrefix << "Calling 4-arg doReversePostsAndWaits"
               << std::endl;
            std::cerr << os.str ();
          }
          Distor.doReversePostsAndWaits (hostExports,
                                         numExportPacketsPerLID,
                                         hostImports,
                                         numImportPacketsPerLID);
          if (verbose) {
            std::ostringstream os;
            os << *verbosePrefix << "Finished 4-arg doReversePostsAndWaits"
               << std::endl;
            std::cerr << os.str ();
          }
        }
        else { // constant number of packets per LID
          if (verbose) {
            std::ostringstream os;
            os << *verbosePrefix << "Reverse mode, constant # packets / LID"
               << std::endl;
            std::cerr << os.str ();
          }
          destMat->imports_.modify_host ();
          auto hostImports = destMat->imports_.view_host();
          // This is a legacy host pack/unpack path, so use the host
          // version of exports_.
          destMat->exports_.sync_host ();
          auto hostExports = destMat->exports_.view_host();
          if (verbose) {
            std::ostringstream os;
            os << *verbosePrefix << "Calling 3-arg doReversePostsAndWaits"
               << std::endl;
            std::cerr << os.str ();
          }
          Distor.doReversePostsAndWaits (hostExports,
                                         constantNumPackets,
                                         hostImports);
          if (verbose) {
            std::ostringstream os;
            os << *verbosePrefix << "Finished 3-arg doReversePostsAndWaits"
               << std::endl;
            std::cerr << os.str ();
          }
        }
      }
      else { // forward mode (the default)
        if (constantNumPackets == 0) { // variable number of packets per LID
          if (verbose) {
            std::ostringstream os;
            os << *verbosePrefix << "Forward mode, variable # packets / LID"
               << std::endl;
            std::cerr << os.str ();
          }
          // Make sure that host has the latest version, since we're
          // using the version on host.  If host has the latest
          // version, syncing to host does nothing.
          destMat->numExportPacketsPerLID_.sync_host ();
          Teuchos::ArrayView<const size_t> numExportPacketsPerLID =
            getArrayViewFromDualView (destMat->numExportPacketsPerLID_);
          destMat->numImportPacketsPerLID_.sync_host ();
          Teuchos::ArrayView<size_t> numImportPacketsPerLID =
            getArrayViewFromDualView (destMat->numImportPacketsPerLID_);
          if (verbose) {
            std::ostringstream os;
            os << *verbosePrefix << "Calling 3-arg doPostsAndWaits"
               << std::endl;
            std::cerr << os.str ();
          }
          Distor.doPostsAndWaits(destMat->numExportPacketsPerLID_.view_host(), 1,
                                      destMat->numImportPacketsPerLID_.view_host());
          if (verbose) {
            std::ostringstream os;
            os << *verbosePrefix << "Finished 3-arg doPostsAndWaits"
               << std::endl;
            std::cerr << os.str ();
          }

          size_t totalImportPackets = 0;
          for (Array_size_type i = 0; i < numImportPacketsPerLID.size (); ++i) {
            totalImportPackets += numImportPacketsPerLID[i];
          }

          // Reallocation MUST go before setting the modified flag,
          // because it may clear out the flags.
          destMat->reallocImportsIfNeeded (totalImportPackets, verbose,
                                           verbosePrefix.get ());
          destMat->imports_.modify_host ();
          auto hostImports = destMat->imports_.view_host();
          // This is a legacy host pack/unpack path, so use the host
          // version of exports_.
          destMat->exports_.sync_host ();
          auto hostExports = destMat->exports_.view_host();
          if (verbose) {
            std::ostringstream os;
            os << *verbosePrefix << "Calling 4-arg doPostsAndWaits"
               << std::endl;
            std::cerr << os.str ();
          }
          Distor.doPostsAndWaits (hostExports,
                                  numExportPacketsPerLID,
                                  hostImports,
                                  numImportPacketsPerLID);
          if (verbose) {
            std::ostringstream os;
            os << *verbosePrefix << "Finished 4-arg doPostsAndWaits"
               << std::endl;
            std::cerr << os.str ();
          }
        }
        else { // constant number of packets per LID
          if (verbose) {
            std::ostringstream os;
            os << *verbosePrefix << "Forward mode, constant # packets / LID"
               << std::endl;
            std::cerr << os.str ();
          }
          destMat->imports_.modify_host ();
          auto hostImports = destMat->imports_.view_host();
          // This is a legacy host pack/unpack path, so use the host
          // version of exports_.
          destMat->exports_.sync_host ();
          auto hostExports = destMat->exports_.view_host();
          if (verbose) {
            std::ostringstream os;
            os << *verbosePrefix << "Calling 3-arg doPostsAndWaits"
               << std::endl;
            std::cerr << os.str ();
          }
          Distor.doPostsAndWaits (hostExports,
                                  constantNumPackets,
                                  hostImports);
          if (verbose) {
            std::ostringstream os;
            os << *verbosePrefix << "Finished 3-arg doPostsAndWaits"
               << std::endl;
            std::cerr << os.str ();
          }
        }
      }
    }
    }

    /*********************************************************************/
    /**** 3) Copy all of the Same/Permute/Remote data into CSR_arrays ****/
    /*********************************************************************/

    bool runOnHost = std::is_same_v<typename device_type::memory_space, Kokkos::HostSpace> && !useKokkosPath;

    Teuchos::Array<int> RemotePids;
    if (runOnHost) {
      Teuchos::Array<int> TargetPids;
      // Backwards compatibility measure.  We'll use this again below.
  
      // TODO JHU Need to track down why numImportPacketsPerLID_ has not been corrently marked as modified on host (which it has been)
      // TODO JHU somewhere above, e.g., call to Distor.doPostsAndWaits().
      // TODO JHU This only becomes apparent as we begin to convert TAFC to run on device.
      destMat->numImportPacketsPerLID_.modify_host(); //FIXME
  
#  ifdef HAVE_TPETRA_MMM_TIMINGS
      RCP<TimeMonitor> tmCopySPRdata = rcp(new TimeMonitor(*TimeMonitor::getNewTimer(prefix + std::string("TAFC unpack-count-resize + copy same-perm-remote data"))));
#  endif
      ArrayRCP<size_t> CSR_rowptr;
      ArrayRCP<GO> CSR_colind_GID;
      ArrayRCP<LO> CSR_colind_LID;
      ArrayRCP<Scalar> CSR_vals;
  
      destMat->imports_.sync_device ();
      destMat->numImportPacketsPerLID_.sync_device ();
  
      size_t N = BaseRowMap->getLocalNumElements ();

      auto RemoteLIDs_d = RemoteLIDs.view_device();
      auto PermuteToLIDs_d = PermuteToLIDs.view_device();
      auto PermuteFromLIDs_d = PermuteFromLIDs.view_device();

      Details::unpackAndCombineIntoCrsArrays(
                                     *this, 
                                     RemoteLIDs_d,
                                     destMat->imports_.view_device(),                //hostImports
                                     destMat->numImportPacketsPerLID_.view_device(), //numImportPacketsPerLID
                                     NumSameIDs,
                                     PermuteToLIDs_d,
                                     PermuteFromLIDs_d,
                                     N,
                                     MyPID,
                                     CSR_rowptr,
                                     CSR_colind_GID,
                                     CSR_vals,
                                     SourcePids(),
                                     TargetPids);
  
      // If LO and GO are the same, we can reuse memory when
      // converting the column indices from global to local indices.
      if (typeid (LO) == typeid (GO)) {
        CSR_colind_LID = Teuchos::arcp_reinterpret_cast<LO> (CSR_colind_GID);
      }
      else {
        CSR_colind_LID.resize (CSR_colind_GID.size());
      }
      CSR_colind_LID.resize (CSR_colind_GID.size());
  
      // On return from unpackAndCombineIntoCrsArrays TargetPids[i] == -1 for locally
      // owned entries.  Convert them to the actual PID.
      // JHU FIXME This can be done within unpackAndCombineIntoCrsArrays with a parallel_for.
      for(size_t i=0; i<static_cast<size_t>(TargetPids.size()); i++)
      {
        if(TargetPids[i] == -1) TargetPids[i] = MyPID;
      }
#ifdef HAVE_TPETRA_MMM_TIMINGS
      tmCopySPRdata = Teuchos::null;
#endif
      /**************************************************************/
      /**** 4) Call Optimized MakeColMap w/ no Directory Lookups ****/
      /**************************************************************/
      // Call an optimized version of makeColMap that avoids the
      // Directory lookups (since the Import object knows who owns all
      // the GIDs).
      if (verbose) {
        std::ostringstream os;
        os << *verbosePrefix << "Calling lowCommunicationMakeColMapAndReindex"
           << std::endl;
        std::cerr << os.str ();
      }
      {
#ifdef HAVE_TPETRA_MMM_TIMINGS
      Teuchos::TimeMonitor MMrc(*TimeMonitor::getNewTimer(prefix + std::string("TAFC makeColMap")));
#endif
      Import_Util::lowCommunicationMakeColMapAndReindexSerial(CSR_rowptr (),
                                                        CSR_colind_LID (),
                                                        CSR_colind_GID (),
                                                        BaseDomainMap,
                                                        TargetPids,
                                                        RemotePids,
                                                        MyColMap);
      }

      if (verbose) {
        std::ostringstream os;
        os << *verbosePrefix << "restrictComm="
           << (restrictComm ? "true" : "false") << std::endl;
        std::cerr << os.str ();
      }
  
      /*******************************************************/
      /**** 4) Second communicator restriction phase      ****/
      /*******************************************************/
      {
#ifdef HAVE_TPETRA_MMM_TIMINGS
      Teuchos::TimeMonitor MMrc(*TimeMonitor::getNewTimer(prefix + std::string("TAFC restrict colmap")));
#endif
      if (restrictComm) {
        ReducedColMap = (MyRowMap.getRawPtr () == MyColMap.getRawPtr ()) ?
          ReducedRowMap :
          MyColMap->replaceCommWithSubset (ReducedComm);
        MyColMap = ReducedColMap; // Reset the "my" maps
      }
  
      // Replace the col map
      if (verbose) {
        std::ostringstream os;
        os << *verbosePrefix << "Calling replaceColMap" << std::endl;
        std::cerr << os.str ();
      }
      destMat->replaceColMap (MyColMap);
  
      // Short circuit if the processor is no longer in the communicator
      //
      // NOTE: Epetra replaces modifies all "removed" processes so they
      // have a dummy (serial) Map that doesn't touch the original
      // communicator.  Duplicating that here might be a good idea.
      if (ReducedComm.is_null ()) {
        if (verbose) {
          std::ostringstream os;
          os << *verbosePrefix << "I am no longer in the communicator; "
            "returning" << std::endl;
          std::cerr << os.str ();
        }
        return;
      }
      }
  
      /***************************************************/
      /**** 5) Sort                                   ****/
      /***************************************************/
      if ((! reverseMode && xferAsImport != nullptr) ||
          (reverseMode && xferAsExport != nullptr)) {
        if (verbose) {
          std::ostringstream os;
          os << *verbosePrefix << "Calling sortCrsEntries" << endl;
          std::cerr << os.str ();
        }
#ifdef HAVE_TPETRA_MMM_TIMINGS
        Teuchos::TimeMonitor MMrc(*TimeMonitor::getNewTimer(prefix + std::string("TAFC sortCrsEntries")));
#endif
        Import_Util::sortCrsEntries (CSR_rowptr(),
                                     CSR_colind_LID(),
                                     CSR_vals());
      }
      else if ((! reverseMode && xferAsExport != nullptr) ||
               (reverseMode && xferAsImport != nullptr)) {
        if (verbose) {
          std::ostringstream os;
          os << *verbosePrefix << "Calling sortAndMergeCrsEntries"
             << endl;
          std::cerr << os.str();
        }
#ifdef HAVE_TPETRA_MMM_TIMINGS
        Teuchos::TimeMonitor MMrc(*TimeMonitor::getNewTimer(prefix + std::string("TAFC sortAndMergeCrsEntries")));
#endif
        Import_Util::sortAndMergeCrsEntries (CSR_rowptr(),
                                             CSR_colind_LID(),
                                             CSR_vals());
        if (CSR_rowptr[N] != static_cast<size_t>(CSR_vals.size())) {
          CSR_colind_LID.resize (CSR_rowptr[N]);
          CSR_vals.resize (CSR_rowptr[N]);
        }
      }
      else {
        TEUCHOS_TEST_FOR_EXCEPTION(
          true, std::logic_error, "Tpetra::CrsMatrix::"
          "transferAndFillComplete: Should never get here!  "
          "Please report this bug to a Tpetra developer.");
      }
      /***************************************************/
      /**** 6) Reset the colmap and the arrays        ****/
      /***************************************************/
  
      if (verbose) {
        std::ostringstream os;
        os << *verbosePrefix << "Calling destMat->setAllValues" << endl;
        std::cerr << os.str ();
      }
  
      // Call constructor for the new matrix (restricted as needed)
      //
      // NOTE (mfh 15 May 2014) This should work fine for the Kokkos
      // refactor version of CrsMatrix, though it reserves the right to
      // make a deep copy of the arrays.
      {
#ifdef HAVE_TPETRA_MMM_TIMINGS
        Teuchos::TimeMonitor MMrc(*TimeMonitor::getNewTimer(prefix + std::string("TAFC setAllValues")));
#endif
        destMat->setAllValues (CSR_rowptr, CSR_colind_LID, CSR_vals);
      }

    } else {
      // run on device
  
  
      // Backwards compatibility measure.  We'll use this again below.
  
      // TODO JHU Need to track down why numImportPacketsPerLID_ has not been corrently marked as modified on host (which it has been)
      // TODO JHU somewhere above, e.g., call to Distor.doPostsAndWaits().
      // TODO JHU This only becomes apparent as we begin to convert TAFC to run on device.
      destMat->numImportPacketsPerLID_.modify_host(); //FIXME
  
#  ifdef HAVE_TPETRA_MMM_TIMINGS
      RCP<TimeMonitor> tmCopySPRdata = rcp(new TimeMonitor(*TimeMonitor::getNewTimer(prefix + std::string("TAFC unpack-count-resize + copy same-perm-remote data"))));
#  endif
      ArrayRCP<size_t> CSR_rowptr;
      ArrayRCP<GO> CSR_colind_GID;
      ArrayRCP<LO> CSR_colind_LID;
      ArrayRCP<Scalar> CSR_vals;
  
      destMat->imports_.sync_device ();
      destMat->numImportPacketsPerLID_.sync_device ();
  
      size_t N = BaseRowMap->getLocalNumElements ();
  
      auto RemoteLIDs_d = RemoteLIDs.view_device();
      auto PermuteToLIDs_d = PermuteToLIDs.view_device();
      auto PermuteFromLIDs_d = PermuteFromLIDs.view_device();
  
      Kokkos::View<size_t*,device_type> CSR_rowptr_d;
      Kokkos::View<GO*,device_type>     CSR_colind_GID_d;
      Kokkos::View<LO*,device_type>     CSR_colind_LID_d;
      Kokkos::View<impl_scalar_type*,device_type> CSR_vals_d;
      Kokkos::View<int*,device_type>    TargetPids_d;
  
      Details::unpackAndCombineIntoCrsArrays(
                                     *this, 
                                     RemoteLIDs_d,
                                     destMat->imports_.view_device(),                //hostImports
                                     destMat->numImportPacketsPerLID_.view_device(), //numImportPacketsPerLID
                                     NumSameIDs,
                                     PermuteToLIDs_d,
                                     PermuteFromLIDs_d,
                                     N,
                                     MyPID,
                                     CSR_rowptr_d,
                                     CSR_colind_GID_d,
                                     CSR_vals_d,
                                     SourcePids(),
                                     TargetPids_d);
  
      Kokkos::resize (CSR_colind_LID_d, CSR_colind_GID_d.size());
  
#ifdef HAVE_TPETRA_MMM_TIMINGS
      tmCopySPRdata = Teuchos::null;
#endif
      /**************************************************************/
      /**** 4) Call Optimized MakeColMap w/ no Directory Lookups ****/
      /**************************************************************/
      // Call an optimized version of makeColMap that avoids the
      // Directory lookups (since the Import object knows who owns all
      // the GIDs).
      if (verbose) {
        std::ostringstream os;
        os << *verbosePrefix << "Calling lowCommunicationMakeColMapAndReindex"
           << std::endl;
        std::cerr << os.str ();
      }
      {
#ifdef HAVE_TPETRA_MMM_TIMINGS
      Teuchos::TimeMonitor MMrc(*TimeMonitor::getNewTimer(prefix + std::string("TAFC makeColMap")));
#endif
      Import_Util::lowCommunicationMakeColMapAndReindex(CSR_rowptr_d,
                                                        CSR_colind_LID_d,
                                                        CSR_colind_GID_d,
                                                        BaseDomainMap,
                                                        TargetPids_d,
                                                        RemotePids,
                                                        MyColMap);
      }
  
      if (verbose) {
        std::ostringstream os;
        os << *verbosePrefix << "restrictComm="
           << (restrictComm ? "true" : "false") << std::endl;
        std::cerr << os.str ();
      }
  
      /*******************************************************/
      /**** 4) Second communicator restriction phase      ****/
      /*******************************************************/
      {
#ifdef HAVE_TPETRA_MMM_TIMINGS
      Teuchos::TimeMonitor MMrc(*TimeMonitor::getNewTimer(prefix + std::string("TAFC restrict colmap")));
#endif
      if (restrictComm) {
        ReducedColMap = (MyRowMap.getRawPtr () == MyColMap.getRawPtr ()) ?
          ReducedRowMap :
          MyColMap->replaceCommWithSubset (ReducedComm);
        MyColMap = ReducedColMap; // Reset the "my" maps
      }
  
      // Replace the col map
      if (verbose) {
        std::ostringstream os;
        os << *verbosePrefix << "Calling replaceColMap" << std::endl;
        std::cerr << os.str ();
      }
      destMat->replaceColMap (MyColMap);
  
      // Short circuit if the processor is no longer in the communicator
      //
      // NOTE: Epetra replaces modifies all "removed" processes so they
      // have a dummy (serial) Map that doesn't touch the original
      // communicator.  Duplicating that here might be a good idea.
      if (ReducedComm.is_null ()) {
        if (verbose) {
          std::ostringstream os;
          os << *verbosePrefix << "I am no longer in the communicator; "
            "returning" << std::endl;
          std::cerr << os.str ();
        }
        return;
      }
      }
  
      /***************************************************/
      /**** 5) Sort                                   ****/
      /***************************************************/

      if ((! reverseMode && xferAsImport != nullptr) ||
          (reverseMode && xferAsExport != nullptr)) {
        if (verbose) {
          std::ostringstream os;
          os << *verbosePrefix << "Calling sortCrsEntries" << endl;
          std::cerr << os.str ();
        }
#ifdef HAVE_TPETRA_MMM_TIMINGS
        Teuchos::TimeMonitor MMrc(*TimeMonitor::getNewTimer(prefix + std::string("TAFC sortCrsEntries")));
#endif
        Import_Util::sortCrsEntries (CSR_rowptr_d,
                                     CSR_colind_LID_d,
                                     CSR_vals_d);
      }
      else if ((! reverseMode && xferAsExport != nullptr) ||
               (reverseMode && xferAsImport != nullptr)) {
        if (verbose) {
          std::ostringstream os;
          os << *verbosePrefix << "Calling sortAndMergeCrsEntries"
             << endl;
          std::cerr << os.str();
        }
#ifdef HAVE_TPETRA_MMM_TIMINGS
        Teuchos::TimeMonitor MMrc(*TimeMonitor::getNewTimer(prefix + std::string("TAFC sortAndMergeCrsEntries")));
#endif

        Import_Util::sortAndMergeCrsEntries (CSR_rowptr_d,
                                             CSR_colind_LID_d,
                                             CSR_vals_d);
      }
      else {
        TEUCHOS_TEST_FOR_EXCEPTION(
          true, std::logic_error, "Tpetra::CrsMatrix::"
          "transferAndFillComplete: Should never get here!  "
          "Please report this bug to a Tpetra developer.");
      }

      /***************************************************/
      /**** 6) Reset the colmap and the arrays        ****/
      /***************************************************/
  
      if (verbose) {
        std::ostringstream os;
        os << *verbosePrefix << "Calling destMat->setAllValues" << endl;
        std::cerr << os.str ();
      }
  
      {
#ifdef HAVE_TPETRA_MMM_TIMINGS
        Teuchos::TimeMonitor MMrc(*TimeMonitor::getNewTimer(prefix + std::string("TAFC setAllValues")));
#endif
        destMat->setAllValues (CSR_rowptr_d, CSR_colind_LID_d, CSR_vals_d);
      }
  
    } //if (runOnHost) .. else ..

    /***************************************************/
    /**** 7) Build Importer & Call ESFC             ****/
    /***************************************************/
#ifdef HAVE_TPETRA_MMM_TIMINGS
    RCP<TimeMonitor> tmIESFC = rcp(new TimeMonitor(*TimeMonitor::getNewTimer(prefix + std::string("TAFC build importer and esfc"))));
#endif
    // Pre-build the importer using the existing PIDs
    Teuchos::ParameterList esfc_params;

    RCP<import_type> MyImport;

    // Fulfull the non-blocking allreduce on reduced_mismatch.
    if (iallreduceRequest.get () != nullptr) {
      if (verbose) {
        std::ostringstream os;
        os << *verbosePrefix << "Calling iallreduceRequest->wait()"
           << endl;
        std::cerr << os.str ();
      }
      iallreduceRequest->wait ();
      if (reduced_mismatch != 0) {
        isMM = false;
      }
    }

    if( isMM ) {
#ifdef HAVE_TPETRA_MMM_TIMINGS
        Teuchos::TimeMonitor MMisMM (*TimeMonitor::getNewTimer(prefix + std::string("isMM Block")));
#endif
        // Combine all type1/2/3 lists, [filter them], then call the expert import constructor.

        if (verbose) {
          std::ostringstream os;
          os << *verbosePrefix << "Getting CRS pointers" << endl;
          std::cerr << os.str ();
        }

        Teuchos::ArrayRCP<LocalOrdinal> type3LIDs;
        Teuchos::ArrayRCP<int>          type3PIDs;
        auto rowptr = getCrsGraph()->getLocalRowPtrsHost();
        auto colind = getCrsGraph()->getLocalIndicesHost();

        if (verbose) {
          std::ostringstream os;
          os << *verbosePrefix << "Calling reverseNeighborDiscovery" << std::endl;
          std::cerr << os.str ();
        }

        {
#ifdef HAVE_TPETRA_MMM_TIMINGS
            TimeMonitor tm_rnd (*TimeMonitor::getNewTimer(prefix + std::string("isMMrevNeighDis")));
#endif
            Import_Util::reverseNeighborDiscovery(*this,
                                                  rowptr,
                                                  colind,
                                                  rowTransfer,
                                                  MyImporter,
                                                  MyDomainMap,
                                                  type3PIDs,
                                                  type3LIDs,
                                                  ReducedComm);
        }

        if (verbose) {
          std::ostringstream os;
          os << *verbosePrefix << "Done with reverseNeighborDiscovery" << std::endl;
          std::cerr << os.str ();
        }

        Teuchos::ArrayView<const int>  EPID1 = MyImporter.is_null() ? Teuchos::ArrayView<const int>() : MyImporter->getExportPIDs();
        Teuchos::ArrayView<const LO>   ELID1 = MyImporter.is_null() ? Teuchos::ArrayView<const LO>() : MyImporter->getExportLIDs();

        Teuchos::ArrayView<const int>  TEPID2  =  rowTransfer.getExportPIDs(); // row matrix
        Teuchos::ArrayView<const LO>   TELID2  =  rowTransfer.getExportLIDs();

        const int numCols = getGraph()->getColMap()->getLocalNumElements(); // may be dup
        // from EpetraExt_MMHelpers.cpp: build_type2_exports
        std::vector<bool> IsOwned(numCols,true);
        std::vector<int>  SentTo(numCols,-1);
        if (! MyImporter.is_null ()) {
          for (auto && rlid : MyImporter->getRemoteLIDs()) { // the remoteLIDs must be from sourcematrix
            IsOwned[rlid]=false;
          }
        }

        std::vector<std::pair<int,GO> > usrtg;
        usrtg.reserve(TEPID2.size());

        {
          const auto& colMap = * (this->getColMap ()); // *this is sourcematrix
          for (Array_size_type i = 0; i < TEPID2.size (); ++i) {
            const LO  row = TELID2[i];
            const int pid = TEPID2[i];
            for (auto j = rowptr[row]; j < rowptr[row+1]; ++j) {
              const int col = colind[j];
              if (IsOwned[col] && SentTo[col] != pid) {
                SentTo[col]    = pid;
                GO gid = colMap.getGlobalElement (col);
                usrtg.push_back (std::pair<int,GO> (pid, gid));
              }
            }
          }
        }

// This sort can _not_ be omitted.[
        std::sort(usrtg.begin(),usrtg.end()); // default comparator does the right thing, now sorted in gid order
        auto eopg = std ::unique(usrtg.begin(),usrtg.end());
        // 25 Jul 2018: Could just ignore the entries at and after eopg.
        usrtg.erase(eopg,usrtg.end());

        const Array_size_type type2_us_size = usrtg.size();
        Teuchos::ArrayRCP<int>  EPID2=Teuchos::arcp(new int[type2_us_size],0,type2_us_size,true);
        Teuchos::ArrayRCP< LO>  ELID2=Teuchos::arcp(new  LO[type2_us_size],0,type2_us_size,true);

        int pos=0;
        for(auto && p : usrtg) {
            EPID2[pos]= p.first;
            ELID2[pos]= this->getDomainMap()->getLocalElement(p.second);
            pos++;
        }

        Teuchos::ArrayView<int>  EPID3  = type3PIDs();
        Teuchos::ArrayView< LO>  ELID3  = type3LIDs();
        GO InfGID = std::numeric_limits<GO>::max();
        int InfPID = INT_MAX;
#ifdef TPETRA_MIN3
#  undef TPETRA_MIN3
#endif // TPETRA_MIN3
#define TPETRA_MIN3(x,y,z) ((x)<(y)?(std::min(x,z)):(std::min(y,z)))
        int i1=0, i2=0, i3=0;
        int Len1 = EPID1.size();
        int Len2 = EPID2.size();
        int Len3 = EPID3.size();

        int MyLen=Len1+Len2+Len3;
        Teuchos::ArrayRCP<LO>  userExportLIDs = Teuchos::arcp(new LO[MyLen],0,MyLen,true);
        Teuchos::ArrayRCP<int> userExportPIDs = Teuchos::arcp(new int[MyLen],0,MyLen,true);
        int iloc = 0; // will be the size of the userExportLID/PIDs

        while(i1 < Len1 || i2 < Len2 || i3 < Len3){
            int PID1 = (i1<Len1)?(EPID1[i1]):InfPID;
            int PID2 = (i2<Len2)?(EPID2[i2]):InfPID;
            int PID3 = (i3<Len3)?(EPID3[i3]):InfPID;

            GO GID1 = (i1<Len1)?getDomainMap()->getGlobalElement(ELID1[i1]):InfGID;
            GO GID2 = (i2<Len2)?getDomainMap()->getGlobalElement(ELID2[i2]):InfGID;
            GO GID3 = (i3<Len3)?getDomainMap()->getGlobalElement(ELID3[i3]):InfGID;

            int MIN_PID = TPETRA_MIN3(PID1,PID2,PID3);
            GO  MIN_GID = TPETRA_MIN3( ((PID1==MIN_PID)?GID1:InfGID), ((PID2==MIN_PID)?GID2:InfGID), ((PID3==MIN_PID)?GID3:InfGID));
#ifdef TPETRA_MIN3
#  undef TPETRA_MIN3
#endif // TPETRA_MIN3
            bool added_entry=false;

            if(PID1 == MIN_PID && GID1 == MIN_GID){
                userExportLIDs[iloc]=ELID1[i1];
                userExportPIDs[iloc]=EPID1[i1];
                i1++;
                added_entry=true;
                iloc++;
            }
            if(PID2 == MIN_PID && GID2 == MIN_GID){
                if(!added_entry) {
                    userExportLIDs[iloc]=ELID2[i2];
                    userExportPIDs[iloc]=EPID2[i2];
                    added_entry=true;
                    iloc++;
                }
                i2++;
            }
            if(PID3 == MIN_PID && GID3 == MIN_GID){
                if(!added_entry) {
                    userExportLIDs[iloc]=ELID3[i3];
                    userExportPIDs[iloc]=EPID3[i3];
                    iloc++;
                }
                i3++;
            }
        }

        if (verbose) {
          std::ostringstream os;
          os << *verbosePrefix << "Create Import" << std::endl;
          std::cerr << os.str ();
        }

#ifdef HAVE_TPETRA_MMM_TIMINGS
        auto ismmIctor(*TimeMonitor::getNewTimer(prefix + std::string("isMMIportCtor")));
#endif
        Teuchos::RCP<Teuchos::ParameterList> plist = rcp(new Teuchos::ParameterList());
        // 25 Jul 2018: Test for equality with the non-isMM path's Import object.
        if ((MyDomainMap != MyColMap) && (!MyDomainMap->isSameAs(*MyColMap)))
          MyImport = rcp ( new import_type (MyDomainMap,
                                            MyColMap,
                                            RemotePids,
                                            userExportLIDs.view(0,iloc).getConst(),
                                            userExportPIDs.view(0,iloc).getConst(),
                                            plist)
            );

        if (verbose) {
          std::ostringstream os;
          os << *verbosePrefix << "Call expertStaticFillComplete" << std::endl;
          std::cerr << os.str ();
        }

        {
#ifdef HAVE_TPETRA_MMM_TIMINGS
            TimeMonitor esfc (*TimeMonitor::getNewTimer(prefix + std::string("isMM::destMat->eSFC")));
            esfc_params.set("Timer Label",label+std::string("isMM eSFC"));
#endif
            if(!params.is_null())
                esfc_params.set("compute global constants",params->get("compute global constants",true));
            destMat->expertStaticFillComplete (MyDomainMap, MyRangeMap, MyImport,Teuchos::null,rcp(new Teuchos::ParameterList(esfc_params)));

        }

    }  // if(isMM)
    else {
#ifdef HAVE_TPETRA_MMM_TIMINGS
      TimeMonitor MMnotMMblock (*TimeMonitor::getNewTimer(prefix + std::string("TAFC notMMblock")));
#endif
      if (verbose) {
        std::ostringstream os;
        os << *verbosePrefix << "Create Import" << std::endl;
        std::cerr << os.str ();
      }

#ifdef HAVE_TPETRA_MMM_TIMINGS
      TimeMonitor  notMMIcTor(*TimeMonitor::getNewTimer(prefix + std::string("TAFC notMMCreateImporter")));
#endif
      Teuchos::RCP<Teuchos::ParameterList> mypars = rcp(new Teuchos::ParameterList);
      mypars->set("Timer Label","notMMFrom_tAFC");
      if ((MyDomainMap != MyColMap) && (!MyDomainMap->isSameAs(*MyColMap)))
        MyImport = rcp (new import_type (MyDomainMap, MyColMap, RemotePids, mypars));

      if (verbose) {
        std::ostringstream os;
        os << *verbosePrefix << "Call expertStaticFillComplete" << endl;
        std::cerr << os.str ();
      }

#ifdef HAVE_TPETRA_MMM_TIMINGS
      TimeMonitor  esfcnotmm(*TimeMonitor::getNewTimer(prefix + std::string("notMMdestMat->expertStaticFillComplete")));
      esfc_params.set("Timer Label",prefix+std::string("notMM eSFC"));
#else
      esfc_params.set("Timer Label",std::string("notMM eSFC"));
#endif

      if (!params.is_null ()) {
        esfc_params.set ("compute global constants",
                         params->get ("compute global constants", true));
      }
      destMat->expertStaticFillComplete (MyDomainMap, MyRangeMap,
                                         MyImport, Teuchos::null,
                                         rcp (new Teuchos::ParameterList (esfc_params)));
    }

#ifdef HAVE_TPETRA_MMM_TIMINGS
    tmIESFC = Teuchos::null;
#endif

    if (verbose) {
      std::ostringstream os;
      os << *verbosePrefix << "Done" << endl;
      std::cerr << os.str ();
    }
  } //transferAndFillComplete


  template <class Scalar, class LocalOrdinal, class GlobalOrdinal, class Node>
  void
  CrsMatrix<Scalar, LocalOrdinal, GlobalOrdinal, Node>::
  importAndFillComplete (Teuchos::RCP<CrsMatrix<Scalar, LocalOrdinal, GlobalOrdinal, Node> >& destMatrix,
                         const import_type& importer,
                         const Teuchos::RCP<const map_type>& domainMap,
                         const Teuchos::RCP<const map_type>& rangeMap,
                         const Teuchos::RCP<Teuchos::ParameterList>& params) const
  {
    transferAndFillComplete (destMatrix, importer, Teuchos::null, domainMap, rangeMap, params);
  }

  template <class Scalar, class LocalOrdinal, class GlobalOrdinal, class Node>
  void
  CrsMatrix<Scalar, LocalOrdinal, GlobalOrdinal, Node>::
  importAndFillComplete (Teuchos::RCP<CrsMatrix<Scalar, LocalOrdinal, GlobalOrdinal, Node> >& destMatrix,
                         const import_type& rowImporter,
                         const import_type& domainImporter,
                         const Teuchos::RCP<const map_type>& domainMap,
                         const Teuchos::RCP<const map_type>& rangeMap,
                         const Teuchos::RCP<Teuchos::ParameterList>& params) const
  {
    transferAndFillComplete (destMatrix, rowImporter, Teuchos::rcpFromRef(domainImporter), domainMap, rangeMap, params);
  }

  template <class Scalar, class LocalOrdinal, class GlobalOrdinal, class Node>
  void
  CrsMatrix<Scalar, LocalOrdinal, GlobalOrdinal, Node>::
  exportAndFillComplete (Teuchos::RCP<CrsMatrix<Scalar, LocalOrdinal, GlobalOrdinal, Node> >& destMatrix,
                         const export_type& exporter,
                         const Teuchos::RCP<const map_type>& domainMap,
                         const Teuchos::RCP<const map_type>& rangeMap,
                         const Teuchos::RCP<Teuchos::ParameterList>& params) const
  {
    transferAndFillComplete (destMatrix, exporter, Teuchos::null, domainMap, rangeMap, params);
  }

  template <class Scalar, class LocalOrdinal, class GlobalOrdinal, class Node>
  void
  CrsMatrix<Scalar, LocalOrdinal, GlobalOrdinal, Node>::
  exportAndFillComplete (Teuchos::RCP<CrsMatrix<Scalar, LocalOrdinal, GlobalOrdinal, Node> >& destMatrix,
                         const export_type& rowExporter,
                         const export_type& domainExporter,
                         const Teuchos::RCP<const map_type>& domainMap,
                         const Teuchos::RCP<const map_type>& rangeMap,
                         const Teuchos::RCP<Teuchos::ParameterList>& params) const
  {
    transferAndFillComplete (destMatrix, rowExporter, Teuchos::rcpFromRef(domainExporter), domainMap, rangeMap, params);
  }

  // FIXME - I put this at the end of the file to help with diffing code, it should be moved up/replace the old copyAndPermuteStaticGraph
  template<class Scalar, class LocalOrdinal, class GlobalOrdinal, class Node>
  void
  copyAndPermuteStaticGraphNew(
                                const RowMatrix<Scalar, LocalOrdinal, GlobalOrdinal, Node>& srcMat,
                                RowMatrix<Scalar, LocalOrdinal, GlobalOrdinal, Node>& tgtMat,
                                const size_t numSameIDs,
                                const LocalOrdinal permuteToLIDs[],
                                const LocalOrdinal permuteFromLIDs[],
                                const size_t numPermutes)
  {
    using Details::ProfilingRegion;
    using Teuchos::Array;
    //using Teuchos::ArrayView;
    using std::endl;
    using LO = LocalOrdinal;
    using GO = GlobalOrdinal;

    using impl_scalar_type = typename Kokkos::ArithTraits<Scalar>::val_type;

    using crs_matrix_type = CrsMatrix<Scalar, LocalOrdinal, GlobalOrdinal, Node>;

    typedef typename crs_matrix_type::local_inds_device_view_type::non_const_value_type local_inds_device_value_t; 
    typedef typename crs_matrix_type::row_ptrs_device_view_type::non_const_value_type row_ptrs_device_value_t;
    typedef typename crs_matrix_type::local_matrix_device_type k_local_matrix_device_type;

    typedef typename Node::execution_space exec_space;
    typedef Kokkos::RangePolicy<exec_space, LO> range_type;

    const LocalOrdinal LINV = Teuchos::OrdinalTraits<LocalOrdinal>::invalid ();

    const char tfecfFuncName[] = "copyAndPermuteStaticGraphNew";
    ProfilingRegion regionCAP
      ("Tpetra::CrsMatrix::copyAndPermuteStaticGraphNew");

    // const bool debug = Details::Behavior::debug("CrsGraph");
    // const bool verbose = Details::Behavior::verbose("CrsGraph");

    const crs_matrix_type *srcMatCrsPtr = dynamic_cast<const crs_matrix_type *>(&srcMat);
    if (!srcMatCrsPtr) {
      std::cout << "srk error srcMat type= " << typeid(srcMat).name() << std::endl;
      std::terminate();
    }
    const crs_matrix_type& srcMatCrs = *srcMatCrsPtr;

    crs_matrix_type *tgtMatCrsPtr = dynamic_cast<crs_matrix_type *>(&tgtMat);
    if (!tgtMatCrsPtr) {
      std::cout << "srk error tgtMat type= " << typeid(tgtMat).name() << std::endl;
      std::terminate();
    }
    crs_matrix_type& tgtMatCrs = *tgtMatCrsPtr;

    std::string prefix = tfecfFuncName;
    // const char* const prefix_raw = prefix.c_str();

    const bool sourceIsLocallyIndexed = srcMat.isLocallyIndexed ();
    //
    // Copy the first numSame row from source to target (this matrix).
    // This involves copying rows corresponding to LIDs [0, numSame-1].
    //
    const auto& srcRowMap = * (srcMat.getRowMap ());
    auto comm = srcRowMap.getComm();

    const LO numSameIDs_as_LID = static_cast<LO> (numSameIDs);

    auto my_replaceGlobalValuesImpl_scalar
      = KOKKOS_LAMBDA(
                      const bool sorted, const bool atomic, size_t hint[], 
                      const size_t numInTgtRow,  const local_inds_device_value_t tgtColInds[], impl_scalar_type tgtRowVals[], 
                      const local_inds_device_value_t lclColInd, const impl_scalar_type newVals
                      ) -> LO
      {
       LO numValid = 0; // number of valid input column indices

       if (atomic) {
         if (lclColInd != LINV) {
           const size_t offset =
             KokkosSparse::findRelOffset (tgtColInds, numInTgtRow,
                                          lclColInd, hint[0], sorted);
           if (offset != numInTgtRow) {
             Kokkos::atomic_store (&tgtRowVals[offset], newVals);
             hint[0] = offset + 1;
             numValid++;
           }
         }
       } else {
         if (lclColInd != LINV) {
           const size_t offset =
             KokkosSparse::findRelOffset (tgtColInds, numInTgtRow,
                                          lclColInd, hint[0], sorted);
           if (offset != numInTgtRow) {
             tgtRowVals[offset] = newVals;
             hint[0] = offset + 1;
             numValid++;
           }
         }
       }
       return numValid;
      };      

    if (sourceIsLocallyIndexed) {

      const k_local_matrix_device_type & srcMatDevice = srcMatCrs.getLocalMatrixDevice();
      const k_local_matrix_device_type & tgtMatDevice = tgtMatCrs.getLocalMatrixDevice();

      typename crs_matrix_type::row_ptrs_device_view_type tgtLocalRowPtrsDevice     = tgtMatCrs.getLocalRowPtrsDevice();
      typename crs_matrix_type::local_inds_device_view_type tgtLocalColIndsDevice   = tgtMatCrs.getLocalIndicesDevice();
      typename crs_matrix_type::row_ptrs_host_view_type srcLocalRowPtrsHost         = srcMatCrs.getLocalRowPtrsHost();
      typename crs_matrix_type::row_ptrs_device_view_type srcLocalRowPtrsDevice     = srcMatCrs.getLocalRowPtrsDevice();
      typename crs_matrix_type::local_inds_device_view_type srcLocalColIndsDevice   = srcMatCrs.getLocalIndicesDevice();

      row_ptrs_device_value_t max_row_entries = 0;

      max_row_entries=0;
      
      // FIXME - is there a more concise kokkos way to do this?
      Kokkos::parallel_reduce ("Tpetra_CrsMatrix_capsg_get_max_nc", range_type (0, numSameIDs_as_LID),
                               KOKKOS_LAMBDA(const LO sourceLID, row_ptrs_device_value_t& gmax) {
                                 row_ptrs_device_value_t start = srcLocalRowPtrsDevice(sourceLID);
                                 row_ptrs_device_value_t end = srcLocalRowPtrsDevice(sourceLID+1);
                                 row_ptrs_device_value_t ct = (end - start);
                                 if (ct > gmax) {
                                   gmax = ct;
                                 }
                               },
                               Kokkos::Max<row_ptrs_device_value_t>(max_row_entries));

      bool tgtMatIsSorted = tgtMatCrs.getCrsGraph()->isSorted();

      using local_map_type = typename crs_matrix_type::map_type::local_map_type;

      local_map_type local_map         = srcMat.getRowMap()->getLocalMap();
      local_map_type local_col_map     = srcMat.getColMap()->getLocalMap();
      local_map_type tgt_local_map     = tgtMatCrs.getRowMap()->getLocalMap();
      local_map_type tgt_local_col_map = tgtMatCrs.getColMap()->getLocalMap();

      auto vals  = srcMatCrs.getLocalValuesDevice (Access::ReadOnly);
      auto tvals = tgtMatCrs.getLocalValuesDevice (Access::ReadWrite);

      Kokkos::parallel_for
        ("Tpetra_CrsMatrix::copyAndPermuteStaticGraph",
         range_type (0, numSameIDs_as_LID),
         KOKKOS_LAMBDA(const LO sourceLID)
         {
           local_inds_device_value_t start = srcLocalRowPtrsDevice(sourceLID);
           local_inds_device_value_t end = srcLocalRowPtrsDevice(sourceLID+1);
           local_inds_device_value_t rowLength = (end - start);

           KOKKOS_ASSERT(rowLength <= max_row_entries);

           local_inds_device_value_t tstart = tgtLocalRowPtrsDevice(sourceLID);
           local_inds_device_value_t tend = tgtLocalRowPtrsDevice(sourceLID + 1);
           local_inds_device_value_t numInTgtRow = (tend - tstart);

           KOKKOS_ASSERT(tstart < tvals.extent(0));
           Scalar *tgtRowVals = &tvals(tstart);
           const local_inds_device_value_t *tgtColInds = &tgtLocalColIndsDevice(tstart);

           size_t hint=0;
           for (LO j = 0; j < rowLength; j++) {
             local_inds_device_value_t ci = srcLocalColIndsDevice(start + j);
             GO gi = local_col_map.getGlobalElement(ci);
             const local_inds_device_value_t lclColInd = tgt_local_col_map.getLocalElement(gi);
             my_replaceGlobalValuesImpl_scalar(tgtMatIsSorted, false, &hint,
                                               numInTgtRow, tgtColInds, tgtRowVals, 
                                               lclColInd, vals(start+j));
           }

         });  // kokkos parallel_for

    } else {
      for (LO sourceLID = 0; sourceLID < numSameIDs_as_LID; ++sourceLID) {
        // Global ID for the current row index in the source matrix.
        // The first numSameIDs GIDs in the two input lists are the
        // same, so sourceGID == targetGID in this case.
        const GO sourceGID = srcRowMap.getGlobalElement (sourceLID);
        const GO targetGID = sourceGID;

        Teuchos::ArrayView<const GO> rowIndsConstView;
        Teuchos::ArrayView<const Scalar> rowValsConstView;

        typename crs_matrix_type::global_inds_host_view_type rowIndsView;
        typename crs_matrix_type::values_host_view_type rowValsView;
        srcMat.getGlobalRowView(sourceGID, rowIndsView, rowValsView);
        // KDDKDD UVM TEMPORARY:  refactor combineGlobalValues to take
        // KDDKDD UVM TEMPORARY:  Kokkos::View instead of ArrayView
        // KDDKDD UVM TEMPORARY:  For now, wrap the view in ArrayViews
        // KDDKDD UVM TEMPORARY:  Should be safe because we hold the KokkosViews
        rowIndsConstView = Teuchos::ArrayView<const GO> (  // BAD BAD BAD
                                                         rowIndsView.data(), rowIndsView.extent(0),
                                                         Teuchos::RCP_DISABLE_NODE_LOOKUP);
        rowValsConstView = Teuchos::ArrayView<const Scalar> (  // BAD BAD BAD
                                                             reinterpret_cast<const Scalar*>(rowValsView.data()), rowValsView.extent(0),
                                                             Teuchos::RCP_DISABLE_NODE_LOOKUP);
        // KDDKDD UVM TEMPORARY:  Add replace, sum, transform methods with
        // KDDKDD UVM TEMPORARY:  KokkosView interface

        // Applying a permutation to a matrix with a static graph
        // means REPLACE-ing entries.
        // FIXME - need to apply the same approach as above, maybe reuse my_replaceGlobalValuesImpl_scalar?
        tgtMatCrs.replaceGlobalValues(targetGID, rowIndsConstView,
                                      rowValsConstView);
      }
    }

    // FIXME - need to apply the same approach as above to the permutes

    //
    // "Permute" part of "copy and permute."
    //
    typename crs_matrix_type::nonconst_global_inds_host_view_type rowInds;
    typename crs_matrix_type::nonconst_values_host_view_type rowVals;

    const auto& tgtRowMap = * (tgtMat.getRowMap ());
    for (size_t p = 0; p < numPermutes; ++p) {
      const GO sourceGID = srcRowMap.getGlobalElement (permuteFromLIDs[p]);
      const GO targetGID = tgtRowMap.getGlobalElement (permuteToLIDs[p]);

      Teuchos::ArrayView<const GO> rowIndsConstView;
      Teuchos::ArrayView<const Scalar> rowValsConstView;

      if (sourceIsLocallyIndexed) {
        const size_t rowLength = srcMat.getNumEntriesInGlobalRow (sourceGID);
        if (rowLength > static_cast<size_t> (rowInds.size ())) {
          Kokkos::resize(rowInds,rowLength);
          Kokkos::resize(rowVals,rowLength);
        }
        // Resizing invalidates an Array's views, so we must make new
        // ones, even if rowLength hasn't changed.
        typename crs_matrix_type::nonconst_global_inds_host_view_type rowIndsView = Kokkos::subview(rowInds,std::make_pair((size_t)0, rowLength));
        typename crs_matrix_type::nonconst_values_host_view_type rowValsView = Kokkos::subview(rowVals,std::make_pair((size_t)0, rowLength));

        // The source matrix is locally indexed, so we have to get a
        // copy.  Really it's the GIDs that have to be copied (because
        // they have to be converted from LIDs).
        size_t checkRowLength = 0;
        srcMat.getGlobalRowCopy(sourceGID, rowIndsView,
                                rowValsView, checkRowLength);

        // KDDKDD UVM TEMPORARY:  refactor combineGlobalValues to take
        // KDDKDD UVM TEMPORARY:  Kokkos::View instead of ArrayView
        // KDDKDD UVM TEMPORARY:  For now, wrap the view in ArrayViews
        // KDDKDD UVM TEMPORARY:  Should be safe because we hold the KokkosViews
        rowIndsConstView = Teuchos::ArrayView<const GO> (  // BAD BAD BAD
                                                         rowIndsView.data(), rowIndsView.extent(0),
                                                         Teuchos::RCP_DISABLE_NODE_LOOKUP);
        rowValsConstView = Teuchos::ArrayView<const Scalar> (  // BAD BAD BAD
                                                             reinterpret_cast<const Scalar*>(rowValsView.data()), rowValsView.extent(0),
                                                             Teuchos::RCP_DISABLE_NODE_LOOKUP);
        // KDDKDD UVM TEMPORARY:  Add replace, sum, transform methods with
        // KDDKDD UVM TEMPORARY:  KokkosView interface
      }
      else {
        typename crs_matrix_type::global_inds_host_view_type rowIndsView;
        typename crs_matrix_type::values_host_view_type rowValsView;
        srcMat.getGlobalRowView(sourceGID, rowIndsView, rowValsView);
        // KDDKDD UVM TEMPORARY:  refactor combineGlobalValues to take
        // KDDKDD UVM TEMPORARY:  Kokkos::View instead of ArrayView
        // KDDKDD UVM TEMPORARY:  For now, wrap the view in ArrayViews
        // KDDKDD UVM TEMPORARY:  Should be safe because we hold the KokkosViews
        rowIndsConstView = Teuchos::ArrayView<const GO> (  // BAD BAD BAD
                                                         rowIndsView.data(), rowIndsView.extent(0),
                                                         Teuchos::RCP_DISABLE_NODE_LOOKUP);
        rowValsConstView = Teuchos::ArrayView<const Scalar> (  // BAD BAD BAD
                                                             reinterpret_cast<const Scalar*>(rowValsView.data()), rowValsView.extent(0),
                                                             Teuchos::RCP_DISABLE_NODE_LOOKUP);
        // KDDKDD UVM TEMPORARY:  Add replace, sum, transform methods with
        // KDDKDD UVM TEMPORARY:  KokkosView interface
      }

      tgtMatCrs.replaceGlobalValues(targetGID, rowIndsConstView,
                                    rowValsConstView);
    }

  }

} // namespace Tpetra

//
// Explicit instantiation macro
//
// Must be expanded from within the Tpetra namespace!
//

#define TPETRA_CRSMATRIX_MATRIX_INSTANT(SCALAR,LO,GO,NODE) \
  \
  template class CrsMatrix< SCALAR , LO , GO , NODE >;

#define TPETRA_CRSMATRIX_CONVERT_INSTANT(SO,SI,LO,GO,NODE) \
  \
  template Teuchos::RCP< CrsMatrix< SO , LO , GO , NODE > >   \
                CrsMatrix< SI , LO , GO , NODE >::convert< SO > () const;

#define TPETRA_CRSMATRIX_IMPORT_AND_FILL_COMPLETE_INSTANT(SCALAR, LO, GO, NODE) \
  template<>                                                                        \
  Teuchos::RCP<CrsMatrix<SCALAR, LO, GO, NODE> >                        \
  importAndFillCompleteCrsMatrix (const Teuchos::RCP<const CrsMatrix<SCALAR, LO, GO, NODE> >& sourceMatrix, \
                                  const Import<CrsMatrix<SCALAR, LO, GO, NODE>::local_ordinal_type,  \
                                               CrsMatrix<SCALAR, LO, GO, NODE>::global_ordinal_type,  \
                                               CrsMatrix<SCALAR, LO, GO, NODE>::node_type>& importer, \
                                  const Teuchos::RCP<const Map<CrsMatrix<SCALAR, LO, GO, NODE>::local_ordinal_type,      \
                                                               CrsMatrix<SCALAR, LO, GO, NODE>::global_ordinal_type,     \
                                                               CrsMatrix<SCALAR, LO, GO, NODE>::node_type> >& domainMap, \
                                  const Teuchos::RCP<const Map<CrsMatrix<SCALAR, LO, GO, NODE>::local_ordinal_type,      \
                                                               CrsMatrix<SCALAR, LO, GO, NODE>::global_ordinal_type,     \
                                                               CrsMatrix<SCALAR, LO, GO, NODE>::node_type> >& rangeMap,  \
                                                               const Teuchos::RCP<Teuchos::ParameterList>& params);

#define TPETRA_CRSMATRIX_IMPORT_AND_FILL_COMPLETE_INSTANT_TWO(SCALAR, LO, GO, NODE) \
  template<>                                                                        \
  Teuchos::RCP<CrsMatrix<SCALAR, LO, GO, NODE> >                        \
  importAndFillCompleteCrsMatrix (const Teuchos::RCP<const CrsMatrix<SCALAR, LO, GO, NODE> >& sourceMatrix, \
                                  const Import<CrsMatrix<SCALAR, LO, GO, NODE>::local_ordinal_type,  \
                                               CrsMatrix<SCALAR, LO, GO, NODE>::global_ordinal_type,  \
                                               CrsMatrix<SCALAR, LO, GO, NODE>::node_type>& rowImporter, \
                                  const Import<CrsMatrix<SCALAR, LO, GO, NODE>::local_ordinal_type,  \
                                               CrsMatrix<SCALAR, LO, GO, NODE>::global_ordinal_type,  \
                                               CrsMatrix<SCALAR, LO, GO, NODE>::node_type>& domainImporter, \
                                  const Teuchos::RCP<const Map<CrsMatrix<SCALAR, LO, GO, NODE>::local_ordinal_type,      \
                                                               CrsMatrix<SCALAR, LO, GO, NODE>::global_ordinal_type,     \
                                                               CrsMatrix<SCALAR, LO, GO, NODE>::node_type> >& domainMap, \
                                  const Teuchos::RCP<const Map<CrsMatrix<SCALAR, LO, GO, NODE>::local_ordinal_type,      \
                                                               CrsMatrix<SCALAR, LO, GO, NODE>::global_ordinal_type,     \
                                                               CrsMatrix<SCALAR, LO, GO, NODE>::node_type> >& rangeMap,  \
                                                               const Teuchos::RCP<Teuchos::ParameterList>& params);


#define TPETRA_CRSMATRIX_EXPORT_AND_FILL_COMPLETE_INSTANT(SCALAR, LO, GO, NODE) \
  template<>                                                                        \
  Teuchos::RCP<CrsMatrix<SCALAR, LO, GO, NODE> >                        \
  exportAndFillCompleteCrsMatrix (const Teuchos::RCP<const CrsMatrix<SCALAR, LO, GO, NODE> >& sourceMatrix, \
                                  const Export<CrsMatrix<SCALAR, LO, GO, NODE>::local_ordinal_type,  \
                                               CrsMatrix<SCALAR, LO, GO, NODE>::global_ordinal_type,  \
                                               CrsMatrix<SCALAR, LO, GO, NODE>::node_type>& exporter, \
                                  const Teuchos::RCP<const Map<CrsMatrix<SCALAR, LO, GO, NODE>::local_ordinal_type,      \
                                                               CrsMatrix<SCALAR, LO, GO, NODE>::global_ordinal_type,     \
                                                               CrsMatrix<SCALAR, LO, GO, NODE>::node_type> >& domainMap, \
                                  const Teuchos::RCP<const Map<CrsMatrix<SCALAR, LO, GO, NODE>::local_ordinal_type,      \
                                                               CrsMatrix<SCALAR, LO, GO, NODE>::global_ordinal_type,     \
                                                               CrsMatrix<SCALAR, LO, GO, NODE>::node_type> >& rangeMap,  \
                                                               const Teuchos::RCP<Teuchos::ParameterList>& params);

#define TPETRA_CRSMATRIX_EXPORT_AND_FILL_COMPLETE_INSTANT_TWO(SCALAR, LO, GO, NODE) \
  template<>                                                                        \
  Teuchos::RCP<CrsMatrix<SCALAR, LO, GO, NODE> >                        \
  exportAndFillCompleteCrsMatrix (const Teuchos::RCP<const CrsMatrix<SCALAR, LO, GO, NODE> >& sourceMatrix, \
                                  const Export<CrsMatrix<SCALAR, LO, GO, NODE>::local_ordinal_type,  \
                                               CrsMatrix<SCALAR, LO, GO, NODE>::global_ordinal_type,  \
                                               CrsMatrix<SCALAR, LO, GO, NODE>::node_type>& rowExporter, \
                                  const Export<CrsMatrix<SCALAR, LO, GO, NODE>::local_ordinal_type,  \
                                               CrsMatrix<SCALAR, LO, GO, NODE>::global_ordinal_type,  \
                                               CrsMatrix<SCALAR, LO, GO, NODE>::node_type>& domainExporter, \
                                  const Teuchos::RCP<const Map<CrsMatrix<SCALAR, LO, GO, NODE>::local_ordinal_type,      \
                                                               CrsMatrix<SCALAR, LO, GO, NODE>::global_ordinal_type,     \
                                                               CrsMatrix<SCALAR, LO, GO, NODE>::node_type> >& domainMap, \
                                  const Teuchos::RCP<const Map<CrsMatrix<SCALAR, LO, GO, NODE>::local_ordinal_type,      \
                                                               CrsMatrix<SCALAR, LO, GO, NODE>::global_ordinal_type,     \
                                                               CrsMatrix<SCALAR, LO, GO, NODE>::node_type> >& rangeMap,  \
                                                               const Teuchos::RCP<Teuchos::ParameterList>& params);


#define TPETRA_CRSMATRIX_INSTANT(SCALAR, LO, GO ,NODE)                    \
  TPETRA_CRSMATRIX_MATRIX_INSTANT(SCALAR, LO, GO, NODE)                   \
  TPETRA_CRSMATRIX_IMPORT_AND_FILL_COMPLETE_INSTANT(SCALAR, LO, GO, NODE) \
  TPETRA_CRSMATRIX_EXPORT_AND_FILL_COMPLETE_INSTANT(SCALAR, LO, GO, NODE) \
  TPETRA_CRSMATRIX_IMPORT_AND_FILL_COMPLETE_INSTANT_TWO(SCALAR, LO, GO, NODE) \
  TPETRA_CRSMATRIX_EXPORT_AND_FILL_COMPLETE_INSTANT_TWO(SCALAR, LO, GO, NODE)

#endif // TPETRA_CRSMATRIX_DEF_HPP<|MERGE_RESOLUTION|>--- conflicted
+++ resolved
@@ -65,7 +65,6 @@
 extern bool panzer_impl_new, panzer_impl_old;
 extern std::unordered_map<std::string, std::pair<double, std::vector<double>> >& Timers;
 extern bool in_eval_J;
-<<<<<<< HEAD
 extern double timer_evalJ;
 extern double timer_capsg;
 #define PANZER_IMPL_NEW panzer_impl_new
@@ -73,14 +72,6 @@
 #else
 #define PANZER_IMPL_NEW true
 #define PANZER_IMPL_OLD false
-=======
-#else
-namespace {
-bool panzer_impl_new = true;
-bool panzer_impl_old = !panzer_impl_new;
-bool in_eval_J = false;
-}
->>>>>>> 4c03a4ff
 #endif
 
 namespace Tpetra {
