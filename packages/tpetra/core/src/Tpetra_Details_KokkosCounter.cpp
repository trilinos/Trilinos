// @HEADER
// *****************************************************************************
//          Tpetra: Templated Linear Algebra Services Package
//
// Copyright 2008 NTESS and the Tpetra contributors.
// SPDX-License-Identifier: BSD-3-Clause
// *****************************************************************************
// @HEADER

#include "Tpetra_Details_KokkosCounter.hpp"
#include "TpetraCore_config.h"
#include "Kokkos_Core.hpp"
#include "Teuchos_TestForException.hpp"
#include <cstring>
#include <string>

namespace Tpetra {
namespace Details {

/***************************** Deep Copy *****************************/
namespace DeepCopyCounterDetails {
// Static variables
bool is_initialized    = true;
size_t count_same      = 0;
size_t count_different = 0;
bool count_active      = false;

void kokkosp_begin_deep_copy(Kokkos::Tools::SpaceHandle dst_handle, const char *dst_name, const void *dst_ptr,
                             Kokkos::Tools::SpaceHandle src_handle, const char *src_name, const void *src_ptr,
                             uint64_t size) {
  if (count_active) {
    if (strcmp(dst_handle.name, src_handle.name))
      count_different++;
    else
      count_same++;
  }
}
<<<<<<< HEAD

}  // namespace DeepCopyCounterDetails

void DeepCopyCounter::start() {
  DeepCopyCounterDetails::count_active = true;
  Kokkos::Tools::Experimental::set_begin_deep_copy_callback(DeepCopyCounterDetails::kokkosp_begin_deep_copy);
}

void DeepCopyCounter::reset() {
  DeepCopyCounterDetails::count_same      = 0;
  DeepCopyCounterDetails::count_different = 0;
}

void DeepCopyCounter::stop() {
  DeepCopyCounterDetails::count_active = false;
}

size_t DeepCopyCounter::get_count_same_space() {
  return DeepCopyCounterDetails::count_same;
}

size_t DeepCopyCounter::get_count_different_space() {
  return DeepCopyCounterDetails::count_different;
}

/***************************** Fence *****************************/

namespace FenceCounterDetails {

// Static variables
bool is_initialized = false;
bool count_active   = false;
std::vector<size_t> count_instance;
std::vector<size_t> count_global;
int num_devices = 0;

void kokkosp_begin_fence(const char *name, const uint32_t deviceId,
                         uint64_t *handle) {
  if (count_active) {
    using namespace Kokkos::Tools::Experimental;
    ExecutionSpaceIdentifier eid = identifier_from_devid(deviceId);

    // Figure out what count bin to stick this in
    int idx = (int)eid.type;
    if (eid.instance_id == int_for_synchronization_reason(SpecialSynchronizationCases::GlobalDeviceSynchronization))
      count_global[idx]++;
    else
      count_instance[idx]++;
  }
}

std::string get_label(int i) {
  using namespace Kokkos::Tools::Experimental;
  DeviceType i_type = devicetype_from_uint32t(i);
  std::string device_label;
  if (i_type == DeviceType::Serial)
    device_label = "Serial";
  else if (i_type == DeviceType::OpenMP)
    device_label = "OpenMP";
  else if (i_type == DeviceType::Cuda)
    device_label = "Cuda";
  else if (i_type == DeviceType::HIP)
    device_label = "HIP";
  else if (i_type == DeviceType::OpenMPTarget)
    device_label = "OpenMPTarget";
  else if (i_type == DeviceType::HPX)
    device_label = "HPX";
  else if (i_type == DeviceType::Threads)
    device_label = "Threats";
  else if (i_type == DeviceType::SYCL)
    device_label = "SYCL";
  else if (i_type == DeviceType::OpenACC)
    device_label = "OpenACC";
  else if (i_type == DeviceType::Unknown)
    device_label = "Unknown";

  return device_label;
}

void initialize() {
  using namespace Kokkos::Tools::Experimental;
  num_devices = (int)DeviceType::Unknown;
  count_instance.resize(num_devices);
  count_instance.assign(num_devices, 0);
  count_global.resize(num_devices);
  count_global.assign(num_devices, 0);
  is_initialized = true;
}

}  // namespace FenceCounterDetails

void FenceCounter::start() {
  if (!FenceCounterDetails::is_initialized)
    FenceCounterDetails::initialize();
  FenceCounterDetails::count_active = true;
  Kokkos::Tools::Experimental::set_begin_fence_callback(FenceCounterDetails::kokkosp_begin_fence);
}

void FenceCounter::reset() {
  FenceCounterDetails::count_instance.assign(FenceCounterDetails::num_devices, 0);
  FenceCounterDetails::count_global.assign(FenceCounterDetails::num_devices, 0);
}

void FenceCounter::stop() {
  FenceCounterDetails::count_active = false;
}

size_t FenceCounter::get_count_global(const std::string &device) {
  using namespace Kokkos::Tools::Experimental;
  for (int i = 0; i < FenceCounterDetails::num_devices; i++) {
    std::string device_label = FenceCounterDetails::get_label(i);

    if (device == device_label)
      return FenceCounterDetails::count_global[i];
  }

  // Haven't found a device by this name
  TEUCHOS_TEST_FOR_EXCEPTION(1, std::runtime_error, std::string("Error: ") + device + std::string(" is not a device known to Tpetra"));
}

size_t FenceCounter::get_count_instance(const std::string &device) {
  using namespace Kokkos::Tools::Experimental;
  for (int i = 0; i < FenceCounterDetails::num_devices; i++) {
    std::string device_label = FenceCounterDetails::get_label(i);

    if (device == device_label)
      return FenceCounterDetails::count_instance[i];
=======

}  // namespace DeepCopyCounterDetails

void DeepCopyCounter::start() {
  DeepCopyCounterDetails::count_active = true;
  Kokkos::Tools::Experimental::set_begin_deep_copy_callback(DeepCopyCounterDetails::kokkosp_begin_deep_copy);
}

void DeepCopyCounter::reset() {
  DeepCopyCounterDetails::count_same      = 0;
  DeepCopyCounterDetails::count_different = 0;
}

void DeepCopyCounter::stop() {
  DeepCopyCounterDetails::count_active = false;
}

size_t DeepCopyCounter::get_count_same_space() {
  return DeepCopyCounterDetails::count_same;
}

size_t DeepCopyCounter::get_count_different_space() {
  return DeepCopyCounterDetails::count_different;
}

/***************************** Fence *****************************/

namespace FenceCounterDetails {

// Static variables
bool is_initialized = false;
bool count_active   = false;
std::vector<size_t> count_instance;
std::vector<size_t> count_global;
int num_devices = 0;

void kokkosp_begin_fence(const char *name, const uint32_t deviceId,
                         uint64_t *handle) {
  if (count_active) {
    using namespace Kokkos::Tools::Experimental;
    ExecutionSpaceIdentifier eid = identifier_from_devid(deviceId);

    // Figure out what count bin to stick this in
    int idx = (int)eid.type;
#if KOKKOS_VERSION >= 40499
    if (eid.instance_id == int_for_synchronization_reason(SpecialSynchronizationCases::GlobalDeviceSynchronization))
#else
    if (eid.instance_id == Impl::int_for_synchronization_reason(SpecialSynchronizationCases::GlobalDeviceSynchronization))
#endif
      count_global[idx]++;
    else
      count_instance[idx]++;
  }
}

std::string get_label(int i) {
  using namespace Kokkos::Tools::Experimental;
  DeviceType i_type = devicetype_from_uint32t(i);
  std::string device_label;
  if (i_type == DeviceType::Serial)
    device_label = "Serial";
  else if (i_type == DeviceType::OpenMP)
    device_label = "OpenMP";
  else if (i_type == DeviceType::Cuda)
    device_label = "Cuda";
  else if (i_type == DeviceType::HIP)
    device_label = "HIP";
  else if (i_type == DeviceType::OpenMPTarget)
    device_label = "OpenMPTarget";
  else if (i_type == DeviceType::HPX)
    device_label = "HPX";
  else if (i_type == DeviceType::Threads)
    device_label = "Threats";
  else if (i_type == DeviceType::SYCL)
    device_label = "SYCL";
  else if (i_type == DeviceType::OpenACC)
    device_label = "OpenACC";
  else if (i_type == DeviceType::Unknown)
    device_label = "Unknown";

  return device_label;
}

void initialize() {
  using namespace Kokkos::Tools::Experimental;
  num_devices = (int)DeviceType::Unknown;
  count_instance.resize(num_devices);
  count_instance.assign(num_devices, 0);
  count_global.resize(num_devices);
  count_global.assign(num_devices, 0);
  is_initialized = true;
}

}  // namespace FenceCounterDetails

void FenceCounter::start() {
  if (!FenceCounterDetails::is_initialized)
    FenceCounterDetails::initialize();
  FenceCounterDetails::count_active = true;
  Kokkos::Tools::Experimental::set_begin_fence_callback(FenceCounterDetails::kokkosp_begin_fence);
}

void FenceCounter::reset() {
  FenceCounterDetails::count_instance.assign(FenceCounterDetails::num_devices, 0);
  FenceCounterDetails::count_global.assign(FenceCounterDetails::num_devices, 0);
}

void FenceCounter::stop() {
  FenceCounterDetails::count_active = false;
}

size_t FenceCounter::get_count_global(const std::string &device) {
  using namespace Kokkos::Tools::Experimental;
  for (int i = 0; i < FenceCounterDetails::num_devices; i++) {
    std::string device_label = FenceCounterDetails::get_label(i);

    if (device == device_label)
      return FenceCounterDetails::count_global[i];
>>>>>>> e7dbe6b7
  }

  // Haven't found a device by this name
  TEUCHOS_TEST_FOR_EXCEPTION(1, std::runtime_error, std::string("Error: ") + device + std::string(" is not a device known to Tpetra"));
}

<<<<<<< HEAD
// clang-format on
=======
size_t FenceCounter::get_count_instance(const std::string &device) {
  using namespace Kokkos::Tools::Experimental;
  for (int i = 0; i < FenceCounterDetails::num_devices; i++) {
    std::string device_label = FenceCounterDetails::get_label(i);

    if (device == device_label)
      return FenceCounterDetails::count_instance[i];
  }

  // Haven't found a device by this name
  TEUCHOS_TEST_FOR_EXCEPTION(1, std::runtime_error, std::string("Error: ") + device + std::string(" is not a device known to Tpetra"));
}

>>>>>>> e7dbe6b7
namespace KokkosRegionCounterDetails {
std::vector<std::string> regions;

void push_region_callback(const char *label) { regions.push_back(label); }
static_assert(std::is_same_v<decltype(&push_region_callback),
                             Kokkos_Profiling_pushFunction>,
              "Unexpected Kokkos profiling interface API. This is an internal "
              "Tpetra developer error, please report this.");

}  // namespace KokkosRegionCounterDetails

void KokkosRegionCounter::start() {
  Kokkos::Tools::Experimental::set_push_region_callback(
      KokkosRegionCounterDetails::push_region_callback);
}

void KokkosRegionCounter::reset() {
  KokkosRegionCounterDetails::regions.clear();
}

void KokkosRegionCounter::stop() {
  Kokkos::Tools::Experimental::set_push_region_callback(nullptr);
}

size_t
KokkosRegionCounter::get_count_region_contains(const std::string &needle) {
  size_t count = 0;
  for (const auto &region : KokkosRegionCounterDetails::regions) {
    count += (region.find(needle) != std::string::npos);
  }
  return count;
}

void KokkosRegionCounter::dump_regions(Teuchos::FancyOStream &os) {
  for (const auto &region : KokkosRegionCounterDetails::regions) {
    os << region << "\n";
  }
}

void KokkosRegionCounter::dump_regions(std::ostream &os) {
  for (const auto &region : KokkosRegionCounterDetails::regions) {
    os << region << "\n";
  }
}

<<<<<<< HEAD
// clang-format off


} // namespace Details
} // namespace Tpetra
=======
}  // namespace Details
}  // namespace Tpetra
>>>>>>> e7dbe6b7
<|MERGE_RESOLUTION|>--- conflicted
+++ resolved
@@ -35,7 +35,7 @@
       count_same++;
   }
 }
-<<<<<<< HEAD
+
 
 }  // namespace DeepCopyCounterDetails
 
@@ -163,149 +163,12 @@
 
     if (device == device_label)
       return FenceCounterDetails::count_instance[i];
-=======
-
-}  // namespace DeepCopyCounterDetails
-
-void DeepCopyCounter::start() {
-  DeepCopyCounterDetails::count_active = true;
-  Kokkos::Tools::Experimental::set_begin_deep_copy_callback(DeepCopyCounterDetails::kokkosp_begin_deep_copy);
-}
-
-void DeepCopyCounter::reset() {
-  DeepCopyCounterDetails::count_same      = 0;
-  DeepCopyCounterDetails::count_different = 0;
-}
-
-void DeepCopyCounter::stop() {
-  DeepCopyCounterDetails::count_active = false;
-}
-
-size_t DeepCopyCounter::get_count_same_space() {
-  return DeepCopyCounterDetails::count_same;
-}
-
-size_t DeepCopyCounter::get_count_different_space() {
-  return DeepCopyCounterDetails::count_different;
-}
-
-/***************************** Fence *****************************/
-
-namespace FenceCounterDetails {
-
-// Static variables
-bool is_initialized = false;
-bool count_active   = false;
-std::vector<size_t> count_instance;
-std::vector<size_t> count_global;
-int num_devices = 0;
-
-void kokkosp_begin_fence(const char *name, const uint32_t deviceId,
-                         uint64_t *handle) {
-  if (count_active) {
-    using namespace Kokkos::Tools::Experimental;
-    ExecutionSpaceIdentifier eid = identifier_from_devid(deviceId);
-
-    // Figure out what count bin to stick this in
-    int idx = (int)eid.type;
-#if KOKKOS_VERSION >= 40499
-    if (eid.instance_id == int_for_synchronization_reason(SpecialSynchronizationCases::GlobalDeviceSynchronization))
-#else
-    if (eid.instance_id == Impl::int_for_synchronization_reason(SpecialSynchronizationCases::GlobalDeviceSynchronization))
-#endif
-      count_global[idx]++;
-    else
-      count_instance[idx]++;
-  }
-}
-
-std::string get_label(int i) {
-  using namespace Kokkos::Tools::Experimental;
-  DeviceType i_type = devicetype_from_uint32t(i);
-  std::string device_label;
-  if (i_type == DeviceType::Serial)
-    device_label = "Serial";
-  else if (i_type == DeviceType::OpenMP)
-    device_label = "OpenMP";
-  else if (i_type == DeviceType::Cuda)
-    device_label = "Cuda";
-  else if (i_type == DeviceType::HIP)
-    device_label = "HIP";
-  else if (i_type == DeviceType::OpenMPTarget)
-    device_label = "OpenMPTarget";
-  else if (i_type == DeviceType::HPX)
-    device_label = "HPX";
-  else if (i_type == DeviceType::Threads)
-    device_label = "Threats";
-  else if (i_type == DeviceType::SYCL)
-    device_label = "SYCL";
-  else if (i_type == DeviceType::OpenACC)
-    device_label = "OpenACC";
-  else if (i_type == DeviceType::Unknown)
-    device_label = "Unknown";
-
-  return device_label;
-}
-
-void initialize() {
-  using namespace Kokkos::Tools::Experimental;
-  num_devices = (int)DeviceType::Unknown;
-  count_instance.resize(num_devices);
-  count_instance.assign(num_devices, 0);
-  count_global.resize(num_devices);
-  count_global.assign(num_devices, 0);
-  is_initialized = true;
-}
-
-}  // namespace FenceCounterDetails
-
-void FenceCounter::start() {
-  if (!FenceCounterDetails::is_initialized)
-    FenceCounterDetails::initialize();
-  FenceCounterDetails::count_active = true;
-  Kokkos::Tools::Experimental::set_begin_fence_callback(FenceCounterDetails::kokkosp_begin_fence);
-}
-
-void FenceCounter::reset() {
-  FenceCounterDetails::count_instance.assign(FenceCounterDetails::num_devices, 0);
-  FenceCounterDetails::count_global.assign(FenceCounterDetails::num_devices, 0);
-}
-
-void FenceCounter::stop() {
-  FenceCounterDetails::count_active = false;
-}
-
-size_t FenceCounter::get_count_global(const std::string &device) {
-  using namespace Kokkos::Tools::Experimental;
-  for (int i = 0; i < FenceCounterDetails::num_devices; i++) {
-    std::string device_label = FenceCounterDetails::get_label(i);
-
-    if (device == device_label)
-      return FenceCounterDetails::count_global[i];
->>>>>>> e7dbe6b7
   }
 
   // Haven't found a device by this name
   TEUCHOS_TEST_FOR_EXCEPTION(1, std::runtime_error, std::string("Error: ") + device + std::string(" is not a device known to Tpetra"));
 }
 
-<<<<<<< HEAD
-// clang-format on
-=======
-size_t FenceCounter::get_count_instance(const std::string &device) {
-  using namespace Kokkos::Tools::Experimental;
-  for (int i = 0; i < FenceCounterDetails::num_devices; i++) {
-    std::string device_label = FenceCounterDetails::get_label(i);
-
-    if (device == device_label)
-      return FenceCounterDetails::count_instance[i];
-  }
-
-  // Haven't found a device by this name
-  TEUCHOS_TEST_FOR_EXCEPTION(1, std::runtime_error, std::string("Error: ") + device + std::string(" is not a device known to Tpetra"));
-}
-
->>>>>>> e7dbe6b7
 namespace KokkosRegionCounterDetails {
 std::vector<std::string> regions;
 
@@ -351,13 +214,5 @@
   }
 }
 
-<<<<<<< HEAD
-// clang-format off
-
-
-} // namespace Details
-} // namespace Tpetra
-=======
 }  // namespace Details
-}  // namespace Tpetra
->>>>>>> e7dbe6b7
+}  // namespace Tpetra