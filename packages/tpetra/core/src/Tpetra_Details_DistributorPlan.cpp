--- conflicted
+++ resolved
@@ -679,10 +679,7 @@
       toProcsFromMe[procIdsToSendTo_[i]] = 1;
     }
 #ifdef HAVE_TPETRA_DEBUG
-<<<<<<< HEAD
-=======
     // Note that SHARED_TEST_FOR_EXCEPTION does a global reduction
->>>>>>> a957598a
     SHARED_TEST_FOR_EXCEPTION(counting_error, std::logic_error,
         "Tpetra::Distributor::computeReceives: There was an error on at least "
         "one process in counting the number of messages send by that process to "
