--- conflicted
+++ resolved
@@ -937,8 +937,4 @@
 # / from this directory, or to / from the 'impl' subdirectory.  That ensures
 # that running "make" will also rerun CMake in order to regenerate Makefiles.
 #
-<<<<<<< HEAD
-# Here's a change
-=======
-# Here's a change 
->>>>>>> f7872dc6
+# Here's another change
