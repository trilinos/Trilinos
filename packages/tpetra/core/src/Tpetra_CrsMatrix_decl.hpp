// @HEADER
// ***********************************************************************
//
//          Tpetra: Templated Linear Algebra Services Package
//                 Copyright (2008) Sandia Corporation
//
// Under the terms of Contract DE-AC04-94AL85000 with Sandia Corporation,
// the U.S. Government retains certain rights in this software.
//
// Redistribution and use in source and binary forms, with or without
// modification, are permitted provided that the following conditions are
// met:
//
// 1. Redistributions of source code must retain the above copyright
// notice, this list of conditions and the following disclaimer.
//
// 2. Redistributions in binary form must reproduce the above copyright
// notice, this list of conditions and the following disclaimer in the
// documentation and/or other materials provided with the distribution.
//
// 3. Neither the name of the Corporation nor the names of the
// contributors may be used to endorse or promote products derived from
// this software without specific prior written permission.
//
// THIS SOFTWARE IS PROVIDED BY SANDIA CORPORATION "AS IS" AND ANY
// EXPRESS OR IMPLIED WARRANTIES, INCLUDING, BUT NOT LIMITED TO, THE
// IMPLIED WARRANTIES OF MERCHANTABILITY AND FITNESS FOR A PARTICULAR
// PURPOSE ARE DISCLAIMED. IN NO EVENT SHALL SANDIA CORPORATION OR THE
// CONTRIBUTORS BE LIABLE FOR ANY DIRECT, INDIRECT, INCIDENTAL, SPECIAL,
// EXEMPLARY, OR CONSEQUENTIAL DAMAGES (INCLUDING, BUT NOT LIMITED TO,
// PROCUREMENT OF SUBSTITUTE GOODS OR SERVICES; LOSS OF USE, DATA, OR
// PROFITS; OR BUSINESS INTERRUPTION) HOWEVER CAUSED AND ON ANY THEORY OF
// LIABILITY, WHETHER IN CONTRACT, STRICT LIABILITY, OR TORT (INCLUDING
// NEGLIGENCE OR OTHERWISE) ARISING IN ANY WAY OUT OF THE USE OF THIS
// SOFTWARE, EVEN IF ADVISED OF THE POSSIBILITY OF SUCH DAMAGE.
//
// Questions? Contact Michael A. Heroux (maherou@sandia.gov)
//
// ************************************************************************
// @HEADER

#ifndef TPETRA_CRSMATRIX_DECL_HPP
#define TPETRA_CRSMATRIX_DECL_HPP

/// \file Tpetra_CrsMatrix_decl.hpp
/// \brief Declaration of the Tpetra::CrsMatrix class
///
/// If you want to use Tpetra::CrsMatrix, include
/// "Tpetra_CrsMatrix.hpp" (a file which CMake generates and installs
/// for you).  If you only want the declaration of Tpetra::CrsMatrix,
/// include this file (Tpetra_CrsMatrix_decl.hpp).

#include "Tpetra_CrsMatrix_fwd.hpp"
#include "Tpetra_RowMatrix_decl.hpp"
#include "Tpetra_Exceptions.hpp"
#include "Tpetra_DistObject.hpp"
#include "Tpetra_CrsGraph.hpp"
#include "Tpetra_Vector.hpp"
#include "Tpetra_Details_PackTraits.hpp"

// localMultiply is templated on DomainScalar and RangeScalar, so we
// have to include this header file here, rather than in the _def
// header file, so that we can get KokkosSparse::spmv.
#include "KokkosSparse.hpp"
// localGaussSeidel and reorderedLocalGaussSeidel are templated on
// DomainScalar and RangeScalar, so we have to include this header
// file here, rather than in the _def header file, so that we can get
// the interfaces to the corresponding local computational kernels.
#include "KokkosSparse_sor_sequential_impl.hpp"

namespace Tpetra {

  // Forward declaration for CrsMatrix::swap() test
  template<class Scalar, class LocalOrdinal, class GlobalOrdinal, class Node> class crsMatrix_Swap_Tester;

  /// \brief Nonmember CrsMatrix constructor that fuses Import and fillComplete().
  /// \relatesalso CrsMatrix
  /// \tparam CrsMatrixType A specialization of CrsMatrix.
  ///
  /// A common use case is to create an empty destination CrsMatrix,
  /// redistribute from a source CrsMatrix (by an Import or Export
  /// operation), then call fillComplete() on the destination
  /// CrsMatrix.  This constructor fuses these three cases, for an
  /// Import redistribution.
  ///
  /// Fusing redistribution and fillComplete() exposes potential
  /// optimizations.  For example, it may make constructing the column
  /// Map faster, and it may avoid intermediate unoptimized storage in
  /// the destination CrsMatrix.  These optimizations may improve
  /// performance for specialized kernels like sparse matrix-matrix
  /// multiply, as well as for redistributing data after doing load
  /// balancing.
  ///
  /// The resulting matrix is fill complete (in the sense of
  /// isFillComplete()) and has optimized storage (in the sense of
  /// isStorageOptimized()).  By default, its domain Map is the domain
  /// Map of the source matrix, and its range Map is the range Map of
  /// the source matrix.
  ///
  /// \warning If the target Map of the Import is a subset of the
  ///   source Map of the Import, then you cannot use the default
  ///   range Map.  You should instead construct a nonoverlapping
  ///   version of the target Map and supply that as the nondefault
  ///   value of the range Map.
  ///
  /// \param sourceMatrix [in] The source matrix from which to
  ///   import.  The source of an Import must have a nonoverlapping
  ///   distribution.
  ///
  /// \param importer [in] The Import instance containing a
  ///   precomputed redistribution plan.  The source Map of the
  ///   Import must be the same as the rowMap of sourceMatrix unless
  ///   the "Reverse Mode" option on the params list, in which case
  ///   the targetMap of Import must match the rowMap of the sourceMatrix
  ///
  /// \param domainMap [in] Domain Map of the returned matrix.  If
  ///   null, we use the default, which is the domain Map of the
  ///   source matrix.
  ///
  /// \param rangeMap [in] Range Map of the returned matrix.  If
  ///   null, we use the default, which is the range Map of the
  ///   source matrix.
  ///
  /// \param params [in/out] Optional list of parameters.  If not
  ///   null, any missing parameters will be filled in with their
  ///   default values.
  template<class CrsMatrixType>
  Teuchos::RCP<CrsMatrixType>
  importAndFillCompleteCrsMatrix (const Teuchos::RCP<const CrsMatrixType>& sourceMatrix,
                                  const Import<typename CrsMatrixType::local_ordinal_type,
                                               typename CrsMatrixType::global_ordinal_type,
                                               typename CrsMatrixType::node_type>& importer,
                                  const Teuchos::RCP<const Map<typename CrsMatrixType::local_ordinal_type,
                                                               typename CrsMatrixType::global_ordinal_type,
                                                               typename CrsMatrixType::node_type> >& domainMap = Teuchos::null,
                                  const Teuchos::RCP<const Map<typename CrsMatrixType::local_ordinal_type,
                                                               typename CrsMatrixType::global_ordinal_type,
                                                               typename CrsMatrixType::node_type> >& rangeMap = Teuchos::null,
                                  const Teuchos::RCP<Teuchos::ParameterList>& params = Teuchos::null);

  /// \brief Nonmember CrsMatrix constructor that fuses Import and fillComplete().
  /// \relatesalso CrsMatrix
  /// \tparam CrsMatrixType A specialization of CrsMatrix.
  ///
  /// A common use case is to create an empty destination CrsMatrix,
  /// redistribute from a source CrsMatrix (by an Import or Export
  /// operation), then call fillComplete() on the destination
  /// CrsMatrix.  This constructor fuses these three cases, for an
  /// Import redistribution.
  ///
  /// Fusing redistribution and fillComplete() exposes potential
  /// optimizations.  For example, it may make constructing the column
  /// Map faster, and it may avoid intermediate unoptimized storage in
  /// the destination CrsMatrix.  These optimizations may improve
  /// performance for specialized kernels like sparse matrix-matrix
  /// multiply, as well as for redistributing data after doing load
  /// balancing.
  ///
  /// The resulting matrix is fill complete (in the sense of
  /// isFillComplete()) and has optimized storage (in the sense of
  /// isStorageOptimized()).  By default, its domain Map is the domain
  /// Map of the source matrix, and its range Map is the range Map of
  /// the source matrix.
  ///
  /// \warning If the target Map of the Import is a subset of the
  ///   source Map of the Import, then you cannot use the default
  ///   range Map.  You should instead construct a nonoverlapping
  ///   version of the target Map and supply that as the nondefault
  ///   value of the range Map.
  ///
  /// \param sourceMatrix [in] The source matrix from which to
  ///   import.  The source of an Import must have a nonoverlapping
  ///   distribution.
  ///
  /// \param rowImporter [in] The Import instance containing a
  ///   precomputed redistribution plan.  The source Map of the
  ///   Import must be the same as the rowMap of sourceMatrix unless
  ///   the "Reverse Mode" option on the params list, in which case
  ///   the targetMap of Import must match the rowMap of the sourceMatrix
  ///
  /// \param domainImporter [in] The Import instance containing a
  ///   precomputed redistribution plan.  The source Map of the
  ///   Import must be the same as the domainMap of sourceMatrix unless
  ///   the "Reverse Mode" option on the params list, in which case
  ///   the targetMap of Import must match the domainMap of the sourceMatrix
  ///
  /// \param domainMap [in] Domain Map of the returned matrix.
  ///
  /// \param rangeMap [in] Range Map of the returned matrix.
  ///
  /// \param params [in/out] Optional list of parameters.  If not
  ///   null, any missing parameters will be filled in with their
  ///   default values.
  template<class CrsMatrixType>
  Teuchos::RCP<CrsMatrixType>
  importAndFillCompleteCrsMatrix (const Teuchos::RCP<const CrsMatrixType>& sourceMatrix,
                                  const Import<typename CrsMatrixType::local_ordinal_type,
                                               typename CrsMatrixType::global_ordinal_type,
                                               typename CrsMatrixType::node_type>& rowImporter,
                                  const Import<typename CrsMatrixType::local_ordinal_type,
                                              typename CrsMatrixType::global_ordinal_type,
                                              typename CrsMatrixType::node_type>& domainImporter,
                                  const Teuchos::RCP<const Map<typename CrsMatrixType::local_ordinal_type,
                                                               typename CrsMatrixType::global_ordinal_type,
                                                               typename CrsMatrixType::node_type> >& domainMap,
                                  const Teuchos::RCP<const Map<typename CrsMatrixType::local_ordinal_type,
                                                               typename CrsMatrixType::global_ordinal_type,
                                                               typename CrsMatrixType::node_type> >& rangeMap,
                                  const Teuchos::RCP<Teuchos::ParameterList>& params);

  /// \brief Nonmember CrsMatrix constructor that fuses Export and fillComplete().
  /// \relatesalso CrsMatrix
  /// \tparam CrsMatrixType A specialization of CrsMatrix.
  ///
  /// For justification, see the documentation of
  /// importAndFillCompleteCrsMatrix() (which is the Import analog of
  /// this function).
  ///
  /// The resulting matrix is fill complete (in the sense of
  /// isFillComplete()) and has optimized storage (in the sense of
  /// isStorageOptimized()).  By default, its domain Map is the domain
  /// Map of the source matrix, and its range Map is the range Map of
  /// the source matrix.
  ///
  /// \param sourceMatrix [in] The source matrix from which to
  ///   export.  Its row Map may be overlapping, since the source of
  ///   an Export may be overlapping.
  ///
  /// \param exporter [in] The Export instance containing a
  ///   precomputed redistribution plan.  The source Map of the
  ///   Export must be the same as the row Map of sourceMatrix.
  ///
  /// \param domainMap [in] Domain Map of the returned matrix.  If
  ///   null, we use the default, which is the domain Map of the
  ///   source matrix.
  ///
  /// \param rangeMap [in] Range Map of the returned matrix.  If
  ///   null, we use the default, which is the range Map of the
  ///   source matrix.
  ///
  /// \param params [in/out] Optional list of parameters.  If not
  ///   null, any missing parameters will be filled in with their
  ///   default values.
  template<class CrsMatrixType>
  Teuchos::RCP<CrsMatrixType>
  exportAndFillCompleteCrsMatrix (const Teuchos::RCP<const CrsMatrixType>& sourceMatrix,
                                  const Export<typename CrsMatrixType::local_ordinal_type,
                                               typename CrsMatrixType::global_ordinal_type,
                                               typename CrsMatrixType::node_type>& exporter,
                                  const Teuchos::RCP<const Map<typename CrsMatrixType::local_ordinal_type,
                                                               typename CrsMatrixType::global_ordinal_type,
                                                               typename CrsMatrixType::node_type> >& domainMap = Teuchos::null,
                                  const Teuchos::RCP<const Map<typename CrsMatrixType::local_ordinal_type,
                                                               typename CrsMatrixType::global_ordinal_type,
                                                               typename CrsMatrixType::node_type> >& rangeMap = Teuchos::null,
                                  const Teuchos::RCP<Teuchos::ParameterList>& params = Teuchos::null);

  /// \brief Nonmember CrsMatrix constructor that fuses Export and fillComplete().
  /// \relatesalso CrsMatrix
  /// \tparam CrsMatrixType A specialization of CrsMatrix.
  ///
  /// For justification, see the documentation of
  /// importAndFillCompleteCrsMatrix() (which is the Import analog of
  /// this function).
  ///
  /// The resulting matrix is fill complete (in the sense of
  /// isFillComplete()) and has optimized storage (in the sense of
  /// isStorageOptimized()).  By default, its domain Map is the domain
  /// Map of the source matrix, and its range Map is the range Map of
  /// the source matrix.
  ///
  /// \param sourceMatrix [in] The source matrix from which to
  ///   export.  Its row Map may be overlapping, since the source of
  ///   an Export may be overlapping.
  ///
  /// \param rowExporter [in] The Export instance containing a
  ///   precomputed redistribution plan.  The source Map of the
  ///   Export must be the same as the row Map of sourceMatrix.
  ///
  /// \param domainExporter [in] The Export instance containing a
  ///   precomputed redistribution plan.  The source Map of the
  ///   Export must be the same as the domain Map of sourceMatrix.
  ///
  /// \param domainMap [in] Domain Map of the returned matrix.
  ///
  /// \param rangeMap [in] Range Map of the returned matrix.
  ///
  /// \param params [in/out] Optional list of parameters.  If not
  ///   null, any missing parameters will be filled in with their
  ///   default values.
  template<class CrsMatrixType>
  Teuchos::RCP<CrsMatrixType>
  exportAndFillCompleteCrsMatrix (const Teuchos::RCP<const CrsMatrixType>& sourceMatrix,
                                  const Export<typename CrsMatrixType::local_ordinal_type,
                                               typename CrsMatrixType::global_ordinal_type,
                                               typename CrsMatrixType::node_type>& rowExporter,
                                  const Export<typename CrsMatrixType::local_ordinal_type,
                                               typename CrsMatrixType::global_ordinal_type,
                                               typename CrsMatrixType::node_type>& domainExporter,
                                  const Teuchos::RCP<const Map<typename CrsMatrixType::local_ordinal_type,
                                                               typename CrsMatrixType::global_ordinal_type,
                                                               typename CrsMatrixType::node_type> >& domainMap,
                                  const Teuchos::RCP<const Map<typename CrsMatrixType::local_ordinal_type,
                                                               typename CrsMatrixType::global_ordinal_type,
                                                               typename CrsMatrixType::node_type> >& rangeMap,
                                  const Teuchos::RCP<Teuchos::ParameterList>& params);

  /// \class CrsMatrix
  /// \brief Sparse matrix that presents a row-oriented interface that
  ///   lets users read or modify entries.
  ///
  /// \tparam Scalar The type of the numerical entries of the matrix.
  ///   (You can use real-valued or complex-valued types here, unlike
  ///   in Epetra, where the scalar type is always \c double.)
  /// \tparam LocalOrdinal The type of local indices.  See the
  ///   documentation of Map for requirements.
  /// \tparam GlobalOrdinal The type of global indices.  See the
  ///   documentation of Map for requirements.
  /// \tparam Node The Kokkos Node type.  See the documentation of Map
  ///   for requirements.
  ///
  /// This class implements a distributed-memory parallel sparse matrix,
  /// and provides sparse matrix-vector multiply (including transpose)
  /// and sparse triangular solve operations.  It provides access by rows
  /// to the elements of the matrix, as if the local data were stored in
  /// compressed sparse row format.  (Implementations are <i>not</i>
  /// required to store the data in this way internally.)  This class has
  /// an interface like that of Epetra_CrsMatrix, but also allows
  /// insertion of data into nonowned rows, much like Epetra_FECrsMatrix.
  ///
  /// \section Tpetra_CrsMatrix_prereq Prerequisites
  ///
  /// Before reading the rest of this documentation, it helps to know
  /// something about the Teuchos memory management classes, in
  /// particular Teuchos::RCP, Teuchos::ArrayRCP, and Teuchos::ArrayView.
  /// You should also know a little bit about MPI (the Message Passing
  /// Interface for distributed-memory programming).  You won't have to
  /// use MPI directly to use CrsMatrix, but it helps to be familiar with
  /// the general idea of distributed storage of data over a
  /// communicator.  Finally, you should read the documentation of Map
  /// and MultiVector.
  ///
  /// \section Tpetra_CrsMatrix_local_vs_global Local and global indices
  ///
  /// The distinction between local and global indices might confuse new
  /// Tpetra users.  Please refer to the documentation of Map for a
  /// detailed explanation.  This is important because many of
  /// CrsMatrix's methods for adding, modifying, or accessing entries
  /// come in versions that take either local or global indices.  The
  /// matrix itself may store indices either as local or global, and the
  /// same matrix may use global indices or local indices at different
  /// points in its life.  You should only use the method version
  /// corresponding to the current state of the matrix.  For example,
  /// getGlobalRowView() returns a view to the indices represented as
  /// global; it is incorrect to call this method if the matrix is
  /// storing indices as local.  Call isGloballyIndexed() or
  /// isLocallyIndexed() to find out whether the matrix currently stores
  /// indices as local or global.
  ///
  /// It may also help to read CrsGraph's documentation.
  ///
  /// \section Tpetra_CrsMatrix_insertion_into_nonowned_rows Insertion into nonowned rows
  ///
  /// All methods (except for insertGlobalValues() and
  /// sumIntoGlobalValues(); see below) that work with global indices
  /// only allow operations on indices owned by the calling process.  For
  /// example, methods that take a global row index expect that row to be
  /// owned by the calling process.  Access to <i>nonowned rows</i>, that
  /// is, rows <i>not</i> owned by the calling process, requires
  /// performing an explicit communication via the Import / Export
  /// capabilities of the CrsMatrix object.  See the documentation of
  /// DistObject for more details.
  ///
  /// The methods insertGlobalValues() and sumIntoGlobalValues() are
  /// exceptions to this rule.  They both allows you to add data to
  /// nonowned rows.  These data are stored locally and communicated to
  /// the appropriate process on the next call to globalAssemble() or
  /// fillComplete().  This means that CrsMatrix provides the same
  /// nonowned insertion functionality that Epetra provides via
  /// Epetra_FECrsMatrix.
  ///
  /// \section Tpetra_DistObject_MultDist Note for developers on DistObject
  ///
  /// DistObject only takes a single Map as input to its constructor.
  /// MultiVector is an example of a subclass for which a single Map
  /// suffices to describe its data distribution.  In that case,
  /// DistObject's getMap() method obviously must return that Map.
  /// CrsMatrix is an example of a subclass that requires two Map
  /// objects: a row Map and a column Map.  For CrsMatrix, getMap()
  /// returns the row Map.  This means that doTransfer() (which
  /// CrsMatrix does not override) uses the row Map objects of the
  /// source and target CrsMatrix objects.  CrsMatrix in turn uses its
  /// column Map (if it has one) to "filter" incoming sparse matrix
  /// entries whose column indices are not in that process' column
  /// Map.  This means that CrsMatrix may perform extra communication,
  /// though the Import and Export operations are still correct.
  ///
  /// This is necessary if the CrsMatrix does not yet have a column
  /// Map.  Other processes might have added new entries to the
  /// matrix; the calling process has to see them in order to accept
  /// them.  However, the CrsMatrix may already have a column Map, for
  /// example, if it was created with the constructor that takes both
  /// a row and a column Map, or if it is fill complete (which creates
  /// the column Map if the matrix does not yet have one).  In this
  /// case, it could be possible to "filter" on the sender (instead of
  /// on the receiver, as CrsMatrix currently does) and avoid sending
  /// data corresponding to columns that the receiver does not own.
  /// Doing this would require revising the Import or Export object
  /// (instead of the incoming data) using the column Map, to remove
  /// global indices and their target process ranks from the send
  /// lists if the target process does not own those columns, and to
  /// remove global indices and their source process ranks from the
  /// receive lists if the calling process does not own those columns.
  /// (Abstractly, this is a kind of set difference between an Import
  /// or Export object for the row Maps, and the Import resp. Export
  /// object for the column Maps.)  This could be done separate from
  /// DistObject, by creating a new "filtered" Import or Export
  /// object, that keeps the same source and target Map objects but
  /// has a different communication plan.  We have not yet implemented
  /// this optimization.
  template <class Scalar,
            class LocalOrdinal,
            class GlobalOrdinal,
            class Node>
  class CrsMatrix :
    public RowMatrix<Scalar, LocalOrdinal, GlobalOrdinal, Node>,
    public DistObject<char, LocalOrdinal, GlobalOrdinal, Node>,
    public ::Tpetra::Details::HasDeprecatedMethods2630_WarningThisClassIsNotForUsers
  {
  public:
    //! @name Typedefs
    //@{

    /// \brief This class' first template parameter; the type of each
    ///   entry in the matrix.
    typedef Scalar scalar_type;
    /// \brief The type used internally in place of \c Scalar.
    ///
    /// Some \c Scalar types might not work with Kokkos on all
    /// execution spaces, due to missing CUDA device macros or
    /// volatile overloads.  The C++ standard type std::complex<T> has
    /// this problem.  To fix this, we replace std::complex<T> values
    /// internally with the (usually) bitwise identical type
    /// Kokkos::complex<T>.  The latter is the \c impl_scalar_type
    /// corresponding to \c Scalar = std::complex.
    typedef typename Kokkos::Details::ArithTraits<Scalar>::val_type impl_scalar_type;
    //! This class' second template parameter; the type of local indices.
    typedef LocalOrdinal local_ordinal_type;
    //! This class' third template parameter; the type of global indices.
    typedef GlobalOrdinal global_ordinal_type;
    //! This class' fourth template parameter; the Kokkos device type.
    typedef Node node_type;

    //! The Kokkos device type.
    typedef typename Node::device_type device_type;
    //! The Kokkos execution space.
    typedef typename device_type::execution_space execution_space;

    /// \brief Type of a norm result.
    ///
    /// This is usually the same as the type of the magnitude
    /// (absolute value) of <tt>Scalar</tt>, but may differ for
    /// certain <tt>Scalar</tt> types.
    typedef typename Kokkos::Details::ArithTraits<impl_scalar_type>::mag_type mag_type;

    //! The Map specialization suitable for this CrsMatrix specialization.
    typedef Map<LocalOrdinal, GlobalOrdinal, Node> map_type;

    //! The Import specialization suitable for this CrsMatrix specialization.
    typedef Import<LocalOrdinal, GlobalOrdinal, Node> import_type;

    //! The Export specialization suitable for this CrsMatrix specialization.
    typedef Export<LocalOrdinal, GlobalOrdinal, Node> export_type;

    //! The CrsGraph specialization suitable for this CrsMatrix specialization.
    typedef CrsGraph<LocalOrdinal, GlobalOrdinal, Node> crs_graph_type;

    //! The part of the sparse matrix's graph on each MPI process.
    typedef typename crs_graph_type::local_graph_type local_graph_type;

    /// \brief The specialization of Kokkos::CrsMatrix that represents
    ///   the part of the sparse matrix on each MPI process.
    typedef KokkosSparse::CrsMatrix<impl_scalar_type, LocalOrdinal, execution_space, void,
                              typename local_graph_type::size_type> local_matrix_type;

    //! DEPRECATED; use <tt>local_matrix_type::row_map_type</tt> instead.
    typedef typename local_matrix_type::row_map_type t_RowPtrs TPETRA_DEPRECATED;
    //! DEPRECATED; use <tt>local_matrix_type::row_map_type::non_const_type</tt> instead.
    typedef typename local_matrix_type::row_map_type::non_const_type t_RowPtrsNC TPETRA_DEPRECATED;
    //! DEPRECATED; use <tt>local_graph_type::entries_type::non_const_type</tt> instead.
    typedef typename local_graph_type::entries_type::non_const_type t_LocalOrdinal_1D TPETRA_DEPRECATED;
    //! DEPRECATED; use <tt>local_matrix_type::values_type</tt> instead.
    typedef typename local_matrix_type::values_type t_ValuesType TPETRA_DEPRECATED;

    //! DEPRECATED; use local_matrix_type instead.
    typedef local_matrix_type k_local_matrix_type TPETRA_DEPRECATED;

    //@}
    //! @name Constructors and destructor
    //@{

    /// \brief Constructor specifying fixed number of entries for each row.
    ///
    /// \param rowMap [in] Distribution of rows of the matrix.
    ///
    /// \param maxNumEntriesPerRow [in] Maximum number of matrix
    ///   entries per row.  If pftype==DynamicProfile, this is only a
    ///   hint, and you can set this to zero without affecting
    ///   correctness.  If pftype==StaticProfile, this sets the amount
    ///   of storage allocated, and you cannot exceed this number of
    ///   entries in any row.
    ///
    /// \param pftype [in] Whether to allocate storage dynamically
    ///   (DynamicProfile) or statically (StaticProfile).
    ///
    /// \param params [in/out] Optional list of parameters.  If not
    ///   null, any missing parameters will be filled in with their
    ///   default values.
    CrsMatrix (const Teuchos::RCP<const map_type>& rowMap,
               size_t maxNumEntriesPerRow,
               ProfileType pftype = DynamicProfile,
               const Teuchos::RCP<Teuchos::ParameterList>& params = Teuchos::null);

    /// \brief Constructor specifying (possibly different) number of entries in each row.
    ///
    /// \param rowMap [in] Distribution of rows of the matrix.
    ///
    /// \param NumEntriesPerRowToAlloc [in] Maximum number of matrix
    ///   entries to allocate for each row.  If
    ///   pftype==DynamicProfile, this is only a hint.  If
    ///   pftype==StaticProfile, this sets the amount of storage
    ///   allocated, and you cannot exceed the allocated number of
    ///   entries for any row.
    ///
    /// \param pftype [in] Whether to allocate storage dynamically
    ///   (DynamicProfile) or statically (StaticProfile).
    ///
    /// \param params [in/out] Optional list of parameters.  If not
    ///   null, any missing parameters will be filled in with their
    ///   default values.
    CrsMatrix (const Teuchos::RCP<const map_type>& rowMap,
               const Teuchos::ArrayRCP<const size_t>& NumEntriesPerRowToAlloc,
               ProfileType pftype = DynamicProfile,
               const Teuchos::RCP<Teuchos::ParameterList>& params = Teuchos::null);

    /// \brief Constructor specifying column Map and fixed number of entries for each row.
    ///
    /// The column Map will be used to filter any matrix entries
    /// inserted using insertLocalValues() or insertGlobalValues().
    ///
    /// \param rowMap [in] Distribution of rows of the matrix.
    ///
    /// \param colMap [in] Distribution of columns of the matrix.
    ///
    /// \param maxNumEntriesPerRow [in] Maximum number of matrix
    ///   entries per row.  If pftype==DynamicProfile, this is only a
    ///   hint, and you can set this to zero without affecting
    ///   correctness.  If pftype==StaticProfile, this sets the amount
    ///   of storage allocated, and you cannot exceed this number of
    ///   entries in any row.
    ///
    /// \param pftype [in] Whether to allocate storage dynamically
    ///   (DynamicProfile) or statically (StaticProfile).
    ///
    /// \param params [in/out] Optional list of parameters.  If not
    ///   null, any missing parameters will be filled in with their
    ///   default values.
    CrsMatrix (const Teuchos::RCP<const map_type>& rowMap,
               const Teuchos::RCP<const map_type>& colMap,
               size_t maxNumEntriesPerRow,
               ProfileType pftype = DynamicProfile,
               const Teuchos::RCP<Teuchos::ParameterList>& params = Teuchos::null);

    /// \brief Constructor specifying column Map and number of entries in each row.
    ///
    /// The column Map will be used to filter any matrix indices
    /// inserted using insertLocalValues() or insertGlobalValues().
    ///
    /// \param rowMap [in] Distribution of rows of the matrix.
    ///
    /// \param colMap [in] Distribution of columns of the matrix.
    ///
    /// \param NumEntriesPerRowToAlloc [in] Maximum number of matrix
    ///   entries to allocate for each row.  If
    ///   pftype==DynamicProfile, this is only a hint.  If
    ///   pftype==StaticProfile, this sets the amount of storage
    ///   allocated, and you cannot exceed the allocated number of
    ///   entries for any row.
    ///
    /// \param pftype [in] Whether to allocate storage dynamically
    ///   (DynamicProfile) or statically (StaticProfile).
    ///
    /// \param params [in/out] Optional list of parameters.  If not
    ///   null, any missing parameters will be filled in with their
    ///   default values.
    CrsMatrix (const Teuchos::RCP<const map_type>& rowMap,
               const Teuchos::RCP<const map_type>& colMap,
               const Teuchos::ArrayRCP<const size_t>& NumEntriesPerRowToAlloc,
               ProfileType pftype = DynamicProfile,
               const Teuchos::RCP<Teuchos::ParameterList>& params = Teuchos::null);

    /// \brief Constructor specifying a previously constructed graph.
    ///
    /// Calling this constructor fixes the graph structure of the
    /// sparse matrix.  We say in this case that the matrix has a
    /// "static graph."  If you create a CrsMatrix with this
    /// constructor, you are not allowed to insert new entries into
    /// the matrix, but you are allowed to change values in the
    /// matrix.
    ///
    /// The given graph must be fill complete.  Note that calling
    /// resumeFill() on the graph makes it not fill complete, even if
    /// you had previously called fillComplete() on the graph.  In
    /// that case, you must call fillComplete() on the graph again
    /// before invoking this CrsMatrix constructor.
    ///
    /// This constructor is marked \c explicit so that you can't
    /// create a CrsMatrix by accident when passing a CrsGraph into a
    /// function that takes a CrsMatrix.
    ///
    /// \param graph [in] The graph structure of the sparse matrix.
    ///   The graph <i>must</i> be fill complete.
    /// \param params [in/out] Optional list of parameters.  If not
    ///   null, any missing parameters will be filled in with their
    ///   default values.
    explicit CrsMatrix (const Teuchos::RCP<const crs_graph_type>& graph,
                        const Teuchos::RCP<Teuchos::ParameterList>& params = Teuchos::null);

    /// \brief Constructor specifying a previously constructed graph and entries array
    ///
    /// Calling this constructor fixes the graph structure of the
    /// sparse matrix.  We say in this case that the matrix has a
    /// "static graph."  If you create a CrsMatrix with this
    /// constructor, you are not allowed to insert new entries into
    /// the matrix, but you are allowed to change values in the
    /// matrix.
    ///
    /// The given graph must be fill complete.  Note that calling
    /// resumeFill() on the graph makes it not fill complete, even if
    /// you had previously called fillComplete() on the graph.  In
    /// that case, you must call fillComplete() on the graph again
    /// before invoking this CrsMatrix constructor.
    ///
    /// This constructor is marked \c explicit so that you can't
    /// create a CrsMatrix by accident when passing a CrsGraph into a
    /// function that takes a CrsMatrix.
    ///
    /// \param graph [in] The graph structure of the sparse matrix.
    ///   The graph <i>must</i> be fill complete.
    /// \param values [in] The local entries in the matrix,
    ///   as in a CSR "vals" array.  The length of this vector
    ///   should be equal to the number of unknowns in the matrix.
    /// \param params [in/out] Optional list of parameters.  If not
    ///   null, any missing parameters will be filled in with their
    ///   default values.
    explicit CrsMatrix (const Teuchos::RCP<const crs_graph_type>& graph,
                        const typename local_matrix_type::values_type& values,
                        const Teuchos::RCP<Teuchos::ParameterList>& params = Teuchos::null);

    /// \brief Constructor specifying column Map and arrays containing
    ///   the matrix in sorted local indices.
    ///
    /// \param rowMap [in] Distribution of rows of the matrix.
    ///
    /// \param colMap [in] Distribution of columns of the matrix.
    ///
    /// \param rowPointers [in] The beginning of each row in the matrix,
    ///   as in a CSR "rowptr" array.  The length of this vector should be
    ///   equal to the number of rows in the graph, plus one.  This last
    ///   entry should store the nunber of nonzeros in the matrix.
    ///
    /// \param columnIndices [in] The local indices of the columns,
    ///   as in a CSR "colind" array.  The length of this vector
    ///   should be equal to the number of unknowns in the matrix.
    ///
    /// \param values [in] The local entries in the matrix,
    ///   as in a CSR "vals" array.  The length of this vector
    ///   should be equal to the number of unknowns in the matrix.
    ///
    /// \param params [in/out] Optional list of parameters.  If not
    ///   null, any missing parameters will be filled in with their
    ///   default values.
    CrsMatrix (const Teuchos::RCP<const map_type>& rowMap,
               const Teuchos::RCP<const map_type>& colMap,
               const typename local_matrix_type::row_map_type& rowPointers,
               const typename local_graph_type::entries_type::non_const_type& columnIndices,
               const typename local_matrix_type::values_type& values,
               const Teuchos::RCP<Teuchos::ParameterList>& params = Teuchos::null);

    /// \brief Constructor specifying column Map and arrays containing
    ///   the matrix in sorted, local ids.
    ///
    /// \param rowMap [in] Distribution of rows of the matrix.
    ///
    /// \param colMap [in] Distribution of columns of the matrix.
    ///
    /// \param rowPointers [in] The beginning of each row in the matrix,
    ///   as in a CSR "rowptr" array.  The length of this vector should be
    ///   equal to the number of rows in the graph, plus one.  This last
    ///   entry should store the nunber of nonzeros in the matrix.
    ///
    /// \param columnIndices [in] The local indices of the columns,
    ///   as in a CSR "colind" array.  The length of this vector
    ///   should be equal to the number of unknowns in the matrix.
    ///
    /// \param values [in] The local entries in the matrix,
    ///   as in a CSR "vals" array.  The length of this vector
    ///   should be equal to the number of unknowns in the matrix.
    ///
    /// \param params [in/out] Optional list of parameters.  If not
    ///   null, any missing parameters will be filled in with their
    ///   default values.
    CrsMatrix (const Teuchos::RCP<const map_type>& rowMap,
               const Teuchos::RCP<const map_type>& colMap,
               const Teuchos::ArrayRCP<size_t>& rowPointers,
               const Teuchos::ArrayRCP<LocalOrdinal>& columnIndices,
               const Teuchos::ArrayRCP<Scalar>& values,
               const Teuchos::RCP<Teuchos::ParameterList>& params = Teuchos::null);

    /// \brief Constructor specifying column Map and a local matrix,
    ///   which the resulting CrsMatrix views.
    ///
    /// Unlike most other CrsMatrix constructors, successful
    /// completion of this constructor will result in a fill-complete
    /// matrix.
    ///
    /// \param rowMap [in] Distribution of rows of the matrix.
    ///
    /// \param colMap [in] Distribution of columns of the matrix.
    ///
    /// \param lclMatrix [in] A local CrsMatrix containing all local
    ///    matrix values as well as a local graph.  The graph's local
    ///    row indices must come from the specified row Map, and its
    ///    local column indices must come from the specified column
    ///    Map.
    ///
    /// \param params [in/out] Optional list of parameters.  If not
    ///   null, any missing parameters will be filled in with their
    ///   default values.
    CrsMatrix (const Teuchos::RCP<const map_type>& rowMap,
               const Teuchos::RCP<const map_type>& colMap,
               const local_matrix_type& lclMatrix,
               const Teuchos::RCP<Teuchos::ParameterList>& params = Teuchos::null);

    /// \brief Constructor specifying column, domain and range Maps,
    ///   and a local matrix, which the resulting CrsMatrix views.
    ///
    /// Unlike most other CrsMatrix constructors, successful
    /// completion of this constructor will result in a fill-complete
    /// matrix.
    ///
    /// \param rowMap [in] Distribution of rows of the matrix.
    ///
    /// \param colMap [in] Distribution of columns of the matrix.
    ///
    /// \param domainMap [in] The matrix's domain Map.  MUST be one to
    ///   one!
    ///
    /// \param rangeMap [in] The matrix's range Map.  MUST be one to
    ///   one!  May be, but need not be, the same as the domain Map.
    ///
    /// \param lclMatrix [in] A local CrsMatrix containing all local
    ///    matrix values as well as a local graph.  The graph's local
    ///    row indices must come from the specified row Map, and its
    ///    local column indices must come from the specified column
    ///    Map.
    ///
    /// \param params [in/out] Optional list of parameters.  If not
    ///   null, any missing parameters will be filled in with their
    ///   default values.
    CrsMatrix (const local_matrix_type& lclMatrix,
               const Teuchos::RCP<const map_type>& rowMap,
               const Teuchos::RCP<const map_type>& colMap,
               const Teuchos::RCP<const map_type>& domainMap = Teuchos::null,
               const Teuchos::RCP<const map_type>& rangeMap = Teuchos::null,
               const Teuchos::RCP<Teuchos::ParameterList>& params = Teuchos::null);

    // This friend declaration makes the clone() method work.
    template <class S2, class LO2, class GO2, class N2>
    friend class CrsMatrix;

    /// \brief Create a deep copy of this CrsMatrix, where the copy
    ///   may have a different Node type.
    ///
    /// \param node2 [in] Kokkos Node instance for the returned copy.
    /// \param params [in/out] Optional list of parameters. If not
    ///   null, any missing parameters will be filled in with their
    ///   default values.
    ///
    /// Parameters to \c params:
    /// - "Static profile clone" [boolean, default: true] If \c true,
    ///   create the copy with a static allocation profile. If false,
    ///   use a dynamic allocation profile.
    /// - "Locally indexed clone" [boolean] If \c true, fill clone
    ///   using this matrix's column Map and local indices.  This
    ///   matrix must have a column Map in order for this to work.  If
    ///   false, fill clone using global indices.  By default, this
    ///   will use local indices only if this matrix is using local
    ///   indices.
    /// - "fillComplete clone" [boolean, default: true] If \c true,
    ///   call fillComplete() on the cloned CrsMatrix object, with
    ///   parameters from the input parameters' "CrsMatrix" sublist
    ///   The domain Map and range Map passed to fillComplete() are
    ///   those of the map being cloned, if they exist. Otherwise, the
    ///   row Map is used.
    template <class Node2>
    Teuchos::RCP<CrsMatrix<Scalar, LocalOrdinal, GlobalOrdinal, Node2> >
    clone (const Teuchos::RCP<Node2>& node2,
           const Teuchos::RCP<Teuchos::ParameterList>& params = Teuchos::null) const
    {
      using Teuchos::Array;
      using Teuchos::ArrayRCP;
      using Teuchos::ArrayView;
      using Teuchos::null;
      using Teuchos::ParameterList;
      using Teuchos::RCP;
      using Teuchos::rcp;
      using Teuchos::sublist;
      typedef CrsMatrix<Scalar, LocalOrdinal, GlobalOrdinal, Node2> CrsMatrix2;
      typedef Map<LocalOrdinal, GlobalOrdinal, Node2> Map2;
      const char tfecfFuncName[] = "clone";

      // Get parameter values.  Set them initially to their default values.
      bool fillCompleteClone = true;
      bool useLocalIndices = this->hasColMap ();
      ProfileType pftype = StaticProfile;
      if (! params.is_null ()) {
        fillCompleteClone = params->get ("fillComplete clone", fillCompleteClone);
        useLocalIndices = params->get ("Locally indexed clone", useLocalIndices);

        bool staticProfileClone = true;
        staticProfileClone = params->get ("Static profile clone", staticProfileClone);
        pftype = staticProfileClone ? StaticProfile : DynamicProfile;
      }

      TEUCHOS_TEST_FOR_EXCEPTION_CLASS_FUNC(
        ! this->hasColMap () && useLocalIndices, std::runtime_error,
        ": You requested that the returned clone have local indices, but the "
        "the source matrix does not have a column Map yet.");

      RCP<const Map2> clonedRowMap = this->getRowMap ()->template clone<Node2> (node2);

      // Get an upper bound on the number of entries per row.
      RCP<CrsMatrix2> clonedMatrix;
      ArrayRCP<const size_t> numEntriesPerRow;
      size_t numEntriesForAll = 0;
      bool boundSameForAllLocalRows = false;
      staticGraph_->getNumEntriesPerLocalRowUpperBound (numEntriesPerRow,
                                                        numEntriesForAll,
                                                        boundSameForAllLocalRows);
      TEUCHOS_TEST_FOR_EXCEPTION_CLASS_FUNC(
        numEntriesForAll != 0 &&
        static_cast<size_t> (numEntriesPerRow.size ()) != 0,
        std::logic_error, ": getNumEntriesPerLocalRowUpperBound returned a "
        "nonzero numEntriesForAll = " << numEntriesForAll << " , as well as a "
        "numEntriesPerRow array of nonzero length " << numEntriesPerRow.size ()
        << ".  This should never happen.  Please report this bug to the Tpetra "
        "developers.");
      TEUCHOS_TEST_FOR_EXCEPTION_CLASS_FUNC(
        numEntriesForAll != 0 && ! boundSameForAllLocalRows,
        std::logic_error, ": getNumEntriesPerLocalRowUpperBound returned a "
        "nonzero numEntriesForAll = " << numEntriesForAll << " , but claims "
        "(via its third output value) that the upper bound is not the same for "
        "all rows.  This should never happen.  Please report this bug to the "
        "Tpetra developers.");
      TEUCHOS_TEST_FOR_EXCEPTION_CLASS_FUNC(
        numEntriesPerRow.size () != 0 && boundSameForAllLocalRows,
        std::logic_error, ": getNumEntriesPerLocalRowUpperBound returned a "
        "numEntriesPerRow array of nonzero length " << numEntriesPerRow.size ()
        << ", but claims (via its third output value) that the upper bound is "
        "not the same for all rows.  This should never happen.  Please report "
        "this bug to the Tpetra developers.");

      RCP<ParameterList> matParams =
        params.is_null () ? null : sublist (params,"CrsMatrix");
      if (useLocalIndices) {
        RCP<const Map2> clonedColMap =
          this->getColMap ()->template clone<Node2> (node2);
        if (numEntriesPerRow.is_null ()) {
          clonedMatrix = rcp (new CrsMatrix2 (clonedRowMap, clonedColMap,
                                              numEntriesForAll, pftype,
                                              matParams));
        }
        else {
          clonedMatrix = rcp (new CrsMatrix2 (clonedRowMap, clonedColMap,
                                              numEntriesPerRow, pftype,
                                              matParams));
        }
      }
      else {
        if (numEntriesPerRow.is_null ()) {
          clonedMatrix = rcp (new CrsMatrix2 (clonedRowMap, numEntriesForAll,
                                              pftype, matParams));
        }
        else {
          clonedMatrix = rcp (new CrsMatrix2 (clonedRowMap, numEntriesPerRow,
                                              pftype, matParams));
        }
      }
      // done with these
      numEntriesPerRow = Teuchos::null;
      numEntriesForAll = 0;

      if (useLocalIndices) {
        clonedMatrix->allocateValues (LocalIndices,
                                      CrsMatrix2::GraphNotYetAllocated);
        if (this->isLocallyIndexed ()) {
          ArrayView<const LocalOrdinal> linds;
          ArrayView<const Scalar> vals;
          for (LocalOrdinal lrow = clonedRowMap->getMinLocalIndex ();
               lrow <= clonedRowMap->getMaxLocalIndex ();
               ++lrow) {
            this->getLocalRowView (lrow, linds, vals);
            if (linds.size ()) {
              clonedMatrix->insertLocalValues (lrow, linds, vals);
            }
          }
        }
        else { // this->isGloballyIndexed()
          Array<LocalOrdinal> linds;
          Array<Scalar> vals;
          for (LocalOrdinal lrow = clonedRowMap->getMinLocalIndex ();
               lrow <= clonedRowMap->getMaxLocalIndex ();
               ++lrow) {
            size_t theNumEntries = this->getNumEntriesInLocalRow (lrow);
            if (theNumEntries > static_cast<size_t> (linds.size ())) {
              linds.resize (theNumEntries);
            }
            if (theNumEntries > static_cast<size_t> (vals.size ())) {
              vals.resize (theNumEntries);
            }
            this->getLocalRowCopy (clonedRowMap->getGlobalElement (lrow),
                                   linds (), vals (), theNumEntries);
            if (theNumEntries != 0) {
              clonedMatrix->insertLocalValues (lrow, linds (0, theNumEntries),
                                               vals (0, theNumEntries));
            }
          }
        }
      }
      else { // useGlobalIndices
        clonedMatrix->allocateValues (GlobalIndices,
                                      CrsMatrix2::GraphNotYetAllocated);
        if (this->isGloballyIndexed ()) {
          ArrayView<const GlobalOrdinal> ginds;
          ArrayView<const Scalar> vals;
          for (GlobalOrdinal grow = clonedRowMap->getMinGlobalIndex ();
               grow <= clonedRowMap->getMaxGlobalIndex ();
               ++grow) {
            this->getGlobalRowView (grow, ginds, vals);
            if (ginds.size () > 0) {
              clonedMatrix->insertGlobalValues (grow, ginds, vals);
            }
          }
        }
        else { // this->isLocallyIndexed()
          Array<GlobalOrdinal> ginds;
          Array<Scalar> vals;
          for (GlobalOrdinal grow = clonedRowMap->getMinGlobalIndex ();
               grow <= clonedRowMap->getMaxGlobalIndex ();
               ++grow) {
            size_t theNumEntries = this->getNumEntriesInGlobalRow (grow);
            if (theNumEntries > static_cast<size_t> (ginds.size ())) {
              ginds.resize (theNumEntries);
            }
            if (theNumEntries > static_cast<size_t> (vals.size ())) {
              vals.resize (theNumEntries);
            }
            this->getGlobalRowCopy (grow, ginds (), vals (), theNumEntries);
            if (theNumEntries != 0) {
              clonedMatrix->insertGlobalValues (grow, ginds (0, theNumEntries),
                                                vals (0, theNumEntries));
            }
          }
        }
      }

      if (fillCompleteClone) {
        RCP<const Map2> clonedRangeMap;
        RCP<const Map2> clonedDomainMap;
        try {
          if (! this->getRangeMap ().is_null () &&
              this->getRangeMap () != clonedRowMap) {
            clonedRangeMap  = this->getRangeMap ()->template clone<Node2> (node2);
          }
          else {
            clonedRangeMap = clonedRowMap;
          }
          if (! this->getDomainMap ().is_null () &&
              this->getDomainMap () != clonedRowMap) {
            clonedDomainMap = this->getDomainMap ()->template clone<Node2> (node2);
          }
          else {
            clonedDomainMap = clonedRowMap;
          }
        }
        catch (std::exception &e) {
          const bool caughtExceptionOnClone = true;
          TEUCHOS_TEST_FOR_EXCEPTION
            (caughtExceptionOnClone, std::runtime_error,
             Teuchos::typeName (*this) << "::clone: Caught the following "
             "exception while cloning range and domain Maps on a clone of "
             "type " << Teuchos::typeName (*clonedMatrix) << ": " << e.what ());
        }

        RCP<ParameterList> fillparams =
          params.is_null () ? Teuchos::null : sublist (params, "fillComplete");
        try {
          clonedMatrix->fillComplete (clonedDomainMap, clonedRangeMap,
                                      fillparams);
        }
        catch (std::exception &e) {
          const bool caughtExceptionOnClone = true;
          TEUCHOS_TEST_FOR_EXCEPTION(
            caughtExceptionOnClone, std::runtime_error,
            Teuchos::typeName (*this) << "::clone: Caught the following "
            "exception while calling fillComplete() on a clone of type "
            << Teuchos::typeName (*clonedMatrix) << ": " << e.what ());
        }
      }
      return clonedMatrix;
    }

    //! Destructor.
    virtual ~CrsMatrix ();


<<<<<<< HEAD
    /// \brief Swaps the data from *this with the data and maps from crsMatrix
    ///
    /// \param matrix [in/out] a crsMatrix
    void swap(CrsMatrix<Scalar, LocalOrdinal, GlobalOrdinal, Node> & matrix);


    /// \brief True if and only if \c CrsMatrix is identical to this CrsMatrix
    ///
    /// This performs an _exact_ match check on the two matrices.
    /// This is mostly used for testing the swap() command.
    ///
    /// \param matrix [in] a CrsMatrix to compare against this one.
    ///
    /// \return True if the other CrsMatrix is identical to this one.
    bool isIdenticalTo(const CrsMatrix<Scalar, LocalOrdinal, GlobalOrdinal, Node> & matrix) const;

=======
  public:
>>>>>>> e285bc71

    //@}
    //! @name Methods for inserting, modifying, or removing entries
    //@{

    /// \brief Insert one or more entries into the matrix, using
    ///   global column indices.
    ///
    /// \param globalRow [in] Global index of the row into which to
    ///   insert the entries.
    /// \param cols [in] Global indices of the columns into which
    ///   to insert the entries.
    /// \param vals [in] Values to insert into the above columns.
    ///
    /// For all k in 0, ..., <tt>col.size()-1</tt>, insert the value
    /// <tt>values[k]</tt> into entry <tt>(globalRow, cols[k])</tt> of
    /// the matrix.  If that entry already exists, add the new value
    /// to the old value.
    ///
    /// This is a local operation.  It does not communicate (using
    /// MPI).  If row \c globalRow is owned by the calling process,
    /// the entries will be inserted immediately.  Otherwise, if that
    /// row is <i>not</i> owned by the calling process, then the
    /// entries will be stored locally for now, and only communicated
    /// to the process that owns the row when either fillComplete() or
    /// globalAssemble() is called.  If that process already has an
    /// entry, the incoming value will be added to the old value, just
    /// as if it were inserted on the owning process.
    //
    /// If the matrix has a column Map (<tt>hasColMap() == true</tt>),
    /// and if globalRow is owned by process p, then it is forbidden
    /// to insert column indices that are not in the column Map on
    /// process p.  Tpetra will test the input column indices to
    /// ensure this is the case, but if \c globalRow is not owned by
    /// the calling process, the test will be deferred until the next
    /// call to globalAssemble() or fillComplete().
    ///
    /// \warning The behavior described in the above paragraph differs
    ///   from that of Epetra.  If the matrix has a column Map,
    ///   Epetra_CrsMatrix "filters" column indices not in the column
    ///   Map.  Many users found this confusing, so we changed it so
    ///   that nonowned column indices are forbidden.
    ///
    /// It is legal to call this method whether the matrix's column
    /// indices are globally or locally indexed.  If the matrix's
    /// column indices are locally indexed (<tt>isLocallyIndexed() ==
    /// true</tt>), then this method will convert the input global
    /// column indices to local column indices.
    ///
    /// For better performance when filling entries into a sparse
    /// matrix, consider the following tips:
    /// <ol>
    /// <li>Use local indices (e.g., insertLocalValues()) if you know
    ///   the column Map in advance.  Converting global indices to
    ///   local indices is expensive.  Of course, if you don't know
    ///   the column Map in advance, you must use global indices.</li>
    /// <li>When invoking the CrsMatrix constructor, give the best
    ///   possible upper bounds on the number of entries in each row
    ///   of the matrix.  This will avoid expensive reallocation if
    ///   your bound was not large enough.</li>
    /// <li>If your upper bound on the number of entries in each row
    ///   will always be correct, create the matrix with
    ///   StaticProfile.  This uses a faster and more compact data
    ///   structure to store the matrix.</li>
    /// <li>If you plan to reuse a matrix's graph structure, but
    ///   change its values, in repeated fillComplete() / resumeFill()
    ///   cycles, you can get the best performance by creating the
    ///   matrix with a const CrsGraph.  Do this by using the
    ///   CrsMatrix constructor that accepts an RCP of a const
    ///   CrsGraph.  If you do this, you must use the "replace" or
    ///   "sumInto" methods to change the values of the matrix; you
    ///   may not use insertGlobalValues() or
    ///   insertLocalValues().</li>
    /// </ol>
    void
    insertGlobalValues (const GlobalOrdinal globalRow,
                        const Teuchos::ArrayView<const GlobalOrdinal>& cols,
                        const Teuchos::ArrayView<const Scalar>& vals);

    /// \brief Epetra compatibility version of insertGlobalValues (see
    ///   above) that takes arguments as raw pointers, rather than
    ///   Teuchos::ArrayView.
    ///
    /// Arguments are the same and in the same order as
    /// Epetra_CrsMatrix::InsertGlobalValues.
    ///
    /// \param globalRow [in] Global index of the row into which to
    ///   insert the entries.
    /// \param numEnt [in] Number of entries to insert; number of
    ///   valid entries in \c vals and \c inds.
    /// \param vals [in] Values to insert.
    /// \param inds [in] Global indices of the columns into which
    ///   to insert the entries.
    void
    insertGlobalValues (const GlobalOrdinal globalRow,
                        const LocalOrdinal numEnt,
                        const Scalar vals[],
                        const GlobalOrdinal inds[]);

    /// \brief Insert one or more entries into the matrix, using local
    ///   column indices.
    ///
    /// \param localRow [in] Local index of the row into which to
    ///   insert the entries.  It must be owned by the row Map on the
    ///   calling process.
    /// \param cols [in] Local indices of the columns into which to
    ///   insert the entries.  All of the column indices must be owned
    ///   by the column Map on the calling process.
    /// \param vals [in] Values to insert into the above columns.
    ///
    /// For all k in 0, ..., <tt>cols.size()-1</tt>, insert the value
    /// <tt>values[k]</tt> into entry <tt>(globalRow, cols[k])</tt> of
    /// the matrix.  If that entry already exists, add the new value
    /// to the old value.
    ///
    /// In order to call this method, the matrix must be locally
    /// indexed, and it must have a column Map.
    ///
    /// For better performance when filling entries into a sparse
    /// matrix, consider the following tips:
    /// <ol>
    /// <li>When invoking the CrsMatrix constructor, give the best
    ///   possible upper bounds on the number of entries in each row
    ///   of the matrix.  This will avoid expensive reallocation if
    ///   your bound was not large enough.</li>
    /// <li>If your upper bound on the number of entries in each row
    ///   will always be correct, create the matrix with
    ///   StaticProfile.  This uses a faster and more compact data
    ///   structure to store the matrix.</li>
    /// <li>If you plan to reuse a matrix's graph structure, but
    ///   change its values, in repeated fillComplete() / resumeFill()
    ///   cycles, you can get the best performance by creating the
    ///   matrix with a const CrsGraph.  Do this by using the
    ///   CrsMatrix constructor that accepts an RCP of a const
    ///   CrsGraph.  If you do this, you must use the "replace" or
    ///   "sumInto" methods to change the values of the matrix; you
    ///   may not use insertGlobalValues() or
    ///   insertLocalValues().</li>
    /// </ol>
    void
    insertLocalValues (const LocalOrdinal localRow,
                       const Teuchos::ArrayView<const LocalOrdinal> &cols,
                       const Teuchos::ArrayView<const Scalar> &vals);

    /// \brief Epetra compatibility version of insertLocalValues (see
    ///   above) that takes arguments as raw pointers, rather than
    ///   Teuchos::ArrayView.
    ///
    /// Arguments are the same and in the same order as
    /// Epetra_CrsMatrix::InsertMyValues.
    ///
    /// \param localRow [in] Local index of the row into which to
    ///   insert the entries.
    /// \param numEnt [in] Number of entries to insert; number of
    ///   valid entries in \c vals and \c cols.
    /// \param vals [in] Values to insert.
    /// \param cols [in] Global indices of the columns into which
    ///   to insert the entries.
    void
    insertLocalValues (const LocalOrdinal localRow,
                       const LocalOrdinal numEnt,
                       const Scalar vals[],
                       const LocalOrdinal cols[]);

  private:
    /// \brief Implementation detail of replaceGlobalValues.
    ///
    /// \param rowVals [in/out] On input: Values of the row of the
    ///   sparse matrix to modify.  On output: The modified values.
    /// \param graph [in] The matrix's graph.
    /// \param rowInfo [in] Result of graph.getRowInfo on the index of
    ///   the local row of the matrix to modify.
    /// \param inds [in] Global column indices of that row to modify.
    /// \param newVals [in] For each k, replace the value in rowVals
    ///   corresponding to local column index inds[k] with newVals[k].
    LocalOrdinal
    replaceGlobalValuesImpl (impl_scalar_type rowVals[],
                             const crs_graph_type& graph,
                             const RowInfo& rowInfo,
                             const GlobalOrdinal inds[],
                             const impl_scalar_type newVals[],
                             const LocalOrdinal numElts) const;

  public:
    /// \brief Replace one or more entries' values, using global indices.
    ///
    /// \param globalRow [in] Global index of the row in which to
    ///   replace the entries.  This row <i>must</i> be owned by the
    ///   calling process.
    /// \param inputInds [in] Kokkos::View of the global indices of
    ///   the columns in which to replace the entries.
    /// \param inputVals [in] Kokkos::View of the values to use for
    ///   replacing the entries.
    ///
    /// For all k in 0, ..., <tt>inputInds.extent(0)-1</tt>,
    /// replace the value at entry <tt>(globalRow, inputInds(k))</tt>
    /// of the matrix with <tt>inputVals(k)</tt>.  That entry must
    /// exist in the matrix already.
    ///
    /// If <tt>(globalRow, inputInds(k))</tt> corresponds to an entry
    /// that is duplicated in this matrix row (likely because it was
    /// inserted more than once and fillComplete() has not been called
    /// in the interim), the behavior of this method is not defined.
    ///
    /// \return The number of indices for which values were actually
    ///   replaced; the number of "correct" indices.
    ///
    /// If the returned value N satisfies
    ///
    /// <tt>0 <= N < inputInds.extent(0)</tt>,
    ///
    /// then <tt>inputInds.extent(0) - N</tt> of the entries of
    /// <tt>cols</tt> are not valid global column indices.  If the
    /// returned value is
    /// <tt>Teuchos::OrdinalTraits<LocalOrdinal>::invalid()</tt>, then
    /// at least one of the following is true:
    /// <ul>
    /// <li> <tt>! isFillActive ()</tt> </li>
    /// <li> <tt> inputInds.extent (0) != inputVals.extent (0)</tt> </li>
    /// </ul>
    template<class GlobalIndicesViewType,
             class ImplScalarViewType>
    LocalOrdinal
    replaceGlobalValues (const GlobalOrdinal globalRow,
                         const typename UnmanagedView<GlobalIndicesViewType>::type& inputInds,
                         const typename UnmanagedView<ImplScalarViewType>::type& inputVals) const
    {
      // We use static_assert here to check the template parameters,
      // rather than std::enable_if (e.g., on the return value, to
      // enable compilation only if the template parameters match the
      // desired attributes).  This turns obscure link errors into
      // clear compilation errors.  It also makes the return value a
      // lot easier to see.
      static_assert (Kokkos::is_view<GlobalIndicesViewType>::value,
                     "First template parameter GlobalIndicesViewType must be "
                     "a Kokkos::View.");
      static_assert (Kokkos::is_view<ImplScalarViewType>::value,
                     "Second template parameter ImplScalarViewType must be a "
                     "Kokkos::View.");
      static_assert (static_cast<int> (GlobalIndicesViewType::rank) == 1,
                     "First template parameter GlobalIndicesViewType must "
                     "have rank 1.");
      static_assert (static_cast<int> (ImplScalarViewType::rank) == 1,
                     "Second template parameter ImplScalarViewType must have "
                     "rank 1.");
      static_assert (std::is_same<
                       typename GlobalIndicesViewType::non_const_value_type,
                       global_ordinal_type>::value,
                     "First template parameter GlobalIndicesViewType must "
                     "contain values of type global_ordinal_type.");
      static_assert (std::is_same<
                       typename ImplScalarViewType::non_const_value_type,
                       impl_scalar_type>::value,
                     "Second template parameter ImplScalarViewType must "
                     "contain values of type impl_scalar_type.");
      typedef LocalOrdinal LO;
      const LO numInputEnt = inputInds.extent (0);
      if (static_cast<LO> (inputVals.extent (0)) != numInputEnt) {
        return Teuchos::OrdinalTraits<LO>::invalid ();
      }
      const Scalar* const inVals =
        reinterpret_cast<const Scalar*> (inputVals.data ());
      return this->replaceGlobalValues (globalRow, numInputEnt, inVals,
                                        inputInds.data ());
    }

    /// \brief Backwards compatibility version of replaceGlobalValues
    ///   (see above), that takes Teuchos::ArrayView (host pointers)
    ///   instead of Kokkos::View.
    LocalOrdinal
    replaceGlobalValues (const GlobalOrdinal globalRow,
                         const Teuchos::ArrayView<const GlobalOrdinal>& cols,
                         const Teuchos::ArrayView<const Scalar>& vals) const;

    /// \brief Epetra compatibility version of replaceGlobalValues
    ///   (see above), that takes raw pointers instead of
    ///   Kokkos::View.
    ///
    /// This version of the method takes the same arguments in the
    /// same order as Epetra_CrsMatrix::ReplaceGlobalValues.
    ///
    /// \param globalRow [in] Global index of the row in which to
    ///   replace the entries.  This row <i>must</i> be owned by the
    ///   calling process.
    /// \param numEnt [in] Number of entries to replace; number of
    ///   valid entries in \c vals and \c cols.
    /// \param vals [in] Values to use for replacing the entries.
    /// \param cols [in] Global indices of the columns in which to
    ///   replace the entries.
    LocalOrdinal
    replaceGlobalValues (const GlobalOrdinal globalRow,
                         const LocalOrdinal numEnt,
                         const Scalar vals[],
                         const GlobalOrdinal cols[]) const;

  private:
    /// \brief Implementation detail of replaceLocalValues.
    ///
    /// \param rowVals [in/out] On input: Values of the row of the
    ///   sparse matrix to modify.  On output: The modified values.
    /// \param graph [in] The matrix's graph.
    /// \param rowInfo [in] Result of graph.getRowInfo on the index of
    ///   the local row of the matrix to modify.
    /// \param inds [in] Local column indices of that row to modify.
    /// \param newVals [in] For each k, replace the value in rowVals
    ///   corresponding to local column index inds[k] with newVals[k].
    LocalOrdinal
    replaceLocalValuesImpl (impl_scalar_type rowVals[],
                            const crs_graph_type& graph,
                            const RowInfo& rowInfo,
                            const LocalOrdinal inds[],
                            const impl_scalar_type newVals[],
                            const LocalOrdinal numElts) const;

  public:
    /// \brief Replace one or more entries' values, using local
    ///   row and column indices.
    ///
    /// \param localRow [in] local index of the row in which to
    ///   replace the entries.  This row <i>must</i> be owned by the
    ///   calling process.
    /// \param cols [in] Local indices of the columns in which to
    ///   replace the entries.
    /// \param vals [in] Values to use for replacing the entries.
    ///
    /// For local row index \c localRow and local column indices
    /// <tt>cols</tt>, do <tt>A(localRow, cols(k)) = vals(k)</tt>.
    /// The row index and column indices must be valid on the calling
    /// process, and all matrix entries <tt>A(localRow, cols(k))</tt>
    /// must already exist.  (This method does <i>not</i> change the
    /// matrix's structure.)  If the row index is valid, any invalid
    /// column indices are ignored, but counted in the return value.
    ///
    /// \return The number of indices for which values were actually
    ///   replaced; the number of "correct" indices.
    ///
    /// If the returned value N satisfies
    ///
    /// <tt>0 <= N < cols.extent(0)</tt>,
    ///
    /// then <tt>cols.extent(0) - N</tt> of the entries of
    /// <tt>cols</tt> are not valid local column indices.  If the
    /// returned value is
    /// <tt>Teuchos::OrdinalTraits<LocalOrdinal>::invalid()</tt>,
    /// then at least one of the following is true:
    ///   <ul>
    ///   <li> <tt>! isFillActive ()</tt> </li>
    ///   <li> <tt>! hasColMap ()</tt> </li>
    ///   <li> <tt> cols.extent (0) != vals.extent (0)</tt> </li>
    ///   </ul>
    template<class LocalIndicesViewType,
             class ImplScalarViewType>
    LocalOrdinal
    replaceLocalValues (const LocalOrdinal localRow,
                        const typename UnmanagedView<LocalIndicesViewType>::type& inputInds,
                        const typename UnmanagedView<ImplScalarViewType>::type& inputVals) const
    {
      // We use static_assert here to check the template parameters,
      // rather than std::enable_if (e.g., on the return value, to
      // enable compilation only if the template parameters match the
      // desired attributes).  This turns obscure link errors into
      // clear compilation errors.  It also makes the return value a
      // lot easier to see.
      static_assert (Kokkos::is_view<LocalIndicesViewType>::value,
                     "First template parameter LocalIndicesViewType must be "
                     "a Kokkos::View.");
      static_assert (Kokkos::is_view<ImplScalarViewType>::value,
                     "Second template parameter ImplScalarViewType must be a "
                     "Kokkos::View.");
      static_assert (static_cast<int> (LocalIndicesViewType::rank) == 1,
                     "First template parameter LocalIndicesViewType must "
                     "have rank 1.");
      static_assert (static_cast<int> (ImplScalarViewType::rank) == 1,
                     "Second template parameter ImplScalarViewType must have "
                     "rank 1.");
      static_assert (std::is_same<
                       typename LocalIndicesViewType::non_const_value_type,
                       local_ordinal_type>::value,
                     "First template parameter LocalIndicesViewType must "
                     "contain values of type local_ordinal_type.");
      static_assert (std::is_same<
                       typename ImplScalarViewType::non_const_value_type,
                       impl_scalar_type>::value,
                     "Second template parameter ImplScalarViewType must "
                     "contain values of type impl_scalar_type.");

      typedef LocalOrdinal LO;
      const LO numInputEnt = inputInds.extent (0);
      if (numInputEnt != inputVals.extent (0)) {
        return Teuchos::OrdinalTraits<LO>::invalid ();
      }
      const Scalar* const inVals =
        reinterpret_cast<const Scalar*> (inputVals.data ());
      return this->replaceLocalValues (localRow, numInputEnt,
                                       inVals, inputInds.data ());
    }

    /// \brief Backwards compatibility version of replaceLocalValues
    ///   (see above), that takes Teuchos::ArrayView (host pointers)
    ///   instead of Kokkos::View.
    LocalOrdinal
    replaceLocalValues (const LocalOrdinal localRow,
                        const Teuchos::ArrayView<const LocalOrdinal>& cols,
                        const Teuchos::ArrayView<const Scalar>& vals) const;

    /// \brief Epetra compatibility version of replaceLocalValues,
    ///   that takes raw pointers instead of Kokkos::View.
    ///
    /// This version of the method takes the same arguments in the
    /// same order as Epetra_CrsMatrix::ReplaceMyValues.
    ///
    /// \param localRow [in] local index of the row in which to
    ///   replace the entries.  This row <i>must</i> be owned by the
    ///   calling process.
    /// \param numEnt [in] Number of entries to replace; number of
    ///   valid entries in \c inputVals and \c inputCols.
    /// \param inputVals [in] Values to use for replacing the entries.
    /// \param inputCols [in] Local indices of the columns in which to
    ///   replace the entries.
    ///
    /// \return The number of indices for which values were actually
    ///   replaced; the number of "correct" indices.
    LocalOrdinal
    replaceLocalValues (const LocalOrdinal localRow,
                        const LocalOrdinal numEnt,
                        const Scalar inputVals[],
                        const LocalOrdinal inputCols[]) const;

  private:
    /// \brief Whether sumIntoLocalValues and sumIntoGlobalValues
    ///   should use atomic updates by default.
    ///
    /// \warning This is an implementation detail.
    static const bool useAtomicUpdatesByDefault =
#ifdef KOKKOS_ENABLE_SERIAL
      ! std::is_same<execution_space, Kokkos::Serial>::value;
#else
      true;
#endif // KOKKOS_ENABLE_SERIAL

    /// \brief Implementation detail of sumIntoGlobalValues.
    ///
    /// \tparam InputMemorySpace Kokkos memory space / device in which
    ///   the input data live.  This may differ from the memory space
    ///   in which the current matrix values (rowVals) live.
    /// \tparam ValsMemorySpace Kokkos memory space / device in which
    ///   the matrix's current values live.  This may differ from the
    ///   memory space in which the input data (inds and newVals)
    ///   live.
    ///
    /// \param rowVals [in/out] On input: Values of the row of the
    ///   sparse matrix to modify.  On output: The modified values.
    /// \param graph [in] The matrix's graph.
    /// \param rowInfo [in] Result of getRowInfo on the index of the
    ///   local row of the matrix to modify.
    /// \param inds [in] Global column indices of that row to modify.
    /// \param newVals [in] For each k, increment the value in rowVals
    ///   corresponding to global column index inds[k] by newVals[k].
    ///
    /// \return The number of valid input column indices.  In case of
    ///   error other than one or more invalid column indices, this
    ///   method returns
    ///   Teuchos::OrdinalTraits<LocalOrdinal>::invalid().
    LocalOrdinal
    sumIntoGlobalValuesImpl (impl_scalar_type rowVals[],
                             const crs_graph_type& graph,
                             const RowInfo& rowInfo,
                             const GlobalOrdinal inds[],
                             const impl_scalar_type newVals[],
                             const LocalOrdinal numElts,
                             const bool atomic = useAtomicUpdatesByDefault) const;

  public:
    /// \brief Sum into one or more sparse matrix entries, using
    ///   global indices.
    ///
    /// This is a local operation; it does not involve communication.
    /// However, if you sum into rows not owned by the calling
    /// process, it may result in future communication in
    /// globalAssemble() (which is called by fillComplete()).
    ///
    /// If \c globalRow is owned by the calling process, then this
    /// method performs the sum-into operation right away.  Otherwise,
    /// if the row is <i>not</i> owned by the calling process, this
    /// method defers the sum-into operation until globalAssemble().
    /// That method communicates data for nonowned rows to the
    /// processes that own those rows.  Then, globalAssemble() does
    /// one of the following:
    /// <ul>
    /// <li> It calls insertGlobalValues() for that data if the matrix
    ///      has a dynamic graph. </li>
    /// <li> It calls sumIntoGlobalValues() for that data if the matrix
    ///      has a static graph.  The matrix silently ignores
    ///      (row,column) pairs that do not exist in the graph.
    /// </ul>
    ///
    /// \param globalRow [in] The global index of the row in which to
    ///   sum into the matrix entries.
    /// \param cols [in] One or more column indices.
    /// \param vals [in] One or more values corresponding to those
    ///   column indices.  <tt>vals[k]</tt> corresponds to
    ///   <tt>cols[k]</tt>.
    /// \param atomic [in] Whether to use atomic updates.
    ///
    /// \return The number of indices for which values were actually
    ///   modified; the number of "correct" indices.
    ///
    /// This method has the same preconditions and return value
    /// meaning as replaceGlobalValues() (which see).
    LocalOrdinal
    sumIntoGlobalValues (const GlobalOrdinal globalRow,
                         const Teuchos::ArrayView<const GlobalOrdinal>& cols,
                         const Teuchos::ArrayView<const Scalar>& vals,
                         const bool atomic = useAtomicUpdatesByDefault);

    /// \brief Epetra compatibility version of sumIntoGlobalValues
    ///   (see above), that takes input as raw pointers instead of
    ///   Kokkos::View.
    ///
    /// Arguments are the same and in the same order as those of
    /// Epetra_CrsMatrix::SumIntoGlobalValues, except for \c atomic,
    /// which is as above.
    ///
    /// \param globalRow [in] The global index of the row in which to
    ///   sum into the matrix entries.
    /// \param numEnt [in] Number of valid entries in \c vals and
    ///   \c cols.  This has type \c LocalOrdinal because we assume
    ///   that users will never want to insert more column indices
    ///   in one call than the matrix has columns.
    /// \param vals [in] \c numEnt values corresponding to the column
    ///   indices in \c cols.  That is, \c vals[k] is the value
    ///   corresponding to \c cols[k].
    /// \param cols [in] \c numEnt global column indices.
    /// \param atomic [in] Whether to use atomic updates.
    ///
    /// \return The number of indices for which values were actually
    ///   modified; the number of "correct" indices.
    LocalOrdinal
    sumIntoGlobalValues (const GlobalOrdinal globalRow,
                         const LocalOrdinal numEnt,
                         const Scalar vals[],
                         const GlobalOrdinal cols[],
                         const bool atomic = useAtomicUpdatesByDefault);

  private:
    /// \brief Implementation detail of sumIntoLocalValues.
    ///
    /// \param rowVals [in/out] On input: Values of the row of the
    ///   sparse matrix to modify.  On output: The modified values.
    /// \param graph [in] The matrix's graph.
    /// \param rowInfo [in] Result of graph.getRowInfo on the index of
    ///   the local row of the matrix to modify.
    /// \param inds [in] Local column indices of that row to modify.
    /// \param newVals [in] For each k, increment the value in rowVals
    ///   corresponding to local column index inds[k] by newVals[k].
    /// \param atomic [in] Whether to use atomic updates (+=) when
    ///   incrementing values.
    LocalOrdinal
    sumIntoLocalValuesImpl (impl_scalar_type rowVals[],
                            const crs_graph_type& graph,
                            const RowInfo& rowInfo,
                            const LocalOrdinal inds[],
                            const impl_scalar_type newVals[],
                            const LocalOrdinal numElts,
                            const bool atomic = useAtomicUpdatesByDefault) const;

  public:
    /// \brief Sum into one or more sparse matrix entries, using local
    ///   row and column indices.
    ///
    /// For local row index \c localRow and local column indices
    /// <tt>cols</tt>, perform the update <tt>A(localRow, cols[k]) +=
    /// vals[k]</tt>.  The row index and column indices must be valid
    /// on the calling process, and all matrix entries <tt>A(localRow,
    /// cols[k])</tt> must already exist.  (This method does
    /// <i>not</i> change the matrix's structure.)  If the row index
    /// is valid, any invalid column indices are ignored, but counted
    /// in the return value.
    ///
    /// This overload of the method takes the column indices and
    /// values as Kokkos::View.  See below for an overload that takes
    /// Teuchos::ArrayView instead.
    ///
    /// \tparam LocalIndicesViewType Kokkos::View specialization that
    ///   is a 1-D array of LocalOrdinal.
    /// \tparam ImplScalarViewType Kokkos::View specialization that is
    ///   a 1-D array of impl_scalar_type (usually the same as Scalar,
    ///   unless Scalar is std::complex<T> for some T, in which case
    ///   it is Kokkos::complex<T>).
    ///
    /// \param localRow [in] Local index of a row.  This row
    ///   <i>must</i> be owned by the calling process.
    /// \param cols [in] Local indices of the columns whose entries we
    ///   want to modify.
    /// \param vals [in] Values corresponding to the above column
    ///   indices.  <tt>vals(k)</tt> corresponds to <tt>cols(k)</tt>.
    /// \param atomic [in] Whether to use atomic updates.
    ///
    /// \return The number of indices for which values were actually
    ///   modified; the number of "correct" indices.
    ///
    /// This method has the same preconditions and return value
    /// meaning as replaceLocalValues() (which see).
    template<class LocalIndicesViewType,
             class ImplScalarViewType>
    LocalOrdinal
    sumIntoLocalValues (const LocalOrdinal localRow,
                        const typename UnmanagedView<LocalIndicesViewType>::type& inputInds,
                        const typename UnmanagedView<ImplScalarViewType>::type& inputVals,
                        const bool atomic = useAtomicUpdatesByDefault) const
    {
      // We use static_assert here to check the template parameters,
      // rather than std::enable_if (e.g., on the return value, to
      // enable compilation only if the template parameters match the
      // desired attributes).  This turns obscure link errors into
      // clear compilation errors.  It also makes the return value a
      // lot easier to see.
      static_assert (Kokkos::is_view<LocalIndicesViewType>::value,
                     "First template parameter LocalIndicesViewType must be "
                     "a Kokkos::View.");
      static_assert (Kokkos::is_view<ImplScalarViewType>::value,
                     "Second template parameter ImplScalarViewType must be a "
                     "Kokkos::View.");
      static_assert (static_cast<int> (LocalIndicesViewType::rank) == 1,
                     "First template parameter LocalIndicesViewType must "
                     "have rank 1.");
      static_assert (static_cast<int> (ImplScalarViewType::rank) == 1,
                     "Second template parameter ImplScalarViewType must have "
                     "rank 1.");
      static_assert (std::is_same<
                       typename LocalIndicesViewType::non_const_value_type,
                       local_ordinal_type>::value,
                     "First template parameter LocalIndicesViewType must "
                     "contain values of type local_ordinal_type.");
      static_assert (std::is_same<
                       typename ImplScalarViewType::non_const_value_type,
                       impl_scalar_type>::value,
                     "Second template parameter ImplScalarViewType must "
                     "contain values of type impl_scalar_type.");
      typedef LocalOrdinal LO;
      const LO numInputEnt = inputInds.extent (0);
      if (static_cast<LO> (inputVals.extent (0)) != numInputEnt) {
        return Teuchos::OrdinalTraits<LO>::invalid ();
      }
      return this->sumIntoLocalValues (localRow,
                                       numInputEnt,
                                       reinterpret_cast<const Scalar*> (inputVals.data ()),
                                       inputInds.data (),
                                       atomic);
    }

    /// \brief Sum into one or more sparse matrix entries, using local
    ///   row and column indices.
    ///
    /// For local row index \c localRow and local column indices
    /// <tt>cols</tt>, perform the update <tt>A(localRow, cols[k]) +=
    /// vals[k]</tt>.  The row index and column indices must be valid
    /// on the calling process, and all matrix entries <tt>A(localRow,
    /// cols[k])</tt> must already exist.  (This method does
    /// <i>not</i> change the matrix's structure.)  If the row index
    /// is valid, any invalid column indices are ignored, but counted
    /// in the return value.
    ///
    /// This overload of the method takes the column indices and
    /// values as Teuchos::ArrayView.  See above for an overload that
    /// takes Kokkos::View instead.
    ///
    /// \param localRow [in] Local index of a row.  This row
    ///   <i>must</i> be owned by the calling process.
    /// \param cols [in] Local indices of the columns whose entries we
    ///   want to modify.
    /// \param vals [in] Values corresponding to the above column
    ///   indices.  <tt>vals[k]</tt> corresponds to <tt>cols[k]</tt>.
    /// \param atomic [in] Whether to use atomic updates.
    ///
    /// \return The number of indices for which values were actually
    ///   modified; the number of "correct" indices.
    ///
    /// This method has the same preconditions and return value
    /// meaning as replaceLocalValues() (which see).
    LocalOrdinal
    sumIntoLocalValues (const LocalOrdinal localRow,
                        const Teuchos::ArrayView<const LocalOrdinal>& cols,
                        const Teuchos::ArrayView<const Scalar>& vals,
                        const bool atomic = useAtomicUpdatesByDefault) const;

    /// \brief Epetra compatibility version of sumIntoLocalValues (see
    ///   above) that takes raw pointers instead of Kokkos::View.
    ///
    /// Arguments are the same and in the same order as
    /// Epetra_CrsMatrix::SumIntoMyValues, except for the \c atomic
    /// last argument, which is as above.
    ///
    /// \param localRow [in] The local index of the row in which to
    ///   sum into the matrix entries.
    /// \param numEnt [in] Number of valid entries in \c vals and
    ///   \c cols.  This has type \c LocalOrdinal because we assume
    ///   that users will never want to insert more column indices
    ///   in one call than the matrix has columns.
    /// \param vals [in] \c numEnt values corresponding to the column
    ///   indices in \c cols.  That is, \c vals[k] is the value
    ///   corresponding to \c cols[k].
    /// \param cols [in] \c numEnt local column indices.
    /// \param atomic [in] Whether to use atomic updates.
    ///
    /// \return The number of indices for which values were actually
    ///   modified; the number of "correct" indices.
    LocalOrdinal
    sumIntoLocalValues (const LocalOrdinal localRow,
                        const LocalOrdinal numEnt,
                        const Scalar vals[],
                        const LocalOrdinal cols[],
                        const bool atomic = useAtomicUpdatesByDefault) const;

  private:
    /// \brief Transform the given values using local indices.
    ///
    /// \param rowVals [in/out] The values to be transformed.  They
    ///   correspond to the row indicated by rowInfo.
    /// \param graph [in] The matrix's graph; <tt>*(this->staticGraph_)</tt>.
    /// \param rowInfo [in] Result of graph.getRowInfo(lclRow), where lclRow
    ///   is the local index of the row in which to transform values.
    ///   For <tt>rowInfo = getRowInfo(lclRow)</tt>,
    ///   <tt>rowInfo.localRow == lclRow</tt>.
    /// \param inds [in] (Local) column indices, for which to
    ///   transform the corresponding values in rowVals.
    /// \param newVals [in] Values to use for transforming rowVals.
    ///   It's probably OK for these to alias rowVals.
    /// \param numElts [in] Number of entries in inds and newVals.
    /// \param f [in] A binary function used to transform rowVals.  It
    ///   takes two <tt>const impl_scalar_type&</tt> arguments, and
    ///   returns impl_scalar_type.
    ///
    /// This method transforms the values using the expression
    /// \code
    /// newVals[k] = f (rowVals[k], newVals[j]);
    /// \endcode
    /// where k is the local index corresponding to <tt>inds[j]</tt>.
    /// It ignores invalid local column indices, but they are counted
    /// in the return value.
    ///
    /// \return The number of valid local column indices.  In case of
    ///   error other than one or more invalid column indices, this
    ///   method returns
    ///   Teuchos::OrdinalTraits<LocalOrdinal>::invalid().
    LocalOrdinal
    transformLocalValues (impl_scalar_type rowVals[],
                          const crs_graph_type& graph,
                          const RowInfo& rowInfo,
                          const LocalOrdinal inds[],
                          const impl_scalar_type newVals[],
                          const LocalOrdinal numElts,
                          std::function<impl_scalar_type (const impl_scalar_type&, const impl_scalar_type&) > f,
                          const bool atomic = useAtomicUpdatesByDefault) const;

    /// \brief Transform the given values using global indices.
    ///
    /// \param rowVals [in/out] The values to be transformed.  They
    ///   correspond to the row indicated by rowInfo.
    /// \param graph [in] The matrix's graph; <tt>*(this->staticGraph_)</tt>.
    /// \param rowInfo [in] Result of graph.getRowInfo(lclRow), where lclRow
    ///   is the local index of the row in which to transform values.
    ///   For <tt>rowInfo = getRowInfo(lclRow)</tt>,
    ///   <tt>rowInfo.localRow == lclRow</tt>.
    /// \param inds [in] (Global) column indices, for which to
    ///   transform the corresponding values in rowVals.
    /// \param newVals [in] Values to use for transforming rowVals.
    ///   It's probably OK for these to alias rowVals.
    /// \param numElts [in] Number of entries in inds and newVals.
    /// \param f [in] A binary function used to transform rowVals.  It
    ///   takes two <tt>const impl_scalar_type&</tt> arguments, and
    ///   returns impl_scalar_type.
    ///
    /// This method transforms the values using the expression
    /// \code
    /// newVals[k] = f (rowVals[k], newVals[j]);
    /// \endcode
    /// where k is the local index corresponding to <tt>inds[j]</tt>.
    /// It ignores invalid input column indices, but they are counted
    /// in the return value.
    ///
    /// \return The number of valid input column indices.  In case of
    ///   error other than one or more invalid column indices, this
    ///   method returns
    ///   Teuchos::OrdinalTraits<LocalOrdinal>::invalid().
    LocalOrdinal
    transformGlobalValues (impl_scalar_type rowVals[],
                           const crs_graph_type& graph,
                           const RowInfo& rowInfo,
                           const GlobalOrdinal inds[],
                           const impl_scalar_type newVals[],
                           const LocalOrdinal numElts,
                           std::function<impl_scalar_type (const impl_scalar_type&, const impl_scalar_type&) > f,
                           const bool atomic = useAtomicUpdatesByDefault) const;

    /// \brief Transform the given values using local indices.
    ///
    /// \param lclRow [in] Local index of the row in which to transform.
    /// \param numInputEnt [in] Number of entries in inputVals and
    ///   inputCols.
    /// \param inputVals [in] Values to use for transforming the
    ///   values.
    /// \param inputCols [in] (Local) column indices, for which to
    ///   transform the corresponding values.
    /// \param f [in] A binary function used to transform rowVals.  It
    ///   takes two <tt>const impl_scalar_type&</tt> arguments, and
    ///   returns impl_scalar_type.
    /// \param atomic [in] Whether to use atomic updates.
    ///
    /// This method transforms the values using the expression
    /// \code
    /// newVals[k] = f (rowVals[k], newVals[j]);
    /// \endcode
    /// where k is the local index corresponding to
    /// <tt>inputInds[j]</tt>.  It ignores invalid input column
    /// indices, but they are counted in the return value.
    ///
    /// \return The number of valid input column indices.  In case of
    ///   error other than one or more invalid column indices, this
    ///   method returns
    ///   Teuchos::OrdinalTraits<LocalOrdinal>::invalid().
    LocalOrdinal
    transformLocalValues (const LocalOrdinal lclRow,
                          const LocalOrdinal numInputEnt,
                          const impl_scalar_type inputVals[],
                          const LocalOrdinal inputCols[],
                          std::function<impl_scalar_type (const impl_scalar_type&, const impl_scalar_type&) > f,
                          const bool atomic = useAtomicUpdatesByDefault) const;

    /// \brief Transform the given values using global indices.
    ///
    /// \param gblRow [in] Global index of the row in which to transform.
    /// \param numInputEnt [in] Number of entries in inputVals and
    ///   inputCols.
    /// \param inputVals [in] Values to use for transforming the
    ///   values.
    /// \param inputCols [in] (Global) column indices, for which to
    ///   transform the corresponding values.
    /// \param f [in] A binary function used to transform rowVals.  It
    ///   takes two <tt>const impl_scalar_type&</tt> arguments, and
    ///   returns impl_scalar_type.
    /// \param atomic [in] Whether to use atomic updates.
    ///
    /// This method transforms the values using the expression
    /// \code
    /// newVals[k] = f (rowVals[k], newVals[j]);
    /// \endcode
    /// where k is the local index corresponding to
    /// <tt>inputInds[j]</tt>.  It ignores invalid input column
    /// indices, but they are counted in the return value.
    ///
    /// \return The number of valid local column indices.  In case of
    ///   error other than one or more invalid column indices, this
    ///   method returns
    ///   Teuchos::OrdinalTraits<LocalOrdinal>::invalid().
    LocalOrdinal
    transformGlobalValues (const GlobalOrdinal gblRow,
                           const LocalOrdinal numInputEnt,
                           const impl_scalar_type inputVals[],
                           const GlobalOrdinal inputCols[],
                           std::function<impl_scalar_type (const impl_scalar_type&, const impl_scalar_type&) > f,
                           const bool atomic = useAtomicUpdatesByDefault) const;

  public:
    /// \brief Transform CrsMatrix entries in place, using local
    ///   indices to select the entries in the row to transform.
    ///
    /// For every entry \f$A(i,j)\f$ to transform, if \f$v_{ij}\f$ is
    /// the corresponding entry of the \c inputVals array, then we
    /// apply the binary function f to \f$A(i,j)\f$ as follows:
    /// \f[
    ///   A(i,j) := f(A(i,j), v_{ij}).
    /// \f]
    /// For example, BinaryFunction = std::plus<impl_scalar_type> does
    /// the same thing as sumIntoLocalValues, and BinaryFunction =
    /// project2nd<impl_scalar_type,impl_scalar_type> does the same
    /// thing as replaceLocalValues.  (It is generally more efficient
    /// to call sumIntoLocalValues resp. replaceLocalValues than to do
    /// this.)
    ///
    /// This overload of the method takes the column indices and
    /// values as Kokkos::View.  See below for an overload that takes
    /// Teuchos::ArrayView instead.
    ///
    /// \tparam LocalIndicesViewType Kokkos::View specialization that
    ///   is a 1-D array of LocalOrdinal.
    /// \tparam ImplScalarViewType Kokkos::View specialization that is
    ///   a 1-D array of impl_scalar_type (usually the same as Scalar,
    ///   unless Scalar is std::complex<T> for some T, in which case
    ///   it is Kokkos::complex<T>).
    /// \tparam BinaryFunction The type of the binary function f to
    ///   use for updating the sparse matrix's value(s).  This should
    ///   be convertible to
    ///   std::function<impl_scalar_type (const impl_scalar_type&,
    ///                                   const impl_scalar_type&)>.
    ///
    /// \param lclRow [in] (Local) index of the row to modify.
    ///   This row <i>must</t> be owned by the calling process.  (This
    ///   is a stricter requirement than for sumIntoGlobalValues.)
    /// \param inputInds [in] (Local) indices in the row to modify.
    ///   Indices not in the row on the calling process, and their
    ///   corresponding values, will be ignored.
    /// \param inputVals [in] Values to use for modification.
    /// \param f [in] The binary function to use for updating the
    ///   sparse matrix's value.  It takes two \c impl_scalar_type
    ///   values and returns \c impl_scalar_type.
    /// \param atomic [in] Whether to use atomic updates.
    template<class LocalIndicesViewType,
             class ImplScalarViewType,
             class BinaryFunction>
    LocalOrdinal
    transformLocalValues (const LocalOrdinal lclRow,
                          const typename UnmanagedView<LocalIndicesViewType>::type& inputInds,
                          const typename UnmanagedView<ImplScalarViewType>::type& inputVals,
                          BinaryFunction f,
                          const bool atomic = useAtomicUpdatesByDefault) const
    {
      // We use static_assert here to check the template parameters,
      // rather than std::enable_if (e.g., on the return value, to
      // enable compilation only if the template parameters match the
      // desired attributes).  This turns obscure link errors into
      // clear compilation errors.  It also makes the return value a
      // lot easier to see.
      static_assert (Kokkos::is_view<LocalIndicesViewType>::value,
                     "First template parameter LocalIndicesViewType must be "
                     "a Kokkos::View.");
      static_assert (Kokkos::is_view<ImplScalarViewType>::value,
                     "Second template parameter ImplScalarViewType must be a "
                     "Kokkos::View.");
      static_assert (static_cast<int> (LocalIndicesViewType::rank) == 1,
                     "First template parameter LocalIndicesViewType must "
                     "have rank 1.");
      static_assert (static_cast<int> (ImplScalarViewType::rank) == 1,
                     "Second template parameter ImplScalarViewType must have "
                     "rank 1.");
      static_assert (std::is_same<
                       typename LocalIndicesViewType::non_const_value_type,
                       local_ordinal_type>::value,
                     "First template parameter LocalIndicesViewType must "
                     "contain values of type local_ordinal_type.");
      static_assert (std::is_same<
                       typename ImplScalarViewType::non_const_value_type,
                       impl_scalar_type>::value,
                     "Second template parameter ImplScalarViewType must "
                     "contain values of type impl_scalar_type.");
      typedef LocalOrdinal LO;
      const LO numInputEnt = inputInds.extent (0);
      if (static_cast<LO> (inputVals.extent (0)) != numInputEnt) {
        return Teuchos::OrdinalTraits<LO>::invalid ();
      }
      return this->transformLocalValues (lclRow,
                                         numInputEnt,
                                         inputVals.data (),
                                         inputInds.data (),
                                         f,
                                         atomic);
    }

    /// \brief Transform CrsMatrix entries in place, using global
    ///   indices to select the entries in the row to transform.
    ///
    /// For every entry \f$A(i,j)\f$ to transform, if \f$v_{ij}\f$ is
    /// the corresponding entry of the \c inputVals array, then we
    /// apply the binary function f to \f$A(i,j)\f$ as follows:
    /// \f[
    ///   A(i,j) := f(A(i,j), v_{ij}).
    /// \f]
    /// For example, BinaryFunction = std::plus<impl_scalar_type> does
    /// the same thing as sumIntoLocalValues, and BinaryFunction =
    /// project2nd<impl_scalar_type,impl_scalar_type> does the same
    /// thing as replaceLocalValues.  (It is generally more efficient
    /// to call sumIntoLocalValues resp. replaceLocalValues than to do
    /// this.)
    ///
    /// \tparam BinaryFunction The type of the binary function f to
    ///   use for updating the sparse matrix's value(s).  This should
    ///   be convertible to
    ///   std::function<impl_scalar_type (const impl_scalar_type&,
    ///                                   const impl_scalar_type&)>.
    /// \tparam InputMemorySpace Kokkos memory space / device in which
    ///   the input data live.  This may differ from the memory space
    ///   in which the current matrix's row's values live.
    ///
    /// \param gblRow [in] (Global) index of the row to modify.  This
    ///   row <i>must</t> be owned by the calling process.  (This is a
    ///   stricter requirement than for sumIntoGlobalValues.)
    /// \param inputInds [in] (Global) indices in the row to modify.
    ///   Indices not in the row on the calling process, and their
    ///   corresponding values, will be ignored.
    /// \param inputVals [in] Values to use for modification.
    /// \param f [in] The binary function to use for updating the
    ///   sparse matrix's value.  It takes two \c impl_scalar_type
    ///   values and returns \c impl_scalar_type.
    /// \param atomic [in] Whether to use atomic updates.
    ///
    /// This method works whether indices are local or global.
    /// However, it will cost more if indices are local, since it will
    /// have to convert the input global indices to local indices in
    /// that case.
    template<class BinaryFunction, class InputMemorySpace>
    LocalOrdinal
    transformGlobalValues (const GlobalOrdinal gblRow,
                           const Kokkos::View<const GlobalOrdinal*,
                             InputMemorySpace,
                             Kokkos::MemoryUnmanaged>& inputInds,
                           const Kokkos::View<const impl_scalar_type*,
                             InputMemorySpace,
                             Kokkos::MemoryUnmanaged>& inputVals,
                           BinaryFunction f,
                           const bool atomic = useAtomicUpdatesByDefault) const
    {
      typedef LocalOrdinal LO;
      const LO numInputEnt = inputInds.extent (0);
      if (static_cast<LO> (inputVals.extent (0)) != numInputEnt) {
        return Teuchos::OrdinalTraits<LO>::invalid ();
      }
      return this->transformGlobalValues (gblRow,
                                          numInputEnt,
                                          inputVals.data (),
                                          inputInds.data (),
                                          f,
                                          atomic);
    }

    //! Set all matrix entries equal to \c alpha.
    void setAllToScalar (const Scalar& alpha);

    //! Scale the matrix's values: <tt>this := alpha*this</tt>.
    void scale (const Scalar& alpha);

    /// \brief Set the local matrix using three (compressed sparse row) arrays.
    ///
    /// \pre <tt>hasColMap() == true</tt>
    /// \pre <tt>getGraph() != Teuchos::null</tt>
    /// \pre No insert/sum routines have been called
    ///
    /// \warning This is for EXPERT USE ONLY.  We make NO PROMISES of
    ///   backwards compatibility.
    ///
    /// This method behaves like the CrsMatrix constructor that takes
    /// a const CrsGraph.  It fixes the matrix's graph, but does not
    /// call fillComplete on the matrix.  The graph might not
    /// necessarily be fill complete, but it must have a local graph.
    ///
    /// The input arguments might be used directly (shallow copy), or
    /// they might be (deep) copied.
    ///
    /// \param ptr [in] Array of row offsets.
    /// \param ind [in] Array of (local) column indices.
    /// \param val [in/out] Array of values.  This is in/out because
    ///   the matrix reserves the right to take this argument by
    ///   shallow copy.  Any method that changes the matrix's values
    ///   may then change this.
    void
    setAllValues (const typename local_matrix_type::row_map_type& ptr,
                  const typename local_graph_type::entries_type::non_const_type& ind,
                  const typename local_matrix_type::values_type& val);

    /// \brief Set the local matrix using three (compressed sparse row) arrays.
    ///
    /// \pre <tt>hasColMap() == true</tt>
    /// \pre <tt>getGraph() != Teuchos::null</tt>
    /// \pre No insert/sum routines have been called
    ///
    /// \warning This is for EXPERT USE ONLY.  We make NO PROMISES of
    ///   backwards compatibility.
    ///
    /// This method behaves like the CrsMatrix constructor that takes
    /// a const CrsGraph.  It fixes the matrix's graph, but does not
    /// call fillComplete on the matrix.  The graph might not
    /// necessarily be fill complete, but it must have a local graph.
    ///
    /// The input arguments might be used directly (shallow copy), or
    /// they might be (deep) copied.
    ///
    /// \param ptr [in] Array of row offsets.
    /// \param ind [in] Array of (local) column indices.
    /// \param val [in/out] Array of values.  This is in/out because
    ///   the matrix reserves the right to take this argument by
    ///   shallow copy.  Any method that changes the matrix's values
    ///   may then change this.
    void
    setAllValues (const Teuchos::ArrayRCP<size_t>& ptr,
                  const Teuchos::ArrayRCP<LocalOrdinal>& ind,
                  const Teuchos::ArrayRCP<Scalar>& val);

    void
    getAllValues (Teuchos::ArrayRCP<const size_t>& rowPointers,
                  Teuchos::ArrayRCP<const LocalOrdinal>& columnIndices,
                  Teuchos::ArrayRCP<const Scalar>& values) const;

    //@}
    //! @name Transformational methods
    //@{

    /// \brief Communicate nonlocal contributions to other processes.
    ///
    /// Users do not normally need to call this method.  fillComplete
    /// always calls this method, unless you specifically tell
    /// fillComplete to do otherwise by setting its "No Nonlocal
    /// Changes" parameter to \c true.  Thus, it suffices to call
    /// fillComplete.
    ///
    /// Methods like insertGlobalValues and sumIntoGlobalValues let
    /// you add or modify entries in rows that are not owned by the
    /// calling process.  These entries are called "nonlocal
    /// contributions."  The methods that allow nonlocal contributions
    /// store the entries on the calling process, until globalAssemble
    /// is called.  globalAssemble sends these nonlocal contributions
    /// to the process(es) that own them, where they then become part
    /// of the matrix.
    ///
    /// This method only does global assembly if there are nonlocal
    /// entries on at least one process.  It does an all-reduce to
    /// find that out.  If not, it returns early, without doing any
    /// more communication or work.
    ///
    /// If you previously inserted into a row which is not owned by
    /// <i>any</i> process in the row Map, the behavior of this method
    /// is undefined.  It may detect the invalid row indices and throw
    /// an exception, or it may silently drop the entries inserted
    /// into invalid rows.  Behavior may vary, depending on whether
    /// Tpetra was built with debug checking enabled.
    void globalAssemble();

    /// \brief Resume operations that may change the values or
    ///   structure of the matrix.
    ///
    /// This method must be called as a collective operation.
    ///
    /// Calling fillComplete "freezes" both the values and the
    /// structure of the matrix.  If you want to modify the matrix
    /// again, you must first call resumeFill.  You then may not call
    /// resumeFill again on that matrix until you first call
    /// fillComplete.  You may make sequences of fillComplete,
    /// resumeFill calls as many times as you wish.
    ///
    /// \post <tt>isFillActive() && ! isFillComplete()</tt>
    void resumeFill (const Teuchos::RCP<Teuchos::ParameterList>& params = Teuchos::null);

    /// \brief Tell the matrix that you are done changing its
    ///   structure or values, and that you are ready to do
    ///   computational kernels (e.g., sparse matrix-vector multiply)
    ///   with it.
    ///
    /// This tells the graph to optimize its data structures for
    /// computational kernels, and to prepare (MPI) communication
    /// patterns.
    ///
    /// Off-process indices are distributed (via globalAssemble()),
    /// indices are sorted, redundant indices are fused, and global
    /// indices are transformed to local indices.
    ///
    /// \warning The domain Map and row Map arguments to this method
    ///   MUST be one to one!  If you have Maps that are not one to
    ///   one, and you do not know how to make a Map that covers the
    ///   same global indices but <i>is</i> one to one, then you may
    ///   call Tpetra::createOneToOne() (see Map's header file) to
    ///   make a one-to-one version of your Map.
    ///
    /// \pre  <tt>   isFillActive() && ! isFillComplete() </tt>
    /// \post <tt> ! isFillActive() &&   isFillComplete() </tt>
    ///
    /// \param domainMap [in] The matrix's domain Map.  MUST be one to
    ///   one!
    /// \param rangeMap [in] The matrix's range Map.  MUST be one to
    ///   one!  May be, but need not be, the same as the domain Map.
    /// \param params [in/out] List of parameters controlling this
    ///   method's behavior.  See below for valid parameters.
    ///
    /// List of valid parameters in <tt>params</tt>:
    /// <ul>
    /// <li> "No Nonlocal Changes" (\c bool): Default is false.  If
    ///      true, the caller promises that no modifications to
    ///      nonowned rows have happened on any process since the last
    ///      call to fillComplete.  This saves a global all-reduce to
    ///      check whether any process did a nonlocal insert.
    ///      Nonlocal changes include any sumIntoGlobalValues or
    ///      insertGlobalValues call with a row index that is not in
    ///      the row Map of the calling process.
    /// </li>
    ///
    /// <li> "Sort column Map ghost GIDs" (\c bool): Default is true.
    ///      makeColMap() (which fillComplete may call) always groups
    ///      remote GIDs by process rank, so that all remote GIDs with
    ///      the same owning rank occur contiguously.  By default, it
    ///      always sorts remote GIDs in increasing order within those
    ///      groups.  This behavior differs from Epetra, which does
    ///      not sort remote GIDs with the same owning process.  If
    ///      you don't want to sort (for compatibility with Epetra),
    ///      set this parameter to \c false.  This parameter only
    ///      takes effect if the matrix owns the graph.  This is an
    ///      expert mode parameter ONLY.  We make no promises about
    ///      backwards compatibility of this parameter.  It may change
    ///      or disappear at any time.
    /// </li>
    /// </ul>
    void
    fillComplete (const Teuchos::RCP<const map_type>& domainMap,
                  const Teuchos::RCP<const map_type>& rangeMap,
                  const Teuchos::RCP<Teuchos::ParameterList>& params = Teuchos::null);

    /// \brief Tell the matrix that you are done changing its
    ///   structure or values, and that you are ready to do
    ///   computational kernels (e.g., sparse matrix-vector multiply)
    ///   with it.  Set default domain and range Maps.
    ///
    /// See above three-argument version of fillComplete for full
    /// documentation.  If the matrix does not yet have domain and
    /// range Maps (i.e., if fillComplete has not yet been called on
    /// this matrix at least once), then this method uses the matrix's
    /// row Map (result of this->getRowMap()) as both the domain Map
    /// and the range Map.  Otherwise, this method uses the matrix's
    /// existing domain and range Maps.
    ///
    /// \warning It is only valid to call this overload of
    ///   fillComplete if the row Map is one to one!  If the row Map
    ///   is NOT one to one, you must call the above three-argument
    ///   version of fillComplete, and supply one-to-one domain and
    ///   range Maps.  If you have Maps that are not one to one, and
    ///   you do not know how to make a Map that covers the same
    ///   global indices but <i>is</i> one to one, then you may call
    ///   Tpetra::createOneToOne() (see Map's header file) to make a
    ///   one-to-one version of your Map.
    ///
    /// \param params [in/out] List of parameters controlling this
    ///   method's behavior.  See documentation of the three-argument
    ///   version of fillComplete (above) for valid parameters.
    void
    fillComplete (const Teuchos::RCP<Teuchos::ParameterList>& params = Teuchos::null);

    /// \brief Perform a fillComplete on a matrix that already has data.
    ///
    /// The matrix must already have filled local 1-D storage
    /// (k_clInds1D_ and k_rowPtrs_ for the graph, and k_values1D_ in
    /// the matrix).  If the matrix has been constructed in any other
    /// way, this method will throw an exception.  This routine is
    /// needed to support other Trilinos packages and should not be
    /// called by ordinary users.
    ///
    /// \warning This method is intended for expert developer use
    ///   only, and should never be called by user code.
    ///
    /// \param domainMap [in] The matrix's domain Map.  MUST be one to
    ///   one!
    /// \param rangeMap [in] The matrix's range Map.  MUST be one to
    ///   one!  May be, but need not be, the same as the domain Map.
    /// \param importer [in] Import from the matrix's domain Map to
    ///   its column Map.  If no Import is necessary (i.e., if the
    ///   domain and column Maps are the same, in the sense of
    ///   Tpetra::Map::isSameAs), then this may be Teuchos::null.
    /// \param exporter [in] Export from the matrix's row Map to its
    ///   range Map.  If no Export is necessary (i.e., if the row and
    ///   range Maps are the same, in the sense of
    ///   Tpetra::Map::isSameAs), then this may be Teuchos::null.
    /// \param params [in/out] List of parameters controlling this
    ///   method's behavior.
    void
    expertStaticFillComplete (const Teuchos::RCP<const map_type>& domainMap,
                              const Teuchos::RCP<const map_type>& rangeMap,
                              const Teuchos::RCP<const import_type>& importer = Teuchos::null,
                              const Teuchos::RCP<const export_type>& exporter = Teuchos::null,
                              const Teuchos::RCP<Teuchos::ParameterList>& params = Teuchos::null);

    /// \brief Replace the matrix's column Map with the given Map.
    ///
    /// \param newColMap [in] New column Map.  Must be nonnull.
    ///
    /// \pre The matrix must have no entries inserted yet, on any
    ///   process in the row Map's communicator.
    ///
    /// \pre The matrix must not have been created with a constant
    ///   (a.k.a. "static") CrsGraph.
    void
    replaceColMap (const Teuchos::RCP<const map_type>& newColMap);

    /// \brief Reindex the column indices in place, and replace the
    ///   column Map.  Optionally, replace the Import object as well.
    ///
    /// \pre The matrix is <i>not</i> fill complete:
    ///   <tt>! this->isFillComplete() </tt>.
    /// \pre Either the input graph is \c NULL, or it is <i>not</i>
    ///   fill complete:
    ///   <tt>graph == NULL || ! graph->isFillComplete()</tt>.
    /// \pre On every calling process, every index owned by the
    ///   current column Map must also be owned by the new column Map.
    /// \pre If the new Import object is provided, the new Import
    ///   object's source Map must be the same as the current domain
    ///   Map, and the new Import's target Map must be the same as the
    ///   new column Map.
    ///
    /// \param graph [in] The matrix's graph.  If you don't provide
    ///   this (i.e., if <tt>graph == NULL</tt>), then the matrix must
    ///   own its graph, which will be modified in place.  (That is,
    ///   you must <i>not</i> have created the matrix with a constant
    ///   graph.)  If you <i>do</i> provide this, then the method will
    ///   assume that it is the same graph as the matrix's graph, and
    ///   the provided graph will be modified in place.
    /// \param newColMap [in] New column Map.  Must be nonnull.
    /// \param newImport [in] New Import object.  Optional; computed
    ///   if not provided or if null.  Computing an Import is
    ///   expensive, so it is worth providing this if you can.
    /// \param sortEachRow [in] If true, sort the indices (and their
    ///   corresponding values) in each row after reindexing.
    ///
    /// Why would you want to use this method?  Well, for example, you
    /// might need to use an Ifpack2 preconditioner that only accepts
    /// a matrix with a certain kind of column Map.  Your matrix has
    /// the wrong kind of column Map, but you know how to compute the
    /// right kind of column Map.  You might also know an efficient
    /// way to compute an Import object from the current domain Map to
    /// the new column Map.  (For an instance of the latter, see the
    /// Details::makeOptimizedColMapAndImport function in
    /// Tpetra_Details_makeOptimizedColMap.hpp.)
    ///
    /// Suppose that you created this CrsMatrix with a constant graph;
    /// that is, that you called the CrsMatrix constructor that takes
    /// a CrsGraph as input:
    ///
    /// \code
    /// RCP<CrsGraph<> > G (new CrsGraph<> (rowMap, origColMap, ...));
    /// // ... fill G ...
    /// G->fillComplete (domMap, ranMap);
    /// CrsMatrix<> A (G);
    /// // ... fill A ...
    /// \endcode
    ///
    /// Now suppose that you want to give A to a preconditioner that
    /// can't handle a matrix with an arbitrary column Map (in the
    /// example above, <tt>origColMap</tt>).  You first must create a
    /// new suitable column Map <tt>newColMap</tt>, and optionally a
    /// new Import object <tt>newImport</tt> from the matrix's current
    /// domain Map to the new column Map.  Then, call this method,
    /// passing in G (which must <i>not</i> be fill complete) while
    /// the matrix is <i>not</i> fill complete.  Be sure to save the
    /// graph's <i>original</i> Import object; you'll need that later.
    ///
    /// \code
    /// RCP<const CrsGraph<>::import_type> origImport = G->getImporter ();
    /// G->resumeFill ();
    /// A.reindexColumns (G.getRawPtr (), newColMap, newImport);
    /// G.fillComplete (domMap, ranMap);
    /// A.fillComplete (domMap, ranMap);
    /// \endcode
    ///
    /// Now you may give the matrix A to the preconditioner in
    /// question.  After doing so, and after you solve the linear
    /// system using the preconditioner, you might want to put the
    /// matrix back like it originally was.  You can do that, too!
    ///
    /// \code
    /// A.resumeFill ();
    /// G->resumeFill ();
    /// A.reindexColumns (G.getRawPtr (), origColMap, origImport);
    /// G->fillComplete (domMap, ranMap);
    /// A->fillComplete (domMap, ranMap);
    /// \endcode
    void
    reindexColumns (crs_graph_type* const graph,
                    const Teuchos::RCP<const map_type>& newColMap,
                    const Teuchos::RCP<const import_type>& newImport = Teuchos::null,
                    const bool sortEachRow = true);

    /// \brief Replace the current domain Map and Import with the given objects.
    ///
    /// \param newDomainMap [in] New domain Map.  Must be nonnull.
    /// \param newImporter [in] Optional Import object.  If null, we
    ///   will compute it.
    ///
    /// \pre The matrix must be fill complete:
    ///   <tt>isFillComplete() == true</tt>.
    /// \pre If the Import is provided, its target Map must be the
    ///   same as the column Map of the matrix.
    /// \pre If the Import is provided, its source Map must be the
    ///   same as the provided new domain Map.
    void
    replaceDomainMapAndImporter (const Teuchos::RCP<const map_type>& newDomainMap,
                                 Teuchos::RCP<const import_type>& newImporter);

    /// \brief Remove processes owning zero rows from the Maps and their communicator.
    ///
    /// \warning This method is ONLY for use by experts.  We highly
    ///   recommend using the nonmember function of the same name
    ///   defined in Tpetra_DistObject_decl.hpp.
    ///
    /// \warning We make NO promises of backwards compatibility.
    ///   This method may change or disappear at any time.
    ///
    /// \param newMap [in] This <i>must</i> be the result of calling
    ///   the removeEmptyProcesses() method on the row Map.  If it
    ///   is not, this method's behavior is undefined.  This pointer
    ///   will be null on excluded processes.
    virtual void
    removeEmptyProcessesInPlace (const Teuchos::RCP<const map_type>& newMap) override;

    //@}
    //! @name Methods implementing RowMatrix
    //@{

    //! The communicator over which the matrix is distributed.
    Teuchos::RCP<const Teuchos::Comm<int> > getComm() const override;

    //! The Kokkos Node instance.
    Teuchos::RCP<node_type> getNode () const override;

    //! The Map that describes the row distribution in this matrix.
    Teuchos::RCP<const map_type> getRowMap () const override;

    //! The Map that describes the column distribution in this matrix.
    Teuchos::RCP<const map_type> getColMap () const override;

    //! This matrix's graph, as a RowGraph.
    Teuchos::RCP<const RowGraph<LocalOrdinal, GlobalOrdinal, Node> >
    getGraph () const override;

    //! This matrix's graph, as a CrsGraph.
    Teuchos::RCP<const crs_graph_type> getCrsGraph () const;

  private:
    /// \brief Const reference to this matrix's graph, as a CrsGraph.
    ///
    /// This is a thread-safe version of getCrsGraph() (see above).
    /// Teuchos::RCP's copy constructor, assignment operator
    /// (operator=), and destructor are not currently thread safe (as
    /// of 17 May 2017).  Thus, if we want to write
    /// host-thread-parallel code, it's important to avoid creating or
    /// destroying Teuchos::RCP instances.  This method lets CrsMatrix
    /// access its graph, without creating an Teuchos::RCP instance
    /// (as the return value of getCrsGraph() does do).
    const crs_graph_type& getCrsGraphRef () const;

  public:
    /// \brief The local sparse matrix.
    ///
    /// \warning It is only valid to call this method under certain
    ///   circumstances.  In particular, either the CrsMatrix must
    ///   have been created with a \c local_matrix_type object, or
    ///   fillComplete must have been called on this CrsMatrix at
    ///   least once.  This method will do no error checking, so you
    ///   are responsible for knowing when it is safe to call this
    ///   method.
    local_matrix_type getLocalMatrix () const {return lclMatrix_; }

    /// \brief Number of global elements in the row map of this matrix.
    ///
    /// This is <it>not</it> the number of rows in the matrix as a
    /// mathematical object.  This method returns the global sum of
    /// the number of local elements in the row map on each processor,
    /// which is the row map's getGlobalNumElements().  Since the row
    /// map is not one-to-one in general, that global sum could be
    /// different than the number of rows in the matrix.  If you want
    /// the number of rows in the matrix, ask the range map for its
    /// global number of elements, using the following code:
    /// <code>
    /// global_size_t globalNumRows = getRangeMap()->getGlobalNumElements();
    /// </code>
    /// This method retains the behavior of Epetra, which also asks
    /// the row map for the global number of rows, rather than asking
    /// the range map.
    ///
    /// \warning Undefined if isFillActive().
    ///
    global_size_t getGlobalNumRows() const override;

    /// \brief The number of global columns in the matrix.
    ///
    /// This equals the number of entries in the matrix's domain Map.
    ///
    /// \warning Undefined if isFillActive().
    global_size_t getGlobalNumCols() const override;

    /// \brief The number of matrix rows owned by the calling process.
    ///
    /// Note that the sum of all the return values over all processes
    /// in the row Map's communicator does not necessarily equal the
    /// global number of rows in the matrix, if the row Map is
    /// overlapping.
    size_t getNodeNumRows() const override;

    /// \brief The number of columns connected to the locally owned rows of this matrix.
    ///
    /// Throws std::runtime_error if <tt>! hasColMap ()</tt>.
    size_t getNodeNumCols() const override;

    //! The index base for global indices for this matrix.
    GlobalOrdinal getIndexBase() const override;

    //! The global number of entries in this matrix.
    global_size_t getGlobalNumEntries() const override;

    //! The local number of entries in this matrix.
    size_t getNodeNumEntries() const override;

    /// \brief Number of entries in the sparse matrix in the given
    ///   global row, on the calling (MPI) process.
    ///
    /// \return <tt>OrdinalTraits<size_t>::invalid()</tt>if the
    ///   specified global row index is invalid on the calling
    ///   process, else the number of entries in the given row.
    size_t getNumEntriesInGlobalRow (GlobalOrdinal globalRow) const override;

    /// \brief Number of entries in the sparse matrix in the given
    ///   local row, on the calling (MPI) process.
    ///
    /// \return <tt>OrdinalTraits<size_t>::invalid()</tt>if the
    ///   specified local row index is invalid on the calling process,
    ///   else the number of entries in the given row.
    size_t getNumEntriesInLocalRow (LocalOrdinal localRow) const override;

    /// \brief DO NOT CALL THIS METHOD; THIS IS NOT FOR USERS.
    ///
    /// \warning DO NOT CALL THIS METHOD.  THIS IS AN IMPLEMENTATION
    ///   DETAIL OF TPETRA DESIGNED TO PREVENT SPURIOUS BUILD
    ///   WARNINGS.  DO NOT CALL THIS METHOD.  IT WILL GO AWAY VERY
    ///   SOON PER #2630.
    ///
    /// This function exists only to prevent spurious deprecation
    /// warnings.  We only want users to see deprecated warnings if
    /// <i>they</i> call deprecated methods, not if <i>we</i> call
    /// them.
    global_size_t getGlobalNumDiagsImpl () const override;

    /// \brief Number of diagonal entries in the matrix's graph, over
    ///   all processes in the matrix's communicator.
    ///
    /// \pre <tt>! this->isFillActive()</tt>
    ///
    /// \warning This method is DEPRECATED.  DO NOT CALL IT.  It may
    ///   go away at any time.
    global_size_t TPETRA_DEPRECATED getGlobalNumDiags () const override;

    /// \brief DO NOT CALL THIS METHOD; THIS IS NOT FOR USERS.
    ///
    /// \warning DO NOT CALL THIS METHOD.  THIS IS AN IMPLEMENTATION
    ///   DETAIL OF TPETRA DESIGNED TO PREVENT SPURIOUS BUILD
    ///   WARNINGS.  DO NOT CALL THIS METHOD.  IT WILL GO AWAY VERY
    ///   SOON PER #2630.
    ///
    /// This function exists only to prevent spurious deprecation
    /// warnings.  We only want users to see deprecated warnings if
    /// <i>they</i> call deprecated methods, not if <i>we</i> call
    /// them.
    size_t getNodeNumDiagsImpl () const override;

    /// \brief Number of diagonal entries in the matrix's graph, on
    ///   the calling process.
    ///
    /// \pre <tt>! this->isFillActive()</tt>
    ///
    /// \warning This method is DEPRECATED.  DO NOT CALL IT.  It may
    ///   go away at any time.
    size_t TPETRA_DEPRECATED getNodeNumDiags () const override;

    /// \brief Maximum number of entries in any row of the matrix,
    ///   over all processes in the matrix's communicator.
    ///
    /// \pre <tt>! isFillActive()</tt>
    ///
    /// This method only uses the matrix's graph.  Explicitly stored
    /// zeros count as "entries."
    size_t getGlobalMaxNumRowEntries () const override;

    /// \brief Maximum number of entries in any row of the matrix,
    ///   on this process.
    ///
    /// \pre <tt>! isFillActive()</tt>
    ///
    /// This method only uses the matrix's graph.  Explicitly stored
    /// zeros count as "entries."
    size_t getNodeMaxNumRowEntries () const override;

    //! Whether the matrix has a well-defined column Map.
    bool hasColMap () const override;

    /// \brief DO NOT CALL THIS METHOD; THIS IS NOT FOR USERS.
    ///
    /// \warning DO NOT CALL THIS METHOD.  THIS IS AN IMPLEMENTATION
    ///   DETAIL OF TPETRA DESIGNED TO PREVENT SPURIOUS BUILD
    ///   WARNINGS.  DO NOT CALL THIS METHOD.  IT WILL GO AWAY VERY
    ///   SOON PER #2630.
    ///
    /// This function exists only to prevent spurious deprecation
    /// warnings.  We only want users to see deprecated warnings if
    /// <i>they</i> call deprecated methods, not if <i>we</i> call
    /// them.
    bool isLowerTriangularImpl () const override;

    /// \brief Whether the matrix is locally lower triangular.
    ///
    /// \warning DO NOT CALL THIS METHOD!  This method is DEPRECATED
    ///   and will DISAPPEAR VERY SOON per #2630.
    ///
    /// \pre <tt>! isFillActive()</tt>.
    ///   If fill is active, this method's behavior is undefined.
    ///
    /// \note This is entirely a local property.  That means this
    ///   method may return different results on different processes.
    bool TPETRA_DEPRECATED isLowerTriangular () const override;

    /// \brief DO NOT CALL THIS METHOD; THIS IS NOT FOR USERS.
    ///
    /// \warning DO NOT CALL THIS METHOD.  THIS IS AN IMPLEMENTATION
    ///   DETAIL OF TPETRA DESIGNED TO PREVENT SPURIOUS BUILD
    ///   WARNINGS.  DO NOT CALL THIS METHOD.  IT WILL GO AWAY VERY
    ///   SOON PER #2630.
    ///
    /// This function exists only to prevent spurious deprecation
    /// warnings.  We only want users to see deprecated warnings if
    /// <i>they</i> call deprecated methods, not if <i>we</i> call
    /// them.
    bool isUpperTriangularImpl () const override;

    /// \brief Whether the matrix is locally upper triangular.
    ///
    /// \warning DO NOT CALL THIS METHOD!  This method is DEPRECATED
    ///   and will DISAPPEAR VERY SOON per #2630.
    ///
    /// \pre <tt>! isFillActive()</tt>.
    ///   If fill is active, this method's behavior is undefined.
    ///
    /// \note This is entirely a local property.  That means this
    ///   method may return different results on different processes.
    bool TPETRA_DEPRECATED isUpperTriangular () const override;

    /// \brief Whether the matrix is locally indexed on the calling
    ///   process.
    ///
    /// The matrix is locally indexed on the calling process if and
    /// only if all of the following hold:
    /// <ol>
    /// <li> The matrix is not empty on the calling process </li>
    /// <li> The matrix has a column Map </li>
    /// </ol>
    ///
    /// The following is always true:
    /// \code
    /// (! locallyIndexed() && ! globallyIndexed()) || (locallyIndexed() || globallyIndexed());
    /// \endcode
    /// That is, a matrix may be neither locally nor globally indexed,
    /// but it can never be both.  Furthermore a matrix that is not
    /// fill complete, might have some processes that are neither
    /// locally nor globally indexed, and some processes that are
    /// globally indexed.  The processes that are neither do not have
    /// any entries.
    bool isLocallyIndexed() const override;

    /// \brief Whether the matrix is globally indexed on the calling process.
    ///
    /// The matrix is globally indexed on the calling process if and
    /// only if all of the following hold:
    /// <ol>
    /// <li> The matrix is not empty on the calling process </li>
    /// <li> The matrix does not yet have a column Map </li>
    /// </ol>
    ///
    /// The following is always true:
    /// \code
    /// (! locallyIndexed() && ! globallyIndexed()) || (locallyIndexed() || globallyIndexed());
    /// \endcode
    /// That is, a matrix may be neither locally nor globally indexed,
    /// but it can never be both.  Furthermore a matrix that is not
    /// fill complete, might have some processes that are neither
    /// locally nor globally indexed, and some processes that are
    /// globally indexed.  The processes that are neither do not have
    /// any entries.
    bool isGloballyIndexed() const override;

    /// \brief Whether the matrix is fill complete.
    ///
    /// A matrix is <i>fill complete</i> (or "in compute mode") when
    /// fillComplete() has been called without an intervening call to
    /// resumeFill().  A matrix must be fill complete in order to call
    /// computational kernels like sparse matrix-vector multiply and
    /// sparse triangular solve.  A matrix must be <i>not</i> fill
    /// complete ("in edit mode") in order to call methods that
    /// insert, modify, or remove entries.
    ///
    /// The following are always true:
    /// <ul>
    /// <li> <tt> isFillActive() == ! isFillComplete() </tt>
    /// <li> <tt> isFillActive() || isFillComplete() </tt>
    /// </ul>
    ///
    /// A matrix starts out (after its constructor returns) as not
    /// fill complete.  It becomes fill complete after fillComplete()
    /// returns, and becomes not fill complete again if resumeFill()
    /// is called.  Some methods like clone() and some of the
    /// "nonmember constructors" (like importAndFillComplete() and
    /// exportAndFillComplete()) may return a fill-complete matrix.
    bool isFillComplete() const override;

    /// \brief Whether the matrix is not fill complete.
    ///
    /// A matrix is <i>fill complete</i> (or "in compute mode") when
    /// fillComplete() has been called without an intervening call to
    /// resumeFill().  A matrix must be fill complete in order to call
    /// computational kernels like sparse matrix-vector multiply and
    /// sparse triangular solve.  A matrix must be <i>not</i> fill
    /// complete ("in edit mode") in order to call methods that
    /// insert, modify, or remove entries.
    ///
    /// The following are always true:
    /// <ul>
    /// <li> <tt> isFillActive() == ! isFillComplete() </tt>
    /// <li> <tt> isFillActive() || isFillComplete() </tt>
    /// </ul>
    ///
    /// A matrix starts out (after its constructor returns) as not
    /// fill complete.  It becomes fill complete after fillComplete()
    /// returns, and becomes not fill complete again if resumeFill()
    /// is called.  Some methods like clone() and some of the
    /// "nonmember constructors" (like importAndFillComplete() and
    /// exportAndFillComplete()) may return a fill-complete matrix.
    bool isFillActive() const;

    //! \brief Returns \c true if storage has been optimized.
    /**
       Optimized storage means that the allocation of each row is equal to the
       number of entries. The effect is that a pass through the matrix, i.e.,
       during a mat-vec, requires minimal memory traffic. One limitation of
       optimized storage is that no new indices can be added to the matrix.
    */
    bool isStorageOptimized () const;

    //! Returns \c true if the matrix was allocated with static data structures.
    ProfileType getProfileType () const;

    //! Indicates that the graph is static, so that new entries cannot be added to this matrix.
    bool isStaticGraph () const;

    /// \brief Compute and return the Frobenius norm of the matrix.
    ///
    /// The Frobenius norm of the matrix is defined as
    /// \f\[
    ///   \|A\|_F = \sqrt{\sum_{i,j} \|A(i,j)\|^2}.
    /// \f\].
    ///
    /// If the matrix is fill complete, then the computed value is
    /// cached; the cache is cleared whenever resumeFill() is called.
    /// Otherwise, the value is computed every time the method is
    /// called.
    mag_type getFrobeniusNorm () const override;

    /// \brief Return \c true if getLocalRowView() and
    ///   getGlobalRowView() are valid for this object.
    virtual bool supportsRowViews () const override;

    /// \brief Fill given arrays with a deep copy of the locally owned
    ///   entries of the matrix in a given row, using global column
    ///   indices.
    ///
    /// \param GlobalRow [in] Global index of the row for which to
    ///   return entries.
    /// \param Indices [out] Global column indices corresponding to
    ///   values.
    /// \param Values [out] Matrix values.
    /// \param NumEntries [out] Number of entries.
    ///
    /// \note To Tpetra developers: Discussion of whether to use
    ///   <tt>Scalar</tt> or <tt>impl_scalar_type</tt> for output
    ///   array of matrix values.
    ///
    /// If \c Scalar differs from <tt>impl_scalar_type</tt>, as for
    /// example with std::complex<T> and Kokkos::complex<T>, we must
    /// choose which type to use.  We must make the same choice as
    /// RowMatrix does, else CrsMatrix won't compile, because it won't
    /// implement a pure virtual method.  We choose <tt>Scalar</tt>,
    /// for the following reasons.  First, <tt>Scalar</tt> is the
    /// user's preferred type, and <tt>impl_scalar_type</tt> an
    /// implementation detail that makes Tpetra work with Kokkos.
    /// Second, Tpetra's public interface provides a host-only
    /// interface, which eliminates some reasons for requiring
    /// implementation-specific types like Kokkos::complex.
    ///
    /// We do eventually want to put Tpetra methods in Kokkos kernels,
    /// but we only <i>need</i> to put them in host kernels, since
    /// Tpetra is a host-only interface.  Users can still manually
    /// handle conversion from <tt>Scalar</tt> to
    /// <tt>impl_scalar_type</tt> for reductions.
    ///
    /// The right thing to do would be to rewrite RowMatrix so that
    /// getGlobalRowCopy is NOT inherited, but is implemented by a
    /// pure virtual "hook" getGlobalRowCopyImpl.  The latter takes
    /// raw pointers.  That would give us the freedom to overload
    /// getGlobalRowCopy, which one normally can't do with virtual
    /// methods.  It would make sense for one getGlobalRowCopyImpl
    /// method to implement both Teuchos::ArrayView and Kokos::View
    /// versions of getGlobalRowCopy.
    ///
    /// Note: A std::runtime_error exception is thrown if either
    /// <tt>Indices</tt> or <tt>Values</tt> is not large enough to
    /// hold the data associated with row \c GlobalRow. If row
    /// <tt>GlobalRow</tt> is not owned by the calling process, then
    /// \c Indices and \c Values are unchanged and \c NumIndices is
    /// returned as Teuchos::OrdinalTraits<size_t>::invalid().
    void
    getGlobalRowCopy (GlobalOrdinal GlobalRow,
                      const Teuchos::ArrayView<GlobalOrdinal>& Indices,
                      const Teuchos::ArrayView<Scalar>& Values,
                      size_t& NumEntries) const override;

    /// \brief Fill given arrays with a deep copy of the locally owned
    ///   entries of the matrix in a given row, using local column
    ///   indices.
    ///
    /// \param localRow   [in]  Local index of the row for which to return entries.
    /// \param colInds    [out] Local column indices corresponding to values.
    /// \param vals       [out] Matrix values.
    /// \param numEntries [out] Number of entries returned.
    ///
    /// Note: A std::runtime_error exception is thrown if either
    /// <tt>colInds</tt> or \c vals is not large enough to hold the
    /// data associated with row \c localRow. If row \c localRow is
    /// not owned by the calling process, then <tt>colInds</tt> and
    /// <tt>vals</tt> are unchanged and <tt>numEntries</tt> is
    /// returned as Teuchos::OrdinalTraits<size_t>::invalid().
    void
    getLocalRowCopy (LocalOrdinal localRow,
                     const Teuchos::ArrayView<LocalOrdinal>& colInds,
                     const Teuchos::ArrayView<Scalar>& vals,
                     size_t& numEntries) const override;

    /// \brief Get a constant, nonpersisting view of a row of this
    ///   matrix, using global row and column indices.
    ///
    /// \param GlobalRow [in]  Global index of the row to view.
    /// \param indices   [out] On output: view of the global column indices in the row.
    /// \param values    [out] On output: view of the values in the row.
    ///
    /// \pre <tt>isLocallyIndexed () == false</tt>
    /// \post <tt>indices.size () == this->getNumEntriesInGlobalRow (GlobalRow)</tt>
    ///
    /// If \c GlobalRow is not a valid global row index on the calling
    /// process, then \c indices is set to null.
    void
    getGlobalRowView (GlobalOrdinal GlobalRow,
                      Teuchos::ArrayView<const GlobalOrdinal>& indices,
                      Teuchos::ArrayView<const Scalar>& values) const override;

    /// \brief Get a constant, nonpersisting view of a row of this
    ///   matrix, using local row and column indices.
    ///
    /// \param LocalRow [in]  Local index of the row to view.
    /// \param indices  [out] On output: view of the local column indices in the row.
    /// \param values   [out] On output: view of the values in the row.
    ///
    /// \pre <tt>isGloballyIndexed () == false</tt>
    /// \post <tt>indices.size () == this->getNumEntriesInLocalRow (LocalRow)</tt>
    ///
    /// If \c LocalRow is not a valid local row index on the calling
    /// process, then \c indices is set to null.
    void
    getLocalRowView (LocalOrdinal LocalRow,
                     Teuchos::ArrayView<const LocalOrdinal>& indices,
                     Teuchos::ArrayView<const Scalar>& values) const override;

    /// \brief Get a constant, nonpersisting, locally indexed view of
    ///   the given row of the matrix, using "raw" pointers instead of
    ///   Teuchos::ArrayView.
    ///
    /// The returned views of the column indices and values are not
    /// guaranteed to persist beyond the lifetime of <tt>this</tt>.
    /// Furthermore, any changes to the indices or values, or any
    /// intervening calls to fillComplete() or resumeFill(), may
    /// invalidate the returned views.
    ///
    /// This method only gets the entries in the given row that are
    /// stored on the calling process.  Note that if the matrix has an
    /// overlapping row Map, it is possible that the calling process
    /// does not store all the entries in that row.
    ///
    /// \pre <tt>isLocallyIndexed () && supportsRowViews ()</tt>
    /// \post <tt>numEnt == getNumEntriesInGlobalRow (LocalRow)</tt>
    ///
    /// \param lclRow     [in]  Local index of the row.
    /// \param numEnt     [out] Number of entries in the row that are stored on the calling process.
    /// \param lclColInds [out] Local indices of the columns corresponding to values.
    /// \param vals       [out] Matrix values.
    ///
    /// \return Error code; zero on no error.
    LocalOrdinal
    getLocalRowViewRaw (const LocalOrdinal lclRow,
                        LocalOrdinal& numEnt,
                        const LocalOrdinal*& lclColInds,
                        const Scalar*& vals) const override;

    /// \brief Get a constant, nonpersisting view of a row of this
    ///   matrix, using local row and column indices, with raw
    ///   pointers.
    ///
    /// The order of arguments exactly matches those of
    /// Epetra_CrsMatrix::ExtractMyRowView.
    ///
    /// \param lclRow [in]  Local index of the row to view.
    /// \param numEnt [out] On output: Number of entries in the row.
    /// \param val    [out] On successful output: View of the values in the row. Output value is undefined if not successful.
    /// \param ind    [out] On successful output: View of the local column indices in the row.
    ///                     Output value is undefined if not successful.
    ///
    /// \return Zero if successful, else a nonzero error code.
    ///
    /// \pre <tt>isGloballyIndexed () == false</tt>
    /// \post <tt>numEnt == this->getNumEntriesInLocalRow(lclRow)</tt>
    ///
    /// The output number of entries in the row \c numEnt is safe to
    /// be \c LocalOrdinal, because as long as the row does not
    /// contain too many duplicate entries, the number of column
    /// indices can always fit in \c LocalOrdinal.  Otherwise, the
    /// column Map would be incorrect.
    LocalOrdinal
    getLocalRowView (const LocalOrdinal lclRow,
                     LocalOrdinal& numEnt,
                     const impl_scalar_type*& val,
                     const LocalOrdinal*& ind) const;

    /// \brief Get a constant, nonpersisting view of a row of this
    ///   matrix, using local row and column indices, with raw
    ///   pointers.
    ///
    /// This overload exists only if Scalar differs from
    /// impl_scalar_type.  In that case, this overload takes a Scalar
    /// pointer.
    template<class OutputScalarType>
    typename std::enable_if<! std::is_same<OutputScalarType, impl_scalar_type>::value &&
                            std::is_convertible<impl_scalar_type, OutputScalarType>::value,
                            LocalOrdinal>::type
    getLocalRowView (const LocalOrdinal lclRow,
                     LocalOrdinal& numEnt,
                     const OutputScalarType*& val,
                     const LocalOrdinal*& ind) const
    {
      const impl_scalar_type* valTmp = NULL;
      const LocalOrdinal err = this->getLocalRowView (lclRow, numEnt, valTmp, ind);
      // Cast is legitimate because impl_scalar_type is convertible to
      // OutputScalarType.
      val = reinterpret_cast<const OutputScalarType*> (valTmp);
      return err;
    }

    /// \brief Get a copy of the diagonal entries of the matrix.
    ///
    /// This method returns a Vector with the same Map as this
    /// matrix's row Map.  On each process, it contains the diagonal
    /// entries owned by the calling process. If the matrix has an empty
    /// row, the diagonal entry contains a zero.
    void
    getLocalDiagCopy (Vector<Scalar, LocalOrdinal, GlobalOrdinal, Node>& diag) const override;

    /// \brief Get offsets of the diagonal entries in the matrix.
    ///
    /// \warning This method is DEPRECATED.  Call
    ///   CrsGraph::getLocalDiagOffsets, in particular the overload
    ///   that returns the offsets as a Kokkos::View.
    ///
    /// \warning This method is only for expert users.
    /// \warning We make no promises about backwards compatibility
    ///   for this method.  It may disappear or change at any time.
    /// \warning This method must be called collectively.  We reserve
    ///   the right to do extra checking in a debug build that will
    ///   require collectives.
    ///
    /// \pre The matrix must be locally indexed (which means that it
    ///   has a column Map).
    /// \pre All diagonal entries of the matrix's graph must be
    ///   populated on this process.  Results are undefined otherwise.
    /// \post <tt>offsets.size() == getNodeNumRows()</tt>
    ///
    /// This method creates an array of offsets of the local diagonal
    /// entries in the matrix.  This array is suitable for use in the
    /// two-argument version of getLocalDiagCopy().  However, its
    /// contents are not defined in any other context.  For example,
    /// you should not rely on offsets[i] being the index of the
    /// diagonal entry in the views returned by getLocalRowView().
    /// This may be the case, but it need not be.  (For example, we
    /// may choose to optimize the lookups down to the optimized
    /// storage level, in which case the offsets will be computed with
    /// respect to the underlying storage format, rather than with
    /// respect to the views.)
    ///
    /// Calling any of the following invalidates the output array:
    /// <ul>
    /// <li> insertGlobalValues() </li>
    /// <li> insertLocalValues() </li>
    /// <li> fillComplete() (with a dynamic graph) </li>
    /// <li> resumeFill() (with a dynamic graph) </li>
    /// </ul>
    ///
    /// If the matrix has a const ("static") graph, and if that graph
    /// is fill complete, then the offsets array remains valid through
    /// calls to fillComplete() and resumeFill().  "Invalidates" means
    /// that you must call this method again to recompute the offsets.
    void getLocalDiagOffsets (Teuchos::ArrayRCP<size_t>& offsets) const;

    /// \brief Variant of getLocalDiagCopy() that uses precomputed offsets.
    ///
    /// \warning This method is only for expert users.
    /// \warning We make no promises about backwards compatibility
    ///   for this method.  It may disappear or change at any time.
    ///
    /// This method uses the offsets of the diagonal entries, as
    /// precomputed by the Kokkos::View overload of
    /// getLocalDiagOffsets(), to speed up copying the diagonal of the
    /// matrix.  The offsets must be recomputed if any of the
    /// following methods are called:
    /// <ul>
    /// <li> insertGlobalValues() </li>
    /// <li> insertLocalValues() </li>
    /// <li> fillComplete() (with a dynamic graph) </li>
    /// <li> resumeFill() (with a dynamic graph) </li>
    /// </ul>
    ///
    /// If the matrix has a const ("static") graph, and if that graph
    /// is fill complete, then the offsets array remains valid through
    /// calls to fillComplete() and resumeFill().
    void
    getLocalDiagCopy (Vector<Scalar, LocalOrdinal, GlobalOrdinal, Node>& diag,
                      const Kokkos::View<const size_t*, device_type,
                        Kokkos::MemoryUnmanaged>& offsets) const;

    /// \brief Variant of getLocalDiagCopy() that uses precomputed offsets.
    ///
    /// \warning This overload of the method is DEPRECATED.  Call the
    ///   overload above that returns the offsets as a Kokkos::View.
    /// \warning This method is only for expert users.
    /// \warning We make no promises about backwards compatibility
    ///   for this method.  It may disappear or change at any time.
    ///
    /// This method uses the offsets of the diagonal entries, as
    /// precomputed by getLocalDiagOffsets(), to speed up copying the
    /// diagonal of the matrix.  The offsets must be recomputed if any
    /// of the following methods are called:
    /// <ul>
    /// <li> insertGlobalValues() </li>
    /// <li> insertLocalValues() </li>
    /// <li> fillComplete() (with a dynamic graph) </li>
    /// <li> resumeFill() (with a dynamic graph) </li>
    /// </ul>
    ///
    /// If the matrix has a const ("static") graph, and if that graph
    /// is fill complete, then the offsets array remains valid through
    /// calls to fillComplete() and resumeFill().
    void
    getLocalDiagCopy (Vector<Scalar, LocalOrdinal, GlobalOrdinal, Node>& diag,
                      const Teuchos::ArrayView<const size_t>& offsets) const;

    /// \brief Scale the matrix on the left with the given Vector.
    ///
    /// On return, for all entries i,j in the matrix,
    /// \f$A(i,j) = x(i)*A(i,j)\f$.
    void
    leftScale (const Vector<Scalar, LocalOrdinal, GlobalOrdinal, Node>& x) override;

    /// \brief Scale the matrix on the right with the given Vector.
    ///
    /// On return, for all entries i,j in the matrix,
    /// \f$A(i,j) = x(j)*A(i,j)\f$.
    void
    rightScale (const Vector<Scalar, LocalOrdinal, GlobalOrdinal, Node>& x) override;

    //@}
    //! @name Advanced templated methods
    //@{

    /// \brief Compute a sparse matrix-MultiVector product local to each process.
    ///
    /// This method computes the <i>local</i> part of <tt>Y := beta*Y
    /// + alpha*Op(A)*X</tt>, where <tt>Op(A)</tt> is either \f$A\f$,
    /// \f$A^T\f$ (the transpose), or \f$A^H\f$ (the conjugate
    /// transpose).  "The local part" means that this method does no
    /// communication between processes, even if this is necessary for
    /// correctness of the matrix-vector multiply.  Use the apply()
    /// method if you want to compute the mathematical sparse
    /// matrix-vector multiply.
    ///
    /// This method is mainly of use to Tpetra developers, though some
    /// users may find it helpful if they plan to reuse the result of
    /// doing an Import on the input MultiVector for several sparse
    /// matrix-vector multiplies with matrices that have the same
    /// column Map.
    ///
    /// When <tt>Op(A)</tt> is \f$A\f$ (<tt>trans ==
    /// Teuchos::NO_TRANS</tt>), then X's Map must be the same as the
    /// column Map of this matrix, and Y's Map must be the same as the
    /// row Map of this matrix.  We say in this case that X is
    /// "post-Imported," and Y is "pre-Exported."  When <tt>Op(A)</tt>
    /// is \f$A^T\f$ or \f$A^H\f$ (\c trans is <tt>Teuchos::TRANS</tt>
    /// or <tt>Teuchos::CONJ_TRANS</tt>, then X's Map must be the same
    /// as the row Map of this matrix, and Y's Map must be the same as
    /// the column Map of this matrix.
    ///
    /// Both X and Y must have constant stride, and they may not alias
    /// one another (that is, occupy overlapping space in memory).  We
    /// may not necessarily check for aliasing, and if we do, we will
    /// only do this in a debug build.  Aliasing X and Y may cause
    /// nondeterministically incorrect results.
    ///
    /// This method is templated on the type of entries in both the
    /// input MultiVector (\c DomainScalar) and the output MultiVector
    /// (\c RangeScalar).  Thus, this method works for MultiVector
    /// objects of arbitrary type.  However, this method only performs
    /// computation local to each MPI process.  Use
    /// CrsMatrixMultiplyOp to handle global communication (the Import
    /// and Export operations for the input resp. output MultiVector),
    /// if you have a matrix with entries of a different type than the
    /// input and output MultiVector objects.
    ///
    /// If <tt>beta == 0</tt>, this operation will enjoy overwrite
    /// semantics: Y will be overwritten with the result of the
    /// multiplication, even if it contains <tt>NaN</tt>
    /// (not-a-number) floating-point entries.  Otherwise, the
    /// multiply result will be accumulated into \c Y.
    template <class DomainScalar, class RangeScalar>
    void
    localMultiply (const MultiVector<DomainScalar, LocalOrdinal, GlobalOrdinal, Node>& X,
                   MultiVector<RangeScalar, LocalOrdinal, GlobalOrdinal, Node>& Y,
                   Teuchos::ETransp mode,
                   RangeScalar alpha,
                   RangeScalar beta) const
    {
      using Teuchos::NO_TRANS;
      // Just like Scalar and impl_scalar_type may differ in CrsMatrix,
      // RangeScalar and its corresponding impl_scalar_type may differ in
      // MultiVector.
      typedef typename MultiVector<RangeScalar, LocalOrdinal, GlobalOrdinal,
        Node>::impl_scalar_type range_impl_scalar_type;
#ifdef HAVE_TPETRA_DEBUG
      const char tfecfFuncName[] = "localMultiply: ";
#endif // HAVE_TPETRA_DEBUG

      const range_impl_scalar_type theAlpha = static_cast<range_impl_scalar_type> (alpha);
      const range_impl_scalar_type theBeta = static_cast<range_impl_scalar_type> (beta);
      const bool conjugate = (mode == Teuchos::CONJ_TRANS);
      const bool transpose = (mode != Teuchos::NO_TRANS);
      auto X_lcl = X.template getLocalView<device_type> ();
      auto Y_lcl = Y.template getLocalView<device_type> ();

#ifdef HAVE_TPETRA_DEBUG
      TEUCHOS_TEST_FOR_EXCEPTION_CLASS_FUNC
        (X.getNumVectors () != Y.getNumVectors (), std::runtime_error,
         "X.getNumVectors() = " << X.getNumVectors () << " != Y.getNumVectors() = "
         << Y.getNumVectors () << ".");
      TEUCHOS_TEST_FOR_EXCEPTION_CLASS_FUNC
        (! transpose && X.getLocalLength () != getColMap ()->getNodeNumElements (),
         std::runtime_error, "NO_TRANS case: X has the wrong number of local rows.  "
         "X.getLocalLength() = " << X.getLocalLength () << " != getColMap()->"
         "getNodeNumElements() = " << getColMap ()->getNodeNumElements () << ".");
      TEUCHOS_TEST_FOR_EXCEPTION_CLASS_FUNC
        (! transpose && Y.getLocalLength () != getRowMap ()->getNodeNumElements (),
         std::runtime_error, "NO_TRANS case: Y has the wrong number of local rows.  "
         "Y.getLocalLength() = " << Y.getLocalLength () << " != getRowMap()->"
         "getNodeNumElements() = " << getRowMap ()->getNodeNumElements () << ".");
      TEUCHOS_TEST_FOR_EXCEPTION_CLASS_FUNC
        (transpose && X.getLocalLength () != getRowMap ()->getNodeNumElements (),
         std::runtime_error, "TRANS or CONJ_TRANS case: X has the wrong number of "
         "local rows.  X.getLocalLength() = " << X.getLocalLength () << " != "
         "getRowMap()->getNodeNumElements() = "
         << getRowMap ()->getNodeNumElements () << ".");
      TEUCHOS_TEST_FOR_EXCEPTION_CLASS_FUNC
        (transpose && Y.getLocalLength () != getColMap ()->getNodeNumElements (),
         std::runtime_error, "TRANS or CONJ_TRANS case: X has the wrong number of "
         "local rows.  Y.getLocalLength() = " << Y.getLocalLength () << " != "
         "getColMap()->getNodeNumElements() = "
         << getColMap ()->getNodeNumElements () << ".");
      TEUCHOS_TEST_FOR_EXCEPTION_CLASS_FUNC
        (! isFillComplete (), std::runtime_error, "The matrix is not fill "
         "complete.  You must call fillComplete() (possibly with domain and range "
         "Map arguments) without an intervening resumeFill() call before you may "
         "call this method.");
      TEUCHOS_TEST_FOR_EXCEPTION_CLASS_FUNC
        (! X.isConstantStride () || ! Y.isConstantStride (), std::runtime_error,
         "X and Y must be constant stride.");
      // If the two pointers are NULL, then they don't alias one
      // another, even though they are equal.
      TEUCHOS_TEST_FOR_EXCEPTION_CLASS_FUNC(
        X_lcl.data () == Y_lcl.data () &&
        X_lcl.data () != NULL,
        std::runtime_error, "X and Y may not alias one another.");
#endif // HAVE_TPETRA_DEBUG

      // Y = alpha*op(M) + beta*Y
      if (transpose) {
        KokkosSparse::spmv (conjugate ? KokkosSparse::ConjugateTranspose : KokkosSparse::Transpose,
                            theAlpha,
                            lclMatrix_,
                            X.template getLocalView<device_type> (),
                            theBeta,
                            Y.template getLocalView<device_type> ());
      }
      else {
        KokkosSparse::spmv (KokkosSparse::NoTranspose,
                            theAlpha,
                            lclMatrix_,
                            X.template getLocalView<device_type> (),
                            theBeta,
                            Y.template getLocalView<device_type> ());
      }
    }

  public:
    /// \brief Compute the local part of a sparse matrix-(Multi)Vector
    ///   multiply.
    ///
    /// This method computes <tt>Y := beta*Y + alpha*Op(A)*X</tt>,
    /// where <tt>Op(A)</tt> is either \f$A\f$, \f$A^T\f$ (the
    /// transpose), or \f$A^H\f$ (the conjugate transpose).
    ///
    /// The Map of X and \c mode must satisfy the following:
    /// \code
    /// mode == Teuchos::NO_TRANS &&
    ///   X.getMap ()->isSameAs(* (this->getColMap ())) ||
    /// mode != Teuchos::NO_TRANS &&
    ///   X.getMap ()->isSameAs(* (this->getRowMap ()));
    /// \endcode
    ///
    /// The Map of Y and \c mode must satisfy the following:
    /// \code
    /// mode == Teuchos::NO_TRANS &&
    ///   Y.getMap ()->isSameAs(* (this->getRowMap ())) ||
    /// mode != Teuchos::NO_TRANS &&
    ///   Y.getMap ()->isSameAs(* (this->getColMap ()));
    /// \endcode
    ///
    /// If <tt>beta == 0</tt>, this operation will enjoy overwrite
    /// semantics: Y's entries will be ignored, and Y will be
    /// overwritten with the result of the multiplication, even if it
    /// contains <tt>Inf</tt> or <tt>NaN</tt> floating-point entries.
    /// Likewise, if <tt>alpha == 0</tt>, this operation will ignore A
    /// and X, even if they contain <tt>Inf</tt> or <tt>NaN</tt>
    /// floating-point entries.
    void
    localApply (const MultiVector<Scalar, LocalOrdinal, GlobalOrdinal, Node>& X,
                MultiVector<Scalar, LocalOrdinal, GlobalOrdinal, Node>&Y,
                const Teuchos::ETransp mode = Teuchos::NO_TRANS,
                const Scalar& alpha = Teuchos::ScalarTraits<Scalar>::one (),
                const Scalar& beta = Teuchos::ScalarTraits<Scalar>::zero ()) const;

    /// \brief Gauss-Seidel or SOR on \f$B = A X\f$.
    ///
    /// Apply a forward or backward sweep of Gauss-Seidel or
    /// Successive Over-Relaxation (SOR) to the linear system(s) \f$B
    /// = A X\f$.  For Gauss-Seidel, set the damping factor \c omega
    /// to 1.
    ///
    /// \tparam DomainScalar The type of entries in the input
    ///   multivector X.  This may differ from the type of entries in
    ///   A or in B.
    /// \tparam RangeScalar The type of entries in the output
    ///   multivector B.  This may differ from the type of entries in
    ///   A or in X.
    ///
    /// \param B [in] Right-hand side(s).
    /// \param X [in/out] On input: initial guess(es).  On output:
    ///   result multivector(s).
    /// \param D [in] Inverse of diagonal entries of the matrix A.
    /// \param omega [in] SOR damping factor.  omega = 1 results in
    ///   Gauss-Seidel.
    /// \param direction [in] Sweep direction: Tpetra::Forward or
    ///   Tpetra::Backward.  ("Symmetric" requires interprocess
    ///   communication (before each sweep), which is not part of the
    ///   local kernel.)
    template <class DomainScalar, class RangeScalar>
    void
    localGaussSeidel (const MultiVector<DomainScalar, LocalOrdinal, GlobalOrdinal, Node> &B,
                      MultiVector<RangeScalar, LocalOrdinal, GlobalOrdinal, Node> &X,
                      const MultiVector<Scalar, LocalOrdinal, GlobalOrdinal, Node> &D,
                      const RangeScalar& dampingFactor,
                      const ESweepDirection direction) const
    {
      typedef LocalOrdinal LO;
      typedef GlobalOrdinal GO;
      typedef Tpetra::MultiVector<DomainScalar, LO, GO, Node> DMV;
      typedef Tpetra::MultiVector<Scalar, LO, GO, Node> MMV;
      typedef typename Node::device_type::memory_space dev_mem_space;
      typedef typename MMV::dual_view_type::t_host::device_type host_mem_space;
      typedef typename Graph::local_graph_type k_local_graph_type;
      typedef typename k_local_graph_type::size_type offset_type;
      const char prefix[] = "Tpetra::CrsMatrix::localGaussSeidel: ";

      TEUCHOS_TEST_FOR_EXCEPTION
        (! this->isFillComplete (), std::runtime_error,
         prefix << "The matrix is not fill complete.");
      const size_t lclNumRows = this->getNodeNumRows ();
      const size_t numVecs = B.getNumVectors ();
      TEUCHOS_TEST_FOR_EXCEPTION
        (X.getNumVectors () != numVecs, std::invalid_argument,
         prefix << "B.getNumVectors() = " << numVecs << " != "
         "X.getNumVectors() = " << X.getNumVectors () << ".");
      TEUCHOS_TEST_FOR_EXCEPTION
        (B.getLocalLength () != lclNumRows, std::invalid_argument,
         prefix << "B.getLocalLength() = " << B.getLocalLength ()
         << " != this->getNodeNumRows() = " << lclNumRows << ".");

      // mfh 28 Aug 2017: The current local Gauss-Seidel kernel only
      // runs on host.  (See comments below.)  Thus, we need to access
      // the host versions of these data.
      const_cast<DMV&> (B).sync_host ();
      X.sync_host ();
      X.modify_host ();
      const_cast<MMV&> (D).sync_host ();

      auto B_lcl = B.template getLocalView<host_mem_space> ();
      auto X_lcl = X.template getLocalView<host_mem_space> ();
      auto D_lcl = D.template getLocalView<host_mem_space> ();

      offset_type B_stride[8], X_stride[8], D_stride[8];
      B_lcl.stride (B_stride);
      X_lcl.stride (X_stride);
      D_lcl.stride (D_stride);

      local_matrix_type lclMatrix = this->getLocalMatrix ();
      k_local_graph_type lclGraph = lclMatrix.graph;
      typename local_matrix_type::row_map_type ptr = lclGraph.row_map;
      typename local_matrix_type::index_type ind = lclGraph.entries;
      typename local_matrix_type::values_type val = lclMatrix.values;
      const offset_type* const ptrRaw = ptr.data ();
      const LO* const indRaw = ind.data ();
      const impl_scalar_type* const valRaw = val.data ();

      const std::string dir ((direction == Forward) ? "F" : "B");
      // NOTE (mfh 28 Aug 2017) This assumes UVM.  We can't get around
      // that on GPUs without using a GPU-based sparse triangular
      // solve to implement Gauss-Seidel.  This exists in cuSPARSE,
      // but we would need to implement a wrapper with a fall-back
      // algorithm for unsupported Scalar and LO types.
      KokkosSparse::Impl::Sequential::gaussSeidel (static_cast<LO> (lclNumRows),
                                                   static_cast<LO> (numVecs),
                                                   ptrRaw, indRaw, valRaw,
                                                   B_lcl.data (), B_stride[1],
                                                   X_lcl.data (), X_stride[1],
                                                   D_lcl.data (),
                                                   static_cast<impl_scalar_type> (dampingFactor),
                                                   dir.c_str ());
      const_cast<DMV&> (B).template sync<dev_mem_space> ();
      X.template sync<dev_mem_space> ();
      const_cast<MMV&> (D).template sync<dev_mem_space> ();
    }

    /// \brief Reordered Gauss-Seidel or SOR on \f$B = A X\f$.
    ///
    /// Apply a forward or backward sweep of reordered Gauss-Seidel or
    /// Successive Over-Relaxation (SOR) to the linear system(s) \f$B
    /// = A X\f$.  For Gauss-Seidel, set the damping factor \c omega
    /// to 1.  The ordering can be a partial one, in which case the Gauss-Seidel is only
    /// executed on a local subset of unknowns.
    ///
    /// \tparam DomainScalar The type of entries in the input
    ///   multivector X.  This may differ from the type of entries in
    ///   A or in B.
    /// \tparam RangeScalar The type of entries in the output
    ///   multivector B.  This may differ from the type of entries in
    ///   A or in X.
    ///
    /// \param B [in] Right-hand side(s).
    /// \param X [in/out] On input: initial guess(es).  On output:
    ///   result multivector(s).
    /// \param D [in] Inverse of diagonal entries of the matrix A.
    /// \param rowIndices [in] Ordered list of indices on which to execute GS.
    /// \param omega [in] SOR damping factor.  omega = 1 results in
    ///   Gauss-Seidel.
    /// \param direction [in] Sweep direction: Tpetra::Forward or
    ///   Tpetra::Backward.  ("Symmetric" requires interprocess
    ///   communication (before each sweep), which is not part of the
    ///   local kernel.)
    template <class DomainScalar, class RangeScalar>
    void
    reorderedLocalGaussSeidel (const MultiVector<DomainScalar, LocalOrdinal, GlobalOrdinal, Node>& B,
                               MultiVector<RangeScalar, LocalOrdinal, GlobalOrdinal, Node>& X,
                               const MultiVector<Scalar, LocalOrdinal, GlobalOrdinal, Node>& D,
                               const Teuchos::ArrayView<LocalOrdinal>& rowIndices,
                               const RangeScalar& dampingFactor,
                               const ESweepDirection direction) const
    {
      typedef LocalOrdinal LO;
      typedef GlobalOrdinal GO;
      typedef Tpetra::MultiVector<DomainScalar, LO, GO, Node> DMV;
      typedef Tpetra::MultiVector<Scalar, LO, GO, Node> MMV;
      typedef typename Node::device_type::memory_space dev_mem_space;
      typedef typename MMV::dual_view_type::t_host::device_type host_mem_space;
      typedef typename Graph::local_graph_type k_local_graph_type;
      typedef typename k_local_graph_type::size_type offset_type;
      const char prefix[] = "Tpetra::CrsMatrix::reorderedLocalGaussSeidel: ";

      TEUCHOS_TEST_FOR_EXCEPTION
        (! this->isFillComplete (), std::runtime_error,
         prefix << "The matrix is not fill complete.");
      const size_t lclNumRows = this->getNodeNumRows ();
      const size_t numVecs = B.getNumVectors ();
      TEUCHOS_TEST_FOR_EXCEPTION
        (X.getNumVectors () != numVecs, std::invalid_argument,
         prefix << "B.getNumVectors() = " << numVecs << " != "
         "X.getNumVectors() = " << X.getNumVectors () << ".");
      TEUCHOS_TEST_FOR_EXCEPTION
        (B.getLocalLength () != lclNumRows, std::invalid_argument,
         prefix << "B.getLocalLength() = " << B.getLocalLength ()
         << " != this->getNodeNumRows() = " << lclNumRows << ".");
      TEUCHOS_TEST_FOR_EXCEPTION
        (static_cast<size_t> (rowIndices.size ()) < lclNumRows,
         std::invalid_argument, prefix << "rowIndices.size() = "
         << rowIndices.size () << " < this->getNodeNumRows() = "
         << lclNumRows << ".");

      // mfh 28 Aug 2017: The current local Gauss-Seidel kernel only
      // runs on host.  (See comments below.)  Thus, we need to access
      // the host versions of these data.
      const_cast<DMV&> (B).sync_host ();
      X.sync_host ();
      X.modify_host ();
      const_cast<MMV&> (D).sync_host ();

      auto B_lcl = B.template getLocalView<host_mem_space> ();
      auto X_lcl = X.template getLocalView<host_mem_space> ();
      auto D_lcl = D.template getLocalView<host_mem_space> ();

      offset_type B_stride[8], X_stride[8], D_stride[8];
      B_lcl.stride (B_stride);
      X_lcl.stride (X_stride);
      D_lcl.stride (D_stride);

      local_matrix_type lclMatrix = this->getLocalMatrix ();
      typename Graph::local_graph_type lclGraph = lclMatrix.graph;
      typename local_matrix_type::index_type ind = lclGraph.entries;
      typename local_matrix_type::row_map_type ptr = lclGraph.row_map;
      typename local_matrix_type::values_type val = lclMatrix.values;
      const offset_type* const ptrRaw = ptr.data ();
      const LO* const indRaw = ind.data ();
      const impl_scalar_type* const valRaw = val.data ();

      const std::string dir = (direction == Forward) ? "F" : "B";
      // NOTE (mfh 28 Aug 2017) This assumes UVM.  We can't get around
      // that on GPUs without using a GPU-based sparse triangular
      // solve to implement Gauss-Seidel, and also handling the
      // permutations correctly.
      KokkosSparse::Impl::Sequential::reorderedGaussSeidel (static_cast<LO> (lclNumRows),
                                                            static_cast<LO> (numVecs),
                                                            ptrRaw, indRaw, valRaw,
                                                            B_lcl.data (),
                                                            B_stride[1],
                                                            X_lcl.data (),
                                                            X_stride[1],
                                                            D_lcl.data (),
                                                            rowIndices.getRawPtr (),
                                                            static_cast<LO> (lclNumRows),
                                                            static_cast<impl_scalar_type> (dampingFactor),
                                                            dir.c_str ());
      const_cast<DMV&> (B).template sync<dev_mem_space> ();
      X.template sync<dev_mem_space> ();
      const_cast<MMV&> (D).template sync<dev_mem_space> ();
    }

    /// \brief Return another CrsMatrix with the same entries, but
    ///   converted to a different Scalar type \c T.
    template <class T>
    Teuchos::RCP<CrsMatrix<T, LocalOrdinal, GlobalOrdinal, Node> >
    convert () const;

    //@}
    //! @name Methods implementing Operator
    //@{

    /// \brief Compute a sparse matrix-MultiVector multiply.
    ///
    /// This method computes <tt>Y := beta*Y + alpha*Op(A)*X</tt>,
    /// where <tt>Op(A)</tt> is either \f$A\f$, \f$A^T\f$ (the
    /// transpose), or \f$A^H\f$ (the conjugate transpose).
    ///
    /// If <tt>beta == 0</tt>, this operation will enjoy overwrite
    /// semantics: Y's entries will be ignored, and Y will be
    /// overwritten with the result of the multiplication, even if it
    /// contains <tt>NaN</tt> (not-a-number) floating-point entries.
    void
    apply (const MultiVector<Scalar, LocalOrdinal, GlobalOrdinal, Node>& X,
           MultiVector<Scalar, LocalOrdinal, GlobalOrdinal, Node>&Y,
           Teuchos::ETransp mode = Teuchos::NO_TRANS,
           Scalar alpha = Teuchos::ScalarTraits<Scalar>::one(),
           Scalar beta = Teuchos::ScalarTraits<Scalar>::zero()) const override;

    /// \brief Whether apply() allows applying the transpose or
    ///   conjugate transpose.
    bool hasTransposeApply () const override;

    /// \brief The domain Map of this matrix.
    ///
    /// This method implements Tpetra::Operator.  If fillComplete()
    /// has not yet been called at least once on this matrix, or if
    /// the matrix was not constructed with a domain Map, then this
    /// method returns Teuchos::null.
    Teuchos::RCP<const map_type> getDomainMap () const override;

    /// \brief The range Map of this matrix.
    ///
    /// This method implements Tpetra::Operator.  If fillComplete()
    /// has not yet been called at least once on this matrix, or if
    /// the matrix was not constructed with a domain Map, then this
    /// method returns Teuchos::null.
    Teuchos::RCP<const map_type> getRangeMap () const override;

    //@}
    //! @name Other "apply"-like methods
    //@{

    /// \brief "Hybrid" Jacobi + (Gauss-Seidel or SOR) on \f$B = A X\f$.
    ///
    /// "Hybrid" means Successive Over-Relaxation (SOR) or
    /// Gauss-Seidel within an (MPI) process, but Jacobi between
    /// processes.  Gauss-Seidel is a special case of SOR, where the
    /// damping factor is one.
    ///
    /// The Forward or Backward sweep directions have their usual SOR
    /// meaning within the process.  Interprocess communication occurs
    /// once before the sweep, as it normally would in Jacobi.
    ///
    /// The Symmetric sweep option means two sweeps: first Forward,
    /// then Backward.  Interprocess communication occurs before each
    /// sweep, as in Jacobi.  Thus, Symmetric results in two
    /// interprocess communication steps.
    ///
    /// \param B [in] Right-hand side(s).
    /// \param X [in/out] On input: initial guess(es).  On output:
    ///   result multivector(s).
    /// \param D [in] Inverse of diagonal entries of the matrix A.
    /// \param dampingFactor [in] SOR damping factor.  A damping
    ///   factor of one results in Gauss-Seidel.
    /// \param direction [in] Sweep direction: Forward, Backward, or
    ///   Symmetric.
    /// \param numSweeps [in] Number of sweeps.  We count each
    ///   Symmetric sweep (including both its Forward and its Backward
    ///   sweep) as one.
    ///
    /// \section Tpetra_KR_CrsMatrix_gaussSeidel_req Requirements
    ///
    /// This method has the following requirements:
    ///
    /// 1. X is in the domain Map of the matrix.
    /// 2. The domain and row Maps of the matrix are the same.
    /// 3. The column Map contains the domain Map, and both start at the same place.
    /// 4. The row Map is uniquely owned.
    /// 5. D is in the row Map of the matrix.
    /// 6. X is actually a view of a column Map multivector.
    /// 7. Neither B nor D alias X.
    ///
    /// #1 is just the usual requirement for operators: the input
    /// multivector must always be in the domain Map.  The
    /// Gauss-Seidel kernel imposes additional requirements, since it
    ///
    /// - overwrites the input multivector with the output (which
    ///   implies #2), and
    /// - uses the same local indices for the input and output
    ///   multivector (which implies #2 and #3).
    ///
    /// #3 is reasonable if the matrix constructed the column Map,
    /// because the method that does this (CrsGraph::makeColMap) puts
    /// the local GIDs (those in the domain Map) in front and the
    /// remote GIDs (not in the domain Map) at the end of the column
    /// Map.  However, if you constructed the column Map yourself, you
    /// are responsible for maintaining this invariant.  #6 lets us do
    /// the Import from the domain Map to the column Map in place.
    ///
    /// The Gauss-Seidel kernel also assumes that each process has the
    /// entire value (not a partial value to sum) of all the diagonal
    /// elements in the rows in its row Map.  (We guarantee this anyway
    /// though the separate D vector.)  This is because each element of
    /// the output multivector depends nonlinearly on the diagonal
    /// elements.  Shared ownership of off-diagonal elements would
    /// produce different results.
    void
    gaussSeidel (const MultiVector<Scalar, LocalOrdinal, GlobalOrdinal, Node> &B,
                 MultiVector<Scalar, LocalOrdinal, GlobalOrdinal, Node> &X,
                 const MultiVector<Scalar, LocalOrdinal, GlobalOrdinal, Node> &D,
                 const Scalar& dampingFactor,
                 const ESweepDirection direction,
                 const int numSweeps) const;

    /// \brief Reordered "Hybrid" Jacobi + (Gauss-Seidel or SOR) on \f$B = A X\f$.
    ///
    /// "Hybrid" means Successive Over-Relaxation (SOR) or
    /// Gauss-Seidel within an (MPI) process, but Jacobi between
    /// processes.  Gauss-Seidel is a special case of SOR, where the
    /// damping factor is one.  The ordering can be a partial one, in which case the Gauss-Seidel is only
    /// executed on a local subset of unknowns.
    ///
    /// The Forward or Backward sweep directions have their usual SOR
    /// meaning within the process.  Interprocess communication occurs
    /// once before the sweep, as it normally would in Jacobi.
    ///
    /// The Symmetric sweep option means two sweeps: first Forward,
    /// then Backward.  Interprocess communication occurs before each
    /// sweep, as in Jacobi.  Thus, Symmetric results in two
    /// interprocess communication steps.
    ///
    /// \param B [in] Right-hand side(s).
    /// \param X [in/out] On input: initial guess(es).  On output:
    ///   result multivector(s).
    /// \param D [in] Inverse of diagonal entries of the matrix A.
    /// \param rowIndices [in] Ordered list of indices on which to execute GS.
    /// \param dampingFactor [in] SOR damping factor.  A damping
    ///   factor of one results in Gauss-Seidel.
    /// \param direction [in] Sweep direction: Forward, Backward, or
    ///   Symmetric.
    /// \param numSweeps [in] Number of sweeps.  We count each
    ///   Symmetric sweep (including both its Forward and its Backward
    ///   sweep) as one.
    ///
    /// \section Tpetra_KR_CrsMatrix_reorderedGaussSeidel_req Requirements
    ///
    /// This method has the following requirements:
    ///
    /// 1. X is in the domain Map of the matrix.
    /// 2. The domain and row Maps of the matrix are the same.
    /// 3. The column Map contains the domain Map, and both start at the same place.
    /// 4. The row Map is uniquely owned.
    /// 5. D is in the row Map of the matrix.
    /// 6. X is actually a view of a column Map multivector.
    /// 7. Neither B nor D alias X.
    ///
    /// #1 is just the usual requirement for operators: the input
    /// multivector must always be in the domain Map.  The
    /// Gauss-Seidel kernel imposes additional requirements, since it
    ///
    /// - overwrites the input multivector with the output (which
    ///   implies #2), and
    /// - uses the same local indices for the input and output
    ///   multivector (which implies #2 and #3).
    ///
    /// #3 is reasonable if the matrix constructed the column Map,
    /// because the method that does this (CrsGraph::makeColMap) puts
    /// the local GIDs (those in the domain Map) in front and the
    /// remote GIDs (not in the domain Map) at the end of the column
    /// Map.  However, if you constructed the column Map yourself, you
    /// are responsible for maintaining this invariant.  #6 lets us do
    /// the Import from the domain Map to the column Map in place.
    ///
    /// The Gauss-Seidel kernel also assumes that each process has the
    /// entire value (not a partial value to sum) of all the diagonal
    /// elements in the rows in its row Map.  (We guarantee this anyway
    /// though the separate D vector.)  This is because each element of
    /// the output multivector depends nonlinearly on the diagonal
    /// elements.  Shared ownership of off-diagonal elements would
    /// produce different results.
    void
    reorderedGaussSeidel (const MultiVector<Scalar, LocalOrdinal, GlobalOrdinal, Node>& B,
                          MultiVector<Scalar, LocalOrdinal, GlobalOrdinal, Node>& X,
                          const MultiVector<Scalar, LocalOrdinal, GlobalOrdinal, Node>& D,
                          const Teuchos::ArrayView<LocalOrdinal>& rowIndices,
                          const Scalar& dampingFactor,
                          const ESweepDirection direction,
                          const int numSweeps) const;

    /// \brief Version of gaussSeidel(), with fewer requirements on X.
    ///
    /// This method is just like gaussSeidel(), except that X need
    /// only be in the domain Map.  This method does not require that
    /// X be a domain Map view of a column Map multivector.  As a
    /// result, this method must copy X into a domain Map multivector
    /// before operating on it.
    ///
    /// \param X [in/out] On input: initial guess(es).  On output:
    ///   result multivector(s).
    /// \param B [in] Right-hand side(s), in the range Map.
    /// \param D [in] Inverse of diagonal entries of the matrix,
    ///   in the row Map.
    /// \param dampingFactor [in] SOR damping factor.  A damping
    ///   factor of one results in Gauss-Seidel.
    /// \param direction [in] Sweep direction: Forward, Backward, or
    ///   Symmetric.
    /// \param numSweeps [in] Number of sweeps.  We count each
    ///   Symmetric sweep (including both its Forward and its
    ///   Backward sweep) as one.
    /// \param zeroInitialGuess [in] If true, this method will fill X
    ///   with zeros initially.  If false, this method will assume
    ///   that X contains a possibly nonzero initial guess on input.
    ///   Note that a nonzero initial guess may impose an additional
    ///   nontrivial communication cost (an additional Import).
    ///
    /// \pre Domain, range, and row Maps of the sparse matrix are all the same.
    /// \pre No other argument aliases X.
    void
    gaussSeidelCopy (MultiVector<Scalar, LocalOrdinal, GlobalOrdinal, Node> &X,
                     const MultiVector<Scalar, LocalOrdinal, GlobalOrdinal, Node> &B,
                     const MultiVector<Scalar, LocalOrdinal, GlobalOrdinal, Node> &D,
                     const Scalar& dampingFactor,
                     const ESweepDirection direction,
                     const int numSweeps,
                     const bool zeroInitialGuess) const;

    /// \brief Version of reorderedGaussSeidel(), with fewer requirements on X.
    ///
    /// This method is just like reorderedGaussSeidel(), except that X need
    /// only be in the domain Map.  This method does not require that
    /// X be a domain Map view of a column Map multivector.  As a
    /// result, this method must copy X into a domain Map multivector
    /// before operating on it.
    ///
    /// \param X [in/out] On input: initial guess(es).  On output:
    ///   result multivector(s).
    /// \param B [in] Right-hand side(s), in the range Map.
    /// \param D [in] Inverse of diagonal entries of the matrix,
    ///   in the row Map.
    /// \param rowIndices [in] Ordered list of indices on which to execute GS.
    /// \param dampingFactor [in] SOR damping factor.  A damping
    ///   factor of one results in Gauss-Seidel.
    /// \param direction [in] Sweep direction: Forward, Backward, or
    ///   Symmetric.
    /// \param numSweeps [in] Number of sweeps.  We count each
    ///   Symmetric sweep (including both its Forward and its
    ///   Backward sweep) as one.
    /// \param zeroInitialGuess [in] If true, this method will fill X
    ///   with zeros initially.  If false, this method will assume
    ///   that X contains a possibly nonzero initial guess on input.
    ///   Note that a nonzero initial guess may impose an additional
    ///   nontrivial communication cost (an additional Import).
    ///
    /// \pre Domain, range, and row Maps of the sparse matrix are all the same.
    /// \pre No other argument aliases X.
    void
    reorderedGaussSeidelCopy (MultiVector<Scalar, LocalOrdinal, GlobalOrdinal, Node>& X,
                              const MultiVector<Scalar, LocalOrdinal, GlobalOrdinal, Node>& B,
                              const MultiVector<Scalar, LocalOrdinal, GlobalOrdinal, Node>& D,
                              const Teuchos::ArrayView<LocalOrdinal>& rowIndices,
                              const Scalar& dampingFactor,
                              const ESweepDirection direction,
                              const int numSweeps,
                              const bool zeroInitialGuess) const;

    /// \brief Implementation of RowMatrix::add: return <tt>alpha*A + beta*this</tt>.
    ///
    /// This override of the default implementation ensures that, when
    /// called on a CrsMatrix, this method always returns a CrsMatrix
    /// of exactly the same type as <tt>*this</tt>.  "Exactly the same
    /// type" means that all the template parameters match, including
    /// the fifth template parameter.  The input matrix A need not
    /// necessarily be a CrsMatrix or a CrsMatrix of the same type as
    /// <tt>*this</tt>, though this method may be able to optimize
    /// further in that case.
    virtual Teuchos::RCP<RowMatrix<Scalar, LocalOrdinal, GlobalOrdinal, Node> >
    add (const Scalar& alpha,
         const RowMatrix<Scalar, LocalOrdinal, GlobalOrdinal, Node>& A,
         const Scalar& beta,
         const Teuchos::RCP<const Map<LocalOrdinal, GlobalOrdinal, Node> >& domainMap,
         const Teuchos::RCP<const Map<LocalOrdinal, GlobalOrdinal, Node> >& rangeMap,
         const Teuchos::RCP<Teuchos::ParameterList>& params) const override;

    //@}
    //! @name Implementation of Teuchos::Describable interface
    //@{

    //! A one-line description of this object.
    std::string description () const override;

    /// \brief Print this object with the given verbosity level to the
    ///   given output stream.
    void
    describe (Teuchos::FancyOStream& out,
              const Teuchos::EVerbosityLevel verbLevel =
              Teuchos::Describable::verbLevel_default) const override;

    //@}
    //! @name Implementation of DistObject interface
    //@{

    /// \typedef buffer_device_type
    /// \brief Kokkos::Device specialization for communication buffers.
    ///
    /// See #1088 for why this is not just <tt>device_type::device_type</tt>.
    typedef typename DistObject<Scalar, LocalOrdinal, GlobalOrdinal,
                                Node>::buffer_device_type buffer_device_type;

    virtual bool
    checkSizes (const SrcDistObject& source) override;

    /// \brief Whether the subclass implements the "old" or "new"
    ///   (Kokkos-friendly) interface.
    ///
    /// The "old" interface consists of copyAndPermute,
    /// packAndPrepare, and unpackAndCombine.  The "new" interface
    /// consists of copyAndPermuteNew, packAndPrepareNew, and
    /// unpackAndCombineNew.  We prefer the new interface, because it
    /// facilitates thread parallelization using Kokkos data
    /// structures.
    ///
    /// At some point, we will remove the old interface, and rename
    /// the "new" interface (by removing "New" from the methods'
    /// names), so that it becomes the only interface.
    virtual bool
    useNewInterface () override;

  private:

    void
    copyAndPermuteImpl (const RowMatrix<Scalar, LocalOrdinal, GlobalOrdinal, Node>& source,
                        const size_t numSameIDs,
                        const LocalOrdinal permuteToLIDs[],
                        const LocalOrdinal permuteFromLIDs[],
                        const size_t numPermutes);

  protected:
    virtual void
    copyAndPermuteNew (const SrcDistObject& source,
                       const size_t numSameIDs,
                       const Kokkos::DualView<const local_ordinal_type*, buffer_device_type>& permuteToLIDs,
                       const Kokkos::DualView<const local_ordinal_type*, buffer_device_type>& permuteFromLIDs) override;

    virtual void
    packAndPrepareNew (const SrcDistObject& source,
                       const Kokkos::DualView<const local_ordinal_type*, buffer_device_type>& exportLIDs,
                       Kokkos::DualView<char*, buffer_device_type>& exports,
                       Kokkos::DualView<size_t*, buffer_device_type> numPacketsPerLID,
                       size_t& constantNumPackets,
                       Distributor& distor) override;

  private:
    /// \brief Unpack the imported column indices and values, and
    ///   combine into matrix.
    void
    unpackAndCombineNewImpl (const Kokkos::DualView<const local_ordinal_type*,
                               buffer_device_type>& importLIDs,
                             const Kokkos::DualView<const char*,
                               buffer_device_type>& imports,
                             const Kokkos::DualView<const size_t*,
                               buffer_device_type>& numPacketsPerLID,
                             const size_t constantNumPackets,
                             Distributor& distor,
                             const CombineMode combineMode,
                             const bool atomic = useAtomicUpdatesByDefault);
    /// \brief Implementation of unpackAndCombineNewImpl for when the
    ///   target matrix's structure may change.
    void
    unpackAndCombineNewImplNonStatic (const Kokkos::DualView<const local_ordinal_type*,
                                        buffer_device_type>& importLIDs,
                                      const Kokkos::DualView<const char*,
                                        buffer_device_type>& imports,
                                      const Kokkos::DualView<const size_t*,
                                        buffer_device_type>& numPacketsPerLID,
                                      const size_t constantNumPackets,
                                      Distributor& distor,
                                      const CombineMode combineMode);

  public:
    /// \brief Unpack the imported column indices and values, and
    ///   combine into matrix; implements "new" DistObject interface.
    ///
    /// \warning The allowed \c combineMode depends on whether the
    ///   matrix's graph is static or dynamic.  ADD, REPLACE, and
    ///   ABSMAX are valid for a static graph, but INSERT is not.
    ///   ADD and INSERT are valid for a dynamic graph; ABSMAX and
    ///   REPLACE have not yet been implemented (and would require
    ///   serious changes to matrix assembly in order to implement
    ///   sensibly).
    void
    unpackAndCombineNew (const Kokkos::DualView<const local_ordinal_type*, buffer_device_type>& importLIDs,
                         Kokkos::DualView<char*, buffer_device_type> imports,
                         Kokkos::DualView<size_t*, buffer_device_type> numPacketsPerLID,
                         const size_t constantNumPackets,
                         Distributor& distor,
                         const CombineMode CM) override;

    /// \brief Pack this object's data for an Import or Export.
    ///
    /// \warning To be called only by the packAndPrepare method of
    ///   appropriate classes of DistObject.
    ///
    /// \param exportLIDs [in] Local indices of the rows to pack.
    /// \param exports [out] On output: array of packed matrix
    ///   entries; allocated by method.
    /// \param numPacketsPerLID [out] On output: numPacketsPerLID[i]
    ///   is the number of bytes of the \c exports array used for
    ///   storing packed local row \c exportLIDs[i].
    /// \param constantNumPackets [out] If zero on output, the packed
    ///   rows may have different numbers of entries.  If nonzero on
    ///   output, then that number gives the constant number of
    ///   entries for all packed rows <i>on all processes in the
    ///   matrix's communicator</i>.
    /// \param distor [in/out] The Distributor object which implements
    ///   the Import or Export operation that is calling this method.
    ///
    /// \subsection Tpetra_CrsMatrix_packNew_summary Packing scheme
    ///
    /// The number of "packets" per row is the number of bytes per
    /// row.  Each row has the following storage format:
    ///
    /// <tt>[numEnt, vals, inds]</tt>,
    ///
    /// where:
    /// <ul>
    /// <li> \c numEnt (\c LocalOrdinal): number of entries in the
    ///      row. </li>
    /// <li> \c vals: array of \c Scalar.  For the k-th entry in the
    ///      row, \c vals[k] is its value and \c inds[k] its global
    ///      column index. </li>
    /// <li> \c inds: array of \c GlobalOrdinal.  For the k-th entry
    ///      in the row, \c vals[k] is its value and \c inds[k] its
    ///      global column index. </li>
    /// </ul>
    ///
    /// We reserve the right to pad for alignment in the future.  In
    /// that case, the number of bytes reported by \c numPacketsPerLID
    /// will reflect padding to align each datum to its size, and the
    /// row will have final padding as well to ensure that the
    /// <i>next</i> row is aligned.  Rows with zero entries will still
    /// take zero bytes, however.
    ///
    /// RowMatrix::pack will always use the same packing scheme as
    /// this method.  This ensures correct Import / Export from a
    /// RowMatrix to a CrsMatrix.
    ///
    /// We do <i>not</i> recommend relying on the details of this
    /// packing scheme.  We describe it here more for Tpetra
    /// developers and less for users.
    ///
    /// \subsection Tpetra_CrsMatrix_packNew_disc Discussion
    ///
    /// DistObject requires packing an object's entries as type
    /// <tt>Packet</tt>, which is the first template parameter of
    /// DistObject.  Since sparse matrices have both values and
    /// indices, we use <tt>Packet=char</tt> and pack them into
    /// buffers of <tt>char</tt> (really "byte").  Indices are stored
    /// as global indices, in case the source and target matrices have
    /// different column Maps (or don't have a column Map yet).
    ///
    /// Currently, we only pack values and column indices.  Row
    /// indices are stored implicitly as the local indices (LIDs) to
    /// pack (see \c exportLIDs).  This is because a DistObject
    /// instance only has one Map, and currently we use the row Map
    /// for CrsMatrix (and RowMatrix).  This makes redistribution of
    /// matrices with 2-D distributions less efficient, but it works
    /// for now.  This may change in the future.
    ///
    /// On output, \c numPacketsPerLID[i] gives the number of bytes
    /// used to pack local row \c exportLIDs[i] of \c this object (the
    /// source object of an Import or Export).  If \c offset is the
    /// exclusive prefix sum-scan of \c numPacketsPerLID, then on
    /// output, <tt>exports[offset[i] .. offset[i+1]]</tt>
    /// (half-exclusive range) contains the packed entries for local
    /// row \c exportLIDs[i].
    ///
    /// Entries for each row use a "struct of arrays" pattern to match
    /// how sparse matrices actually store their data.  The number of
    /// entries in the row goes first, all values go next, and all
    /// column indices (stored as global indices) go last.  Values and
    /// column indices occur in the same order.  Rows with zero
    /// entries always take zero bytes (we do not store their number
    /// of entries explicitly).  This ensures sparsity of storage and
    /// communication in case most rows are empty.
    ///
    /// \subsection Tpetra_CrsMatrix_packNew_why Justification
    ///
    /// GCC >= 4.9 and recent-future versions of the Intel compiler
    /// implement stricter aliasing rules that forbid unaligned type
    /// punning.  If we were to pack as an "array of structs" -- in
    /// this case, an array of <tt>(Scalar, GlobalOrdinal)</tt> pairs
    /// -- then we would either have to pad each matrix entry for
    /// alignment, or call memcpy twice per matrix entry to pack and
    /// unpack.  The "struct of arrays" storage scheme reduces the
    /// padding requirement to a constant per row, or reduces the
    /// number of memcpy calls to two per row.
    ///
    /// We include the number of entries in each row in that row's
    /// packed data, to make unpacking easier.  This saves us from an
    /// error-prone computation to find the number of entries from the
    /// number of bytes.  That computation gets even more difficult if
    /// we have to introduce padding for alignment in the future.
    /// Knowing the number of entries for each row also makes
    /// parallelizing packing and unpacking easier.
    void
    packNew (const Kokkos::DualView<const local_ordinal_type*, buffer_device_type>& exportLIDs,
             Kokkos::DualView<char*, buffer_device_type>& exports,
             const Kokkos::DualView<size_t*, buffer_device_type>& numPacketsPerLID,
             size_t& constantNumPackets,
             Distributor& dist) const;

  private:
    /// \brief Pack this matrix (part of implementation of packAndPrepareNew).
    ///
    /// This method helps implement packAndPrepareNew.
    ///
    /// Call this only when this matrix (which is the source matrix to
    /// pack) does not yet have a KokkosSparse::CrsMatrix.
    void
    packNonStaticNew (const Kokkos::DualView<const local_ordinal_type*, buffer_device_type>& exportLIDs,
                      Kokkos::DualView<char*, buffer_device_type>& exports,
                      const Kokkos::DualView<size_t*, buffer_device_type>& numPacketsPerLID,
                      size_t& constantNumPackets,
                      Distributor& distor) const;

    /// \brief Pack data for the current row to send.
    ///
    /// \param exports [out] The entire array of packed data to
    ///   "export," that is, to send out from this process.
    /// \param offset [in] Offset into \c exports (which see), at
    ///   which to begin writing this row's packed data.
    /// \param numEnt [in] Number of entries in the row.
    /// \param gidsIn [in] Array of global column indices in the row,
    ///   to pack into the \c exports output buffer.
    /// \param valsIn [in] Array of values in the row, to pack into
    ///   the \c exports output buffer.
    /// \param numBytesPerValue [in] Number of bytes to use for the
    ///   packed representation of a single \c impl_scalar_type matrix
    ///   value.
    ///
    /// This method, like the rest of Tpetra, assumes that all values
    /// of the same type have the same number of bytes in their packed
    /// representation.
    ///
    /// This method does not allocate temporary storage.  We intend
    /// for this to be safe to call in a thread-parallel way at some
    /// point, though it is currently not, due to thread safety issues
    /// with Teuchos::RCP (always) and Teuchos::ArrayView (in a debug
    /// build).
    ///
    /// \return The number of bytes used in the row's packed
    ///   representation.  If numEnt is zero, then the row always uses
    ///   zero bytes (we don't even pack the number of entries in that
    ///   case).
    size_t
    packRow (char exports[],
             const size_t offset,
             const size_t numEnt,
             const GlobalOrdinal gidsIn[],
             const impl_scalar_type valsIn[],
             const size_t numBytesPerValue) const;

    /// \brief Pack data for the current row to send, if the matrix's
    ///   graph is known to be static (and therefore fill complete,
    ///   and locally indexed).
    ///
    /// \param numEntOut [out] Where to write the number of entries in
    ///   the row.
    /// \param valOut [out] Output (packed) array of matrix values.
    /// \param indOut [out] Output (packed) array of matrix column
    ///   indices (as global indices).
    /// \param numEnt [in] Number of entries in the row.
    /// \param lclRow [in] Local index of the row.
    ///
    /// This method does not allocate temporary storage.  We intend
    /// for this to be safe to call in a thread-parallel way on host
    /// (not in CUDA).
    ///
    /// \return \c true if the method succeeded, else \c false.
    ///
    /// \warning (mfh 24 Mar 2017) The current implementation of this
    ///   kernel assumes CUDA UVM.  If we want to fix that, we need to
    ///   write a pack kernel for the whole matrix, that runs on
    ///   device.  As a work-around, consider a fence before and after
    ///   packing.
    bool
    packRowStatic (char* const numEntOut,
                   char* const valOut,
                   char* const indOut,
                   const size_t numEnt,
                   const LocalOrdinal lclRow) const;

    /// \brief Unpack and combine received data for the current row.
    ///
    /// \param gidsOut [out] On output: The row's global column indices.
    /// \param valsOut [out] On output: The row's values.  valsOut[k]
    ///   is the value corresponding to global column index gidsOut[k]
    ///   in this row.
    /// \param imports [in] The entire array of "imported" packed
    ///   data; that is, all the data received from other processes.
    /// \param offset [in] Offset into \c imports (which see), at
    ///   which to begin reading this row's packed data.
    /// \param numBytes [in] Number of bytes of data available to
    ///   unpack for this row.
    /// \param numEnt [in] Number of entries in the row.
    /// \param numBytesPerValue [in] Number of bytes to use for the
    ///   packed representation of a single \c impl_scalar_type matrix
    ///   value.
    ///
    /// This method, like the rest of Tpetra, assumes that all values
    /// of the same type have the same number of bytes in their packed
    /// representation.
    ///
    /// \return The number of bytes used in the row's packed
    ///   representation.  If numEnt is zero, then the row always uses
    ///   zero bytes (we don't even pack the number of entries in that
    ///   case).
    size_t
    unpackRow (GlobalOrdinal gidsOut[],
               impl_scalar_type valsOut[],
               const char imports[],
               const size_t offset,
               const size_t numBytes,
               const size_t numEnt,
               const size_t numBytesPerValue);

    /// \brief Allocate space for packNew() to pack entries to send.
    ///
    /// This is part of the implementation of packAndPrepareNew, which
    /// helps implement the "new" DistObject interface.
    ///
    /// \param exports [in/out] Pack buffer to (re)allocate.
    /// \param totalNumEntries [out] Total number of entries to send.
    /// \param exportLIDs [in] Local indices of the rows to send.
    void
    allocatePackSpaceNew (Kokkos::DualView<char*, buffer_device_type>& exports,
                          size_t& totalNumEntries,
                          const Kokkos::DualView<const local_ordinal_type*,
                            buffer_device_type>& exportLIDs) const;
    //@}

  public:
    //! Get the Kokkos local values
    typename local_matrix_type::values_type getLocalValuesView () const {
      return k_values1D_;
    }

  private:
    // Friend declaration for nonmember function.
    template<class CrsMatrixType>
    friend Teuchos::RCP<CrsMatrixType>
    Tpetra::importAndFillCompleteCrsMatrix (const Teuchos::RCP<const CrsMatrixType>& sourceMatrix,
                                    const Import<typename CrsMatrixType::local_ordinal_type,
                                                 typename CrsMatrixType::global_ordinal_type,
                                                 typename CrsMatrixType::node_type>& importer,
                                    const Teuchos::RCP<const Map<typename CrsMatrixType::local_ordinal_type,
                                                                 typename CrsMatrixType::global_ordinal_type,
                                                                 typename CrsMatrixType::node_type> >& domainMap,
                                    const Teuchos::RCP<const Map<typename CrsMatrixType::local_ordinal_type,
                                                                 typename CrsMatrixType::global_ordinal_type,
                                                                 typename CrsMatrixType::node_type> >& rangeMap,
                                    const Teuchos::RCP<Teuchos::ParameterList>& params);

    // Friend declaration for nonmember function.
    template<class CrsMatrixType>
    friend Teuchos::RCP<CrsMatrixType>
    Tpetra::importAndFillCompleteCrsMatrix (const Teuchos::RCP<const CrsMatrixType>& sourceMatrix,
                                    const Import<typename CrsMatrixType::local_ordinal_type,
                                                 typename CrsMatrixType::global_ordinal_type,
                                                 typename CrsMatrixType::node_type>& rowImporter,
                                   const Import<typename CrsMatrixType::local_ordinal_type,
                                                typename CrsMatrixType::global_ordinal_type,
                                                typename CrsMatrixType::node_type>& domainImporter,
                                    const Teuchos::RCP<const Map<typename CrsMatrixType::local_ordinal_type,
                                                                 typename CrsMatrixType::global_ordinal_type,
                                                                 typename CrsMatrixType::node_type> >& domainMap,
                                    const Teuchos::RCP<const Map<typename CrsMatrixType::local_ordinal_type,
                                                                 typename CrsMatrixType::global_ordinal_type,
                                                                 typename CrsMatrixType::node_type> >& rangeMap,
                                    const Teuchos::RCP<Teuchos::ParameterList>& params);


    // Friend declaration for nonmember function.
    template<class CrsMatrixType>
    friend Teuchos::RCP<CrsMatrixType>
    Tpetra::exportAndFillCompleteCrsMatrix (const Teuchos::RCP<const CrsMatrixType>& sourceMatrix,
                                    const Export<typename CrsMatrixType::local_ordinal_type,
                                                 typename CrsMatrixType::global_ordinal_type,
                                                 typename CrsMatrixType::node_type>& exporter,
                                    const Teuchos::RCP<const Map<typename CrsMatrixType::local_ordinal_type,
                                                                 typename CrsMatrixType::global_ordinal_type,
                                                                 typename CrsMatrixType::node_type> >& domainMap,
                                    const Teuchos::RCP<const Map<typename CrsMatrixType::local_ordinal_type,
                                                                 typename CrsMatrixType::global_ordinal_type,
                                                                 typename CrsMatrixType::node_type> >& rangeMap,
                                    const Teuchos::RCP<Teuchos::ParameterList>& params);

    // Friend declaration for nonmember function.
    template<class CrsMatrixType>
    friend Teuchos::RCP<CrsMatrixType>
    Tpetra::exportAndFillCompleteCrsMatrix (const Teuchos::RCP<const CrsMatrixType>& sourceMatrix,
                                    const Export<typename CrsMatrixType::local_ordinal_type,
                                                 typename CrsMatrixType::global_ordinal_type,
                                                 typename CrsMatrixType::node_type>& rowExporter,
                                    const Export<typename CrsMatrixType::local_ordinal_type,
                                                 typename CrsMatrixType::global_ordinal_type,
                                                 typename CrsMatrixType::node_type>& domainExporter,
                                    const Teuchos::RCP<const Map<typename CrsMatrixType::local_ordinal_type,
                                                                 typename CrsMatrixType::global_ordinal_type,
                                                                 typename CrsMatrixType::node_type> >& domainMap,
                                    const Teuchos::RCP<const Map<typename CrsMatrixType::local_ordinal_type,
                                                                 typename CrsMatrixType::global_ordinal_type,
                                                                 typename CrsMatrixType::node_type> >& rangeMap,
                                    const Teuchos::RCP<Teuchos::ParameterList>& params);

  public:
    /// \brief Import from <tt>this</tt> to the given destination
    ///   matrix, and make the result fill complete.
    ///
    /// If destMatrix.is_null(), this creates a new matrix as the
    /// destination.  (This is why destMatrix is passed in by nonconst
    /// reference to RCP.)  Otherwise it checks for "pristine" status
    /// and throws if that is not the case.  "Pristine" means that the
    /// matrix has no entries and is not fill complete.
    ///
    /// Use of the "non-member constructor" version of this method,
    /// exportAndFillCompleteCrsMatrix, is preferred for user
    /// applications.
    ///
    /// \warning This method is intended for expert developer use
    ///   only, and should never be called by user code.
    void
    importAndFillComplete (Teuchos::RCP<CrsMatrix<Scalar, LocalOrdinal, GlobalOrdinal, Node> >& destMatrix,
                           const import_type& importer,
                           const Teuchos::RCP<const map_type>& domainMap,
                           const Teuchos::RCP<const map_type>& rangeMap,
                           const Teuchos::RCP<Teuchos::ParameterList>& params = Teuchos::null) const;

    /// \brief Import from <tt>this</tt> to the given destination
    ///   matrix, and make the result fill complete.
    ///
    /// If destMatrix.is_null(), this creates a new matrix as the
    /// destination.  (This is why destMatrix is passed in by nonconst
    /// reference to RCP.)  Otherwise it checks for "pristine" status
    /// and throws if that is not the case.  "Pristine" means that the
    /// matrix has no entries and is not fill complete.
    ///
    /// Use of the "non-member constructor" version of this method,
    /// exportAndFillCompleteCrsMatrix, is preferred for user
    /// applications.
    ///
    /// \warning This method is intended for expert developer use
    ///   only, and should never be called by user code.
    void
    importAndFillComplete (Teuchos::RCP<CrsMatrix<Scalar, LocalOrdinal, GlobalOrdinal, Node> >& destMatrix,
                           const import_type& rowImporter,
                           const import_type& domainImporter,
                           const Teuchos::RCP<const map_type>& domainMap,
                           const Teuchos::RCP<const map_type>& rangeMap,
                           const Teuchos::RCP<Teuchos::ParameterList>& params) const;


    /// \brief Export from <tt>this</tt> to the given destination
    ///   matrix, and make the result fill complete.
    ///
    /// If destMatrix.is_null(), this creates a new matrix as the
    /// destination.  (This is why destMatrix is passed in by nonconst
    /// reference to RCP.)  Otherwise it checks for "pristine" status
    /// and throws if that is not the case.  "Pristine" means that the
    /// matrix has no entries and is not fill complete.
    ///
    /// Use of the "non-member constructor" version of this method,
    /// exportAndFillCompleteCrsMatrix, is preferred for user
    /// applications.
    ///
    /// \warning This method is intended for expert developer use
    ///   only, and should never be called by user code.
    void
    exportAndFillComplete (Teuchos::RCP<CrsMatrix<Scalar, LocalOrdinal, GlobalOrdinal, Node> >& destMatrix,
                           const export_type& exporter,
                           const Teuchos::RCP<const map_type>& domainMap = Teuchos::null,
                           const Teuchos::RCP<const map_type>& rangeMap = Teuchos::null,
                           const Teuchos::RCP<Teuchos::ParameterList>& params = Teuchos::null) const;

    /// \brief Export from <tt>this</tt> to the given destination
    ///   matrix, and make the result fill complete.
    ///
    /// If destMatrix.is_null(), this creates a new matrix as the
    /// destination.  (This is why destMatrix is passed in by nonconst
    /// reference to RCP.)  Otherwise it checks for "pristine" status
    /// and throws if that is not the case.  "Pristine" means that the
    /// matrix has no entries and is not fill complete.
    ///
    /// Use of the "non-member constructor" version of this method,
    /// exportAndFillCompleteCrsMatrix, is preferred for user
    /// applications.
    ///
    /// \warning This method is intended for expert developer use
    ///   only, and should never be called by user code.
    void
    exportAndFillComplete (Teuchos::RCP<CrsMatrix<Scalar, LocalOrdinal, GlobalOrdinal, Node> >& destMatrix,
                           const export_type& rowExporter,
                           const export_type& domainExporter,
                           const Teuchos::RCP<const map_type>& domainMap,
                           const Teuchos::RCP<const map_type>& rangeMap,
                           const Teuchos::RCP<Teuchos::ParameterList>& params) const;


  private:
    /// \brief Transfer (e.g. Import/Export) from <tt>this</tt> to the
    ///   given destination matrix, and make the result fill complete.
    ///
    /// If destMat.is_null(), this creates a new matrix, otherwise it
    /// checks for "pristine" status and throws if that is not the
    /// case.  This method implements importAndFillComplete and
    /// exportAndFillComplete, which in turn implemment the nonmember
    /// "constructors" importAndFillCompleteCrsMatrix and
    /// exportAndFillCompleteCrsMatrix.  It's convenient to put those
    /// nonmember constructors' implementations inside the CrsMatrix
    /// class, so that we don't have to put much code in the _decl
    /// header file.
    ///
    /// The point of this method is to fuse three tasks:
    ///
    ///   1. Create a destination matrix (CrsMatrix constructor)
    ///   2. Import or Export this matrix to the destination matrix
    ///   3. Call fillComplete on the destination matrix
    ///
    /// Fusing these tasks can avoid some communication and work.
    void
    transferAndFillComplete (Teuchos::RCP<CrsMatrix<Scalar, LocalOrdinal, GlobalOrdinal, Node> >& destMatrix,
                             const ::Tpetra::Details::Transfer<LocalOrdinal, GlobalOrdinal, Node>& rowTransfer,
                             const Teuchos::RCP<const ::Tpetra::Details::Transfer<LocalOrdinal, GlobalOrdinal, Node> > & domainTransfer,
                             const Teuchos::RCP<const map_type>& domainMap = Teuchos::null,
                             const Teuchos::RCP<const map_type>& rangeMap = Teuchos::null,
                             const Teuchos::RCP<Teuchos::ParameterList>& params = Teuchos::null) const;
    // We forbid copy construction by declaring this method private
    // and not implementing it.
    CrsMatrix (const CrsMatrix<Scalar, LocalOrdinal, GlobalOrdinal, Node>& rhs);

    // We forbid assignment (operator=) by declaring this method
    // private and not implementing it.
    CrsMatrix<Scalar, LocalOrdinal, GlobalOrdinal, Node>&
    operator= (const CrsMatrix<Scalar, LocalOrdinal, GlobalOrdinal, Node>& rhs);

    /// \brief Common implementation detail of insertGlobalValues and
    ///   insertGlobalValuesFiltered.
    ///
    /// \pre <tt>&graph == this->getCrsGraph ().getRawPtr ()</tt>
    /// \pre <tt>rowInfo == graph.getRowInfo (rowInfo.localRow)</tt>
    /// \pre <tt>graph.getRowMap ()->isNodeLocalElement (rowInfo.localRow)</tt></li>
    /// \pre <tt>! this->isStaticGraph ()</tt>
    /// \pre If graph has a column Map, then all entries of gblColInds
    ///      are in the column Map on the calling process.  That is, the
    ///      entries of gblColInds (and their corresponding vals entries)
    ///      are "prefiltered," if we needed to filter them.
    void
    insertGlobalValuesImpl (crs_graph_type& graph,
                            RowInfo& rowInfo,
                            const GlobalOrdinal gblColInds[],
                            const impl_scalar_type vals[],
                            const size_t numInputEnt);

    /// \brief Like insertGlobalValues(), but with column filtering.
    ///
    /// "Column filtering" means that if the matrix has a column Map,
    /// then this method ignores entries in columns that are not in
    /// the column Map.
    ///
    /// See discussion in the documentation of getGlobalRowCopy()
    /// about why we use \c Scalar and not \c impl_scalar_type here
    /// for the input array type.
    void
    insertGlobalValuesFiltered (const GlobalOrdinal globalRow,
                                const Teuchos::ArrayView<const GlobalOrdinal>& indices,
                                const Teuchos::ArrayView<const Scalar>& values);

    /// \brief Combine in the data using the given combine mode.
    ///
    /// The copyAndPermute() and unpackAndCombine() methods use this
    /// function to combine incoming entries from the source matrix
    /// with the target matrix's current data.  This method's behavior
    /// depends on whether the target matrix (that is, this matrix)
    /// has a static graph.
    ///
    /// See discussion in the documentation of getGlobalRowCopy()
    /// about why we use \c Scalar and not \c impl_scalar_type here
    /// for the input array type.
    void
    combineGlobalValues (const GlobalOrdinal globalRowIndex,
                         const Teuchos::ArrayView<const GlobalOrdinal>& columnIndices,
                         const Teuchos::ArrayView<const Scalar>& values,
                         const Tpetra::CombineMode combineMode);

    /// \brief Combine in the data using the given combine mode.
    ///
    /// The copyAndPermute() and unpackAndCombine() methods may this
    /// function to combine incoming entries from the source matrix
    /// with the target matrix's current data.  This method's behavior
    /// depends on whether the target matrix (that is, this matrix)
    /// has a static graph.
    ///
    /// \param lclRow [in] <i>Local</i> row index of the row to modify.
    /// \param numEnt [in] Number of entries in the input data.
    /// \param vals [in] Input values to combine.
    /// \param cols [in] Input (global) column indices corresponding
    ///   to the above values.
    /// \param combineMode [in] The CombineMode to use.
    ///
    /// \return The number of modified entries.  No error if and only
    ///   if equal to numEnt.
    LocalOrdinal
    combineGlobalValuesRaw (const LocalOrdinal lclRow,
                            const LocalOrdinal numEnt,
                            const impl_scalar_type vals[],
                            const GlobalOrdinal cols[],
                            const Tpetra::CombineMode combineMode);

    /// \brief Transform CrsMatrix entries, using global indices;
    ///   backwards compatibility version that takes
    ///   Teuchos::ArrayView instead of Kokkos::View.
    ///
    /// See above overload of transformGlobalValues for full documentation.
    ///
    /// \tparam BinaryFunction The type of binary function to apply.
    ///
    /// \param globalRow [in] (Global) index of the row to modify.
    /// \param indices [in] (Global) indices in the row to modify.
    /// \param values [in] Values to use for modification.
    template<class BinaryFunction>
    LocalOrdinal
    transformGlobalValues (const GlobalOrdinal globalRow,
                           const Teuchos::ArrayView<const GlobalOrdinal>& indices,
                           const Teuchos::ArrayView<const Scalar>& values,
                           BinaryFunction f,
                           const bool atomic = useAtomicUpdatesByDefault) const
    {
      typedef impl_scalar_type IST;
      typedef LocalOrdinal LO;
      typedef GlobalOrdinal GO;

      const LO numInputEnt = static_cast<LO> (indices.size ());
      if (static_cast<LO> (values.size ()) != numInputEnt) {
        return Teuchos::OrdinalTraits<LO>::invalid ();
      }

      const GO* const inputCols = indices.getRawPtr ();
      const IST* const inputVals =
        reinterpret_cast<const IST*> (values.getRawPtr ());
      return this->transformGlobalValues (globalRow, numInputEnt, inputVals,
                                          inputCols, f, atomic);
    }

    /// \brief Special case of insertGlobalValues for when globalRow
    ///   is <i>not<i> owned by the calling process.
    ///
    /// See discussion in the documentation of getGlobalRowCopy()
    /// about why we use \c Scalar and not \c impl_scalar_type here
    /// for the input array type.
    void
    insertNonownedGlobalValues (const GlobalOrdinal globalRow,
                                const Teuchos::ArrayView<const GlobalOrdinal>& indices,
                                const Teuchos::ArrayView<const Scalar>& values);

    /// \brief Insert indices and their values into the given row.
    ///
    /// \tparam Scalar The type of a single value.  When this method
    ///   is called by CrsMatrix, \c Scalar corresponds to the first
    ///   template parameter of CrsMatrix.
    ///
    /// \pre <tt>! (lg == LocalIndices && I == GlobalIndices)</tt>.
    ///   It does not make sense to give this method local column
    ///   indices (meaning that the graph has a column Map), yet to
    ///   ask it to store global indices.
    ///
    /// \param graph [in/out] The graph into which to insert indices.
    ///
    /// \param rowInfo [in/out] On input: Result of the graph's
    ///   getRowInfo() or updateAllocAndValues() methods, for the
    ///   locally owned row (whose local index is
    ///   <tt>rowInfo.localRow</tt>) for which you want to insert
    ///   indices.  On output: RowInfo with updated newEntries field.
    ///
    /// \param newInds [in] View of the column indices to insert.  If
    ///   <tt>lg == GlobalIndices</tt>, then newInds.ginds, a
    ///   <tt>Teuchos::ArrayView<const GlobalOrdinal></tt>, contains
    ///   the (global) column indices to insert.  Otherwise, if <tt>lg
    ///   == LocalIndices</tt>, then newInds.linds, a
    ///   <tt>Teuchos::ArrayView<const LocalOrdinal></tt>, contains
    ///   the (local) column indices to insert.
    ///
    /// \param oldRowVals [out] View of the current values.  They will
    ///   be overwritten with the new values.
    ///
    /// \param newRowVals [in] View of the new values.  They will be
    ///   copied over the old values.
    ///
    /// \param lg If <tt>lg == GlobalIndices</tt>, then the input
    ///   indices (in \c newInds) are global indices.  Otherwise, if
    ///   <tt>lg == LocalIndices</tt>, the input indices are local
    ///   indices.
    ///
    /// \param I If <tt>lg == GlobalIndices</tt>, then this method
    ///   will store the input indices as global indices.  Otherwise,
    ///   if <tt>I == LocalIndices</tt>, this method will store the
    ///   input indices as local indices.
    void
    insertIndicesAndValues (crs_graph_type& graph,
                            RowInfo& rowInfo,
                            const typename crs_graph_type::SLocalGlobalViews& newInds,
                            const Teuchos::ArrayView<impl_scalar_type>& oldRowVals,
                            const Teuchos::ArrayView<const impl_scalar_type>& newRowVals,
                            const ELocalGlobal lg,
                            const ELocalGlobal I);

    //! Type of the DistObject specialization from which this class inherits.
    typedef DistObject<char, LocalOrdinal, GlobalOrdinal, Node> dist_object_type;

  protected:
    // useful typedefs
    typedef Teuchos::OrdinalTraits<LocalOrdinal> OTL;
    typedef Kokkos::Details::ArithTraits<impl_scalar_type> STS;
    typedef Kokkos::Details::ArithTraits<mag_type> STM;
    typedef MultiVector<Scalar, LocalOrdinal, GlobalOrdinal, Node> MV;
    typedef Vector<Scalar, LocalOrdinal, GlobalOrdinal, Node>      V;
    typedef crs_graph_type Graph;

    // Enums
    enum GraphAllocationStatus {
      GraphAlreadyAllocated,
      GraphNotYetAllocated
    };

  private:
    /// \brief Allocate 2-D storage for matrix values.
    ///
    /// This is an implementation detail of allocateValues() (see below).
    Teuchos::ArrayRCP<Teuchos::Array<impl_scalar_type> >
    allocateValues2D ();

  protected:
    /// \brief Allocate values (and optionally indices) using the Node.
    ///
    /// \param gas [in] If GraphNotYetAllocated, allocate the
    ///   indices of \c myGraph_ via \c allocateIndices(lg) before
    ///   allocating values.
    ///
    /// \param lg [in] Argument passed into \c
    ///   myGraph_->allocateIndices(), if applicable.
    ///
    /// \pre If the graph (that is, staticGraph_) indices are
    ///   already allocated, then gas must be GraphAlreadyAllocated.
    ///   Otherwise, gas must be GraphNotYetAllocated.  We only
    ///   check for this precondition in debug mode.
    ///
    /// \pre If the graph indices are not already allocated, then
    ///   the graph must be owned by the matrix.
    void allocateValues (ELocalGlobal lg, GraphAllocationStatus gas);

    /// \brief Merge duplicate row indices in the given row, along
    ///   with their corresponding values.
    ///
    /// This method is only called by sortAndMergeIndicesAndValues(),
    /// and only when the matrix owns the graph, not when the matrix
    /// was constructed with a const graph.
    ///
    /// \pre The graph is not already storage optimized:
    ///   <tt>isStorageOptimized() == false</tt>
    size_t
    mergeRowIndicesAndValues (crs_graph_type& graph,
                              const RowInfo& rowInfo);

    /// \brief Sort and merge duplicate local column indices in all
    ///   rows on the calling process, along with their corresponding
    ///   values.
    ///
    /// \pre The matrix is locally indexed (more precisely, not
    ///   globally indexed).
    /// \pre The matrix owns its graph.
    /// \pre The matrix's graph is not already storage optimized:
    ///   <tt>isStorageOptimized() == false</tt>.
    ///
    /// \param sorted [in] If true, the column indices in each row on
    ///   the calling process are already sorted.
    /// \param merged [in] If true, the column indices in each row on
    ///   the calling process are already merged.
    void
    sortAndMergeIndicesAndValues (const bool sorted,
                                  const bool merged);

    /// \brief Clear matrix properties that require collectives.
    ///
    /// This clears whatever computeGlobalConstants() (which see)
    /// computed, in preparation for changes to the matrix.  The
    /// current implementation of this method does nothing.
    ///
    /// This method is called in resumeFill().
    void clearGlobalConstants();

    /// \brief Compute matrix properties that require collectives.
    ///
    /// The corresponding Epetra_CrsGraph method computes things
    /// like the global number of nonzero entries, that require
    /// collectives over the matrix's communicator.  The current
    /// Tpetra implementation of this method does nothing.
    ///
  public:
    /// This method is called in fillComplete().
    void computeGlobalConstants();
    //! Returns true if globalConstants have been computed; false otherwise
    bool haveGlobalConstants() const;
  protected:
    /// \brief Column Map MultiVector used in apply() and gaussSeidel().
    ///
    /// This is a column Map MultiVector.  It is used as the target of
    /// the forward mode Import operation (if necessary) in apply()
    /// and gaussSeidel(), and the source of the reverse mode Export
    /// operation (if necessary) in these methods.  Both of these
    /// methods create this MultiVector on demand if needed, and reuse
    /// it (if possible) for subsequent calls.
    ///
    /// This is declared <tt>mutable</tt> because the methods in
    /// question are const, yet want to cache the MultiVector for
    /// later use.
    mutable Teuchos::RCP<MV> importMV_;

    /// \brief Row Map MultiVector used in apply().
    ///
    /// This is a row Map MultiVector.  It is uses as the source of
    /// the forward mode Export operation (if necessary) in apply()
    /// and gaussSeidel(), and the target of the reverse mode Import
    /// operation (if necessary) in these methods.  Both of these
    /// methods create this MultiVector on demand if needed, and reuse
    /// it (if possible) for subsequent calls.
    ///
    /// This is declared <tt>mutable</tt> because the methods in
    /// question are const, yet want to cache the MultiVector for
    /// later use.
    mutable Teuchos::RCP<MV> exportMV_;

    /// \brief Create a (or fetch a cached) column Map MultiVector.
    ///
    /// \param X_domainMap [in] A domain Map Multivector.  The
    ///   returned MultiVector, if nonnull, will have the same number
    ///   of columns as Y_domainMap.
    ///
    /// \param force [in] Force creating the MultiVector if it hasn't
    ///   been created already.
    ///
    /// The \c force parameter is helpful when the domain Map and the
    /// column Map are the same (so that normally we wouldn't need the
    /// column Map MultiVector), but the following (for example)
    /// holds:
    ///
    /// 1. The kernel needs a constant stride input MultiVector, but
    ///    the given input MultiVector is not constant stride.
    ///
    /// We don't test for the above in this method, because it depends
    /// on the specific kernel.
    Teuchos::RCP<MV>
    getColumnMapMultiVector (const MV& X_domainMap,
                             const bool force = false) const;

    /// \brief Create a (or fetch a cached) row Map MultiVector.
    ///
    /// \param Y_rangeMap [in] A range Map Multivector.  The returned
    ///   MultiVector, if nonnull, will have the same number of
    ///   columns as Y_rangeMap.
    ///
    /// \param force [in] Force creating the MultiVector if it hasn't
    ///   been created already.
    ///
    /// The \c force parameter is helpful when the range Map and the
    /// row Map are the same (so that normally we wouldn't need the
    /// row Map MultiVector), but one of the following holds:
    ///
    /// 1. The kernel needs a constant stride output MultiVector,
    ///    but the given output MultiVector is not constant stride.
    ///
    /// 2. The kernel does not permit aliasing of its input and output
    ///    MultiVector arguments, but they do alias each other.
    ///
    /// We don't test for the above in this method, because it depends
    /// on the specific kernel.
    Teuchos::RCP<MV>
    getRowMapMultiVector (const MV& Y_rangeMap,
                          const bool force = false) const;

    //! Special case of apply() for <tt>mode == Teuchos::NO_TRANS</tt>.
    void
    applyNonTranspose (const MV& X_in,
                       MV& Y_in,
                       Scalar alpha,
                       Scalar beta) const;

    //! Special case of apply() for <tt>mode != Teuchos::NO_TRANS</tt>.
    void
    applyTranspose (const MV& X_in,
                    MV& Y_in,
                    const Teuchos::ETransp mode,
                    Scalar alpha,
                    Scalar beta) const;

    // matrix data accessors

    /// \brief Const pointer to all entries (including extra space) in
    ///   the given row.
    ///
    /// Unlike getGlobalRowView(), this method returns
    /// <tt>impl_scalar_type</tt>, not \c Scalar.  This is because
    /// this method is <i>not</i> part of the public interface of
    /// CrsMatrix.
    ///
    /// \param vals [out] On output: Const pointer to all entries,
    ///   including any extra space, in the given row.  \c numEnt
    ///   includes the empty space, if any.
    /// \param numEnt [out] Number of available entries in the row.
    ///   "Available" includes extra empty space, if any.
    /// \param rowinfo [in] Result of getRowInfo (for a local row
    ///   index) or getRowInfoFromGlobalRowIndex (for a global row
    ///   index) for the row.
    ///
    /// \return Zero if no error, else a nonzero error code.
    LocalOrdinal
    getViewRawConst (const impl_scalar_type*& vals,
                     LocalOrdinal& numEnt,
                     const RowInfo& rowinfo) const;

    /// \brief Nonconst pointer to all entries (including extra space)
    ///   in the given row.
    ///
    /// Unlike getGlobalRowView(), this method returns
    /// <tt>impl_scalar_type</tt>, not \c Scalar.  This is because
    /// this method is <i>not</i> part of the public interface of
    /// CrsMatrix.
    ///
    /// \param vals [out] On output: Const pointer to all entries,
    ///   including any extra space, in the given row.  \c numEnt
    ///   includes the empty space, if any.
    /// \param numEnt [out] Number of available entries in the row.
    ///   "Available" includes extra empty space, if any.
    /// \param rowinfo [in] Result of getRowInfo (for a local row
    ///   index) or getRowInfoFromGlobalRowIndex (for a global row
    ///   index) for the row.
    ///
    /// \return Zero if no error, else a nonzero error code.
    LocalOrdinal
    getViewRaw (impl_scalar_type*& vals,
                LocalOrdinal& numEnt,
                const RowInfo& rowinfo) const;

    /// \brief Constant view of all entries (including extra space) in
    ///   the given row.
    ///
    /// Unlike getGlobalRowView(), this method returns
    /// <tt>impl_scalar_type</tt>, not \c Scalar.  This is because
    /// this method is <i>not</i> part of the public interface of
    /// CrsMatrix.
    Teuchos::ArrayView<const impl_scalar_type> getView (RowInfo rowinfo) const;

    /// \brief Nonconst view of all entries (including extra space) in
    ///   the given row.
    ///
    /// Unlike getGlobalRowView(), this method returns
    /// <tt>impl_scalar_type</tt>, not \c Scalar.  This is because
    /// this method is <i>not</i> part of the public interface of
    /// CrsMatrix.
    ///
    /// This method is \c const because it doesn't change allocations
    /// (and thus doesn't change pointers).  Consider the difference
    /// between <tt>const double*</tt> and <tt>double* const</tt>.
    Teuchos::ArrayView<impl_scalar_type>
    getViewNonConst (const RowInfo& rowinfo) const;

  private:
    /// \brief Constant view of all entries (including extra space) in
    ///   the given row.
    ///
    /// Unlike getGlobalRowView(), this method returns
    /// <tt>impl_scalar_type</tt>, not \c Scalar.  This is because
    /// this method is <i>not</i> part of the public interface of
    /// CrsMatrix.
    Kokkos::View<const impl_scalar_type*, execution_space, Kokkos::MemoryUnmanaged>
    getRowView (const RowInfo& rowInfo) const;

    /// \brief Nonconst view of all entries (including extra space) in
    ///   the given row.
    ///
    /// Unlike getGlobalRowView(), this method returns
    /// <tt>impl_scalar_type</tt>, not \c Scalar.  This is because
    /// this method is <i>not</i> part of the public interface of
    /// CrsMatrix.
    ///
    /// This method is \c const because it doesn't change allocations
    /// (and thus doesn't change pointers).  Consider the difference
    /// between <tt>const double*</tt> and <tt>double* const</tt>.
    Kokkos::View<impl_scalar_type*, execution_space, Kokkos::MemoryUnmanaged>
    getRowViewNonConst (const RowInfo& rowInfo) const;


  protected:

    // Friend the tester for CrsMatrix::swap
    friend class Tpetra::crsMatrix_Swap_Tester<Scalar, LocalOrdinal, GlobalOrdinal, Node>;

    /// \brief Swaps the data from *this with the data and maps from crsMatrix
    ///
    /// \param matrix [in/out] a crsMatrix
    void swap(CrsMatrix<Scalar, LocalOrdinal, GlobalOrdinal, Node> & matrix);


  protected:

    /// \brief Fill data into the local matrix.
    ///
    /// This method is only called in fillComplete(), and it is only
    /// called if the graph's structure is already fixed (that is, if
    /// the matrix does not own the graph).
    void fillLocalMatrix (const Teuchos::RCP<Teuchos::ParameterList>& params);

    /// \brief Fill data into the local graph and matrix.
    ///
    /// This method is only called in fillComplete(), and it is only
    /// called if the graph's structure is <i>not</i> already fixed
    /// (that is, if the matrix <i>does</i> own the graph).
    void fillLocalGraphAndMatrix (const Teuchos::RCP<Teuchos::ParameterList>& params);

    //! Check that this object's state is sane; throw if it's not.
    void checkInternalState () const;

    /// \name (Global) graph pointers
    ///
    /// We keep two graph pointers in order to maintain const
    /// correctness.  myGraph_ is a graph which we create internally.
    /// Operations that change the sparsity structure also modify
    /// myGraph_.  If myGraph_ != null, then staticGraph_ == myGraph_
    /// pointerwise (we set the pointers equal to each other when we
    /// create myGraph_).  myGraph_ is only null if this CrsMatrix was
    /// created using the constructor with a const CrsGraph input
    /// argument.  In this case, staticGraph_ is set to the input
    /// CrsGraph.
    //@{
    Teuchos::RCP<const Graph> staticGraph_;
    Teuchos::RCP<      Graph>     myGraph_;
    //@}

    //! The local sparse matrix.
    local_matrix_type lclMatrix_;

    /// \name Sparse matrix values.
    ///
    /// k_values1D_ represents the values assuming "1-D" compressed
    /// sparse row storage.  values2D_ represents the values as an
    /// array of arrays, one (inner) array per row of the sparse
    /// matrix.
    ///
    /// Before allocation, both arrays are null.  After allocation,
    /// one is null.  If static allocation, then values2D_ is null.
    /// If dynamic allocation, then k_values1D_ is null.  The
    /// allocation always matches that of graph_, as the graph does
    /// the allocation for the matrix.
    //@{
    typename local_matrix_type::values_type k_values1D_;
    Teuchos::ArrayRCP<Teuchos::Array<impl_scalar_type> > values2D_;
    //@}

    /// \brief Status of the matrix's storage, when not in a
    ///   fill-complete state.
    ///
    /// The phrase "When not in a fill-complete state" is important.
    /// When the matrix is fill complete, it <i>always</i> uses 1-D
    /// "packed" storage.  However, if the "Optimize Storage"
    /// parameter to fillComplete was false, the matrix may keep
    /// unpacked 1-D or 2-D storage around and resume it on the next
    /// resumeFill call.
    ::Tpetra::Details::EStorageStatus storageStatus_;

    //! Whether the matrix is fill complete.
    bool fillComplete_;

    /// \brief Nonlocal data added using insertGlobalValues().
    ///
    /// These data are cleared by globalAssemble(), once it finishes
    /// redistributing them to their owning processes.
    ///
    /// For a given nonowned global row gRow which was given to
    /// insertGlobalValues() or sumIntoGlobalValues(),
    /// <tt>nonlocals_[gRow].first[k]</tt> is the column index of an
    /// inserted entry, and <tt>nonlocals_[gRow].second[k]</tt> is its
    /// value.  Duplicate column indices for the same row index are
    /// allowed and will be summed during globalAssemble().
    ///
    /// This used to be a map from GlobalOrdinal to (GlobalOrdinal,
    /// Scalar) pairs.  This makes gcc issue a "note" about the ABI of
    /// structs containing std::complex members changing.  CDash
    /// reports this as a warning, even though it's a "note," not a
    /// warning.  However, I don't want it to show up, so I rearranged
    /// the map's value type to a pair of arrays, rather than an array
    /// of pairs.
    ///
    /// \note For Epetra developers: Tpetra::CrsMatrix corresponds
    ///   more to Epetra_FECrsMatrix than to Epetra_CrsMatrix.  The
    ///   insertGlobalValues() method in Tpetra::CrsMatrix, unlike
    ///   its corresponding method in Epetra_CrsMatrix, allows
    ///   insertion into rows which are not owned by the calling
    ///   process.  The globalAssemble() method redistributes these
    ///   to their owning processes.
    std::map<GlobalOrdinal, std::pair<Teuchos::Array<GlobalOrdinal>,
                                      Teuchos::Array<Scalar> > > nonlocals_;

    /// \brief Cached Frobenius norm of the (global) matrix.
    ///
    /// The value -1 means that the norm has not yet been computed, or
    /// that the values in the matrix may have changed and the norm
    /// must be recomputed.
    mutable mag_type frobNorm_;

  public:
    // FIXME (mfh 24 Feb 2014) Is it _really_ necessary to make this a
    // public inner class of CrsMatrix?  It looks like it doesn't
    // depend on any implementation details of CrsMatrix at all.  It
    // should really be declared and defined outside of CrsMatrix.
    template<class ViewType, class OffsetViewType>
    struct pack_functor {
      typedef typename ViewType::execution_space execution_space;
      ViewType src_;
      ViewType dst_;
      OffsetViewType src_offset_;
      OffsetViewType dst_offset_;
      typedef typename OffsetViewType::non_const_value_type scalar_index_type;

      pack_functor (ViewType dst, ViewType src,
                    OffsetViewType dst_offset, OffsetViewType src_offset) :
        src_ (src),
        dst_ (dst),
        src_offset_ (src_offset),
        dst_offset_ (dst_offset)
      {}

      KOKKOS_INLINE_FUNCTION
      void operator () (const LocalOrdinal row) const {
        scalar_index_type srcPos = src_offset_(row);
        const scalar_index_type dstEnd = dst_offset_(row+1);
        scalar_index_type dstPos = dst_offset_(row);
        for ( ; dstPos < dstEnd; ++dstPos, ++srcPos) {
          dst_(dstPos) = src_(srcPos);
        }
      }
    };
  }; // class CrsMatrix

  /** \brief Non-member function to create an empty CrsMatrix given a
        row map and a non-zero profile.

      \return A dynamically allocated (DynamicProfile) matrix with
        specified number of nonzeros per row (defaults to zero).

      \relatesalso CrsMatrix
   */
  template <class Scalar, class LocalOrdinal, class GlobalOrdinal, class Node>
  Teuchos::RCP<CrsMatrix<Scalar, LocalOrdinal, GlobalOrdinal, Node> >
  createCrsMatrix (const Teuchos::RCP<const Map<LocalOrdinal, GlobalOrdinal, Node> >& map,
                   size_t maxNumEntriesPerRow = 0,
                   const Teuchos::RCP<Teuchos::ParameterList>& params = Teuchos::null)
  {
    typedef CrsMatrix<Scalar, LocalOrdinal, GlobalOrdinal, Node> matrix_type;
    return Teuchos::rcp (new matrix_type (map, maxNumEntriesPerRow,
                                          DynamicProfile, params));
  }

  template<class CrsMatrixType>
  Teuchos::RCP<CrsMatrixType>
  importAndFillCompleteCrsMatrix (const Teuchos::RCP<const CrsMatrixType>& sourceMatrix,
                                  const Import<typename CrsMatrixType::local_ordinal_type,
                                               typename CrsMatrixType::global_ordinal_type,
                                               typename CrsMatrixType::node_type>& importer,
                                  const Teuchos::RCP<const Map<typename CrsMatrixType::local_ordinal_type,
                                                               typename CrsMatrixType::global_ordinal_type,
                                                               typename CrsMatrixType::node_type> >& domainMap,
                                  const Teuchos::RCP<const Map<typename CrsMatrixType::local_ordinal_type,
                                                               typename CrsMatrixType::global_ordinal_type,
                                                               typename CrsMatrixType::node_type> >& rangeMap,
                                  const Teuchos::RCP<Teuchos::ParameterList>& params)
  {
    Teuchos::RCP<CrsMatrixType> destMatrix;
    sourceMatrix->importAndFillComplete (destMatrix, importer, domainMap, rangeMap, params);
    return destMatrix;
  }

  template<class CrsMatrixType>
  Teuchos::RCP<CrsMatrixType>
  importAndFillCompleteCrsMatrix (const Teuchos::RCP<const CrsMatrixType>& sourceMatrix,
                                  const Import<typename CrsMatrixType::local_ordinal_type,
                                               typename CrsMatrixType::global_ordinal_type,
                                               typename CrsMatrixType::node_type>& rowImporter,
                                  const Import<typename CrsMatrixType::local_ordinal_type,
                                              typename CrsMatrixType::global_ordinal_type,
                                              typename CrsMatrixType::node_type>& domainImporter,
                                  const Teuchos::RCP<const Map<typename CrsMatrixType::local_ordinal_type,
                                                               typename CrsMatrixType::global_ordinal_type,
                                                               typename CrsMatrixType::node_type> >& domainMap,
                                  const Teuchos::RCP<const Map<typename CrsMatrixType::local_ordinal_type,
                                                               typename CrsMatrixType::global_ordinal_type,
                                                               typename CrsMatrixType::node_type> >& rangeMap,
                                  const Teuchos::RCP<Teuchos::ParameterList>& params)
  {
    Teuchos::RCP<CrsMatrixType> destMatrix;
    sourceMatrix->importAndFillComplete (destMatrix, rowImporter, domainImporter, domainMap, rangeMap, params);
    return destMatrix;
  }

  template<class CrsMatrixType>
  Teuchos::RCP<CrsMatrixType>
  exportAndFillCompleteCrsMatrix (const Teuchos::RCP<const CrsMatrixType>& sourceMatrix,
                                  const Export<typename CrsMatrixType::local_ordinal_type,
                                               typename CrsMatrixType::global_ordinal_type,
                                               typename CrsMatrixType::node_type>& exporter,
                                  const Teuchos::RCP<const Map<typename CrsMatrixType::local_ordinal_type,
                                                               typename CrsMatrixType::global_ordinal_type,
                                                               typename CrsMatrixType::node_type> >& domainMap,
                                  const Teuchos::RCP<const Map<typename CrsMatrixType::local_ordinal_type,
                                                               typename CrsMatrixType::global_ordinal_type,
                                                               typename CrsMatrixType::node_type> >& rangeMap,
                                  const Teuchos::RCP<Teuchos::ParameterList>& params)
  {
    Teuchos::RCP<CrsMatrixType> destMatrix;
    sourceMatrix->exportAndFillComplete (destMatrix, exporter, domainMap, rangeMap, params);
    return destMatrix;
  }

  template<class CrsMatrixType>
  Teuchos::RCP<CrsMatrixType>
  exportAndFillCompleteCrsMatrix (const Teuchos::RCP<const CrsMatrixType>& sourceMatrix,
                                  const Export<typename CrsMatrixType::local_ordinal_type,
                                               typename CrsMatrixType::global_ordinal_type,
                                               typename CrsMatrixType::node_type>& rowExporter,
                                  const Export<typename CrsMatrixType::local_ordinal_type,
                                               typename CrsMatrixType::global_ordinal_type,
                                               typename CrsMatrixType::node_type>& domainExporter,
                                  const Teuchos::RCP<const Map<typename CrsMatrixType::local_ordinal_type,
                                                               typename CrsMatrixType::global_ordinal_type,
                                                               typename CrsMatrixType::node_type> >& domainMap,
                                  const Teuchos::RCP<const Map<typename CrsMatrixType::local_ordinal_type,
                                                               typename CrsMatrixType::global_ordinal_type,
                                                               typename CrsMatrixType::node_type> >& rangeMap,
                                  const Teuchos::RCP<Teuchos::ParameterList>& params)
  {
    Teuchos::RCP<CrsMatrixType> destMatrix;
    sourceMatrix->exportAndFillComplete (destMatrix, rowExporter, domainExporter, domainMap, rangeMap, params);
    return destMatrix;
  }
} // namespace Tpetra

/**
  \example CrsMatrix_NonlocalAfterResume.hpp
  \brief An example for inserting non-local entries into a
    Tpetra::CrsMatrix using Tpetra::CrsMatrix::insertGlobalValues(),
    with multiple calls to Tpetra::CrsMatrix::fillComplete().
 */

#endif // TPETRA_CRSMATRIX_DECL_HPP<|MERGE_RESOLUTION|>--- conflicted
+++ resolved
@@ -1025,26 +1025,7 @@
     virtual ~CrsMatrix ();
 
 
-<<<<<<< HEAD
-    /// \brief Swaps the data from *this with the data and maps from crsMatrix
-    ///
-    /// \param matrix [in/out] a crsMatrix
-    void swap(CrsMatrix<Scalar, LocalOrdinal, GlobalOrdinal, Node> & matrix);
-
-
-    /// \brief True if and only if \c CrsMatrix is identical to this CrsMatrix
-    ///
-    /// This performs an _exact_ match check on the two matrices.
-    /// This is mostly used for testing the swap() command.
-    ///
-    /// \param matrix [in] a CrsMatrix to compare against this one.
-    ///
-    /// \return True if the other CrsMatrix is identical to this one.
-    bool isIdenticalTo(const CrsMatrix<Scalar, LocalOrdinal, GlobalOrdinal, Node> & matrix) const;
-
-=======
   public:
->>>>>>> e285bc71
 
     //@}
     //! @name Methods for inserting, modifying, or removing entries
