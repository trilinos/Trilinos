--- conflicted
+++ resolved
@@ -220,7 +220,6 @@
   /// separate question.
   static size_t longRowMinNumEntries ();
 
-<<<<<<< HEAD
   /// \brief Unpack rows of a matrix using hierarchical unpacking
   static bool hierarchicalUnpack ();
 
@@ -229,7 +228,7 @@
 
   /// \brief Size of team for hierarchical unpacking
   static size_t hierarchicalUnpackTeamSize ();
-=======
+
   /// \brief the threshold for transitioning from device to host
   ///
   /// If the number of elements in the multivector does not exceed this 
@@ -238,7 +237,6 @@
   /// By default this is 10000, but may be altered by the environment
   /// variable TPETRA_VECTOR_DEVICE_THRESHOLD
   static size_t multivectorKernelLocationThreshold ();
->>>>>>> 2a258cad
 
   /// \brief Use Teuchos::Timer in Tpetra::ProfilingRegion
   ///
