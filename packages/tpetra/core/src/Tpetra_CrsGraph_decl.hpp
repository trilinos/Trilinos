--- conflicted
+++ resolved
@@ -2324,11 +2324,7 @@
     
     //TODO:  Make private -- matrix shouldn't access directly the guts of graph
   
-    /// \brief Local ordinals of colum indices for all rows
-<<<<<<< HEAD
-=======
-    /// UVM REMOVAL:   Device view takes place of k_lclInds1D_
->>>>>>> 55091be9
+    /// \brief Local ordinals of column indices for all rows
     /// Valid when isLocallyIndexed is true
     /// If OptimizedStorage, storage is PACKED after fillComplete
     /// If not OptimizedStorate, storage is UNPACKED after fillComplete; 
@@ -2339,20 +2335,11 @@
     ///
     ///   - The calling process has a nonzero number of entries
     ///   - The graph is locally indexed
-<<<<<<< HEAD
     ///
     /// UVM Removal Note:   Device view takes place of k_lclInds1D_
     local_inds_wdv_type lclIndsUnpacked_wdv;
 
-    /// \brief Local ordinals of colum indices for all rows
-=======
-
-    // TODO: Make private -- matrix shouldn't access directly
-    local_inds_wdv_type lclIndsUnpacked_wdv;
-
-    /// \brief Local ordinals of colum indices for all rows
-    /// UVM REMOVAL:   Device view takes place of lclGraph_.entries
->>>>>>> 55091be9
+    /// \brief Local ordinals of column indices for all rows
     /// Valid when isLocallyIndexed is true
     /// Built during fillComplete or non-fillComplete constructors
     /// Storage is PACKED after fillComplete
@@ -2367,14 +2354,10 @@
     /// UVM Removal Note:   Device view takes place of lclGraph_.entries
     mutable local_inds_wdv_type lclIndsPacked_wdv;
 
-<<<<<<< HEAD
     //TODO:  Make private -- matrix shouldn't access directly the guts of graph
 
     /// \brief Global ordinals of column indices for all rows
-=======
     /// \brief Global ordinals of column indices for all rows
-    /// UVM REMOVAL:   Device view takes place of k_gblInds1D_
->>>>>>> 55091be9
     ///
     /// This is allocated only if
     ///
