--- conflicted
+++ resolved
@@ -48,13 +48,8 @@
  */
 
 struct Zoltan_Map_Entry{
-<<<<<<< HEAD
-  int *key;          /* a copy of or a pointer to callers key */
-  int data;          /* an integer provided by caller */
-=======
   char *key;             /* pointer to arbitrary length key */
   intptr_t data;         /* value */
->>>>>>> 221fdd4e
   struct Zoltan_Map_Entry *next;
 };
 
@@ -90,16 +85,6 @@
 
 ZOLTAN_MAP* Zoltan_Map_Create(ZZ *zz, int hash_range, int key_size_in_bytes, int store_keys, int num_entries);
 int Zoltan_Map_Destroy(ZZ *zz, ZOLTAN_MAP **map);
-<<<<<<< HEAD
-int Zoltan_Map_Add(ZZ *zz, ZOLTAN_MAP *map, int *key, int data);
-int Zoltan_Map_Find(ZZ *zz, ZOLTAN_MAP *map, int *key, int *data);
-int Zoltan_Map_Find_Add(ZZ *zz, ZOLTAN_MAP* map, int *key, int datain, int *dataout);
-int Zoltan_Map_Size(ZZ *zz, ZOLTAN_MAP *map);
-int Zoltan_Map_First(ZZ *zz, ZOLTAN_MAP *map, int **key, int *data);
-int Zoltan_Map_Next(ZZ *zz, ZOLTAN_MAP *map, int **key, int *data);
-
-#define ZOLTAN_NOT_FOUND INT_MIN
-=======
 int Zoltan_Map_Add(ZZ *zz, ZOLTAN_MAP *map, char *key, intptr_t data);
 int Zoltan_Map_Find(ZZ *zz, ZOLTAN_MAP *map, char *key, intptr_t *data);
 int Zoltan_Map_Find_Add(ZZ *zz, ZOLTAN_MAP* map, char *key, intptr_t datain, intptr_t *dataout);
@@ -108,7 +93,6 @@
 int Zoltan_Map_Next(ZZ *zz, ZOLTAN_MAP *map, char **key, intptr_t *data);
 
 #define ZOLTAN_NOT_FOUND INTPTR_MIN
->>>>>>> 221fdd4e
 
 /*****************************************************************************/
 /*****************************************************************************/
