// @HEADER
// ***********************************************************************
//
//                 Anasazi: Block Eigensolvers Package
//                 Copyright 2004 Sandia Corporation
//
// Under terms of Contract DE-AC04-94AL85000 with Sandia Corporation,
// the U.S. Government retains certain rights in this software.
//
// Redistribution and use in source and binary forms, with or without
// modification, are permitted provided that the following conditions are
// met:
//
// 1. Redistributions of source code must retain the above copyright
// notice, this list of conditions and the following disclaimer.
//
// 2. Redistributions in binary form must reproduce the above copyright
// notice, this list of conditions and the following disclaimer in the
// documentation and/or other materials provided with the distribution.
//
// 3. Neither the name of the Corporation nor the names of the
// contributors may be used to endorse or promote products derived from
// this software without specific prior written permission.
//
// THIS SOFTWARE IS PROVIDED BY SANDIA CORPORATION "AS IS" AND ANY
// EXPRESS OR IMPLIED WARRANTIES, INCLUDING, BUT NOT LIMITED TO, THE
// IMPLIED WARRANTIES OF MERCHANTABILITY AND FITNESS FOR A PARTICULAR
// PURPOSE ARE DISCLAIMED. IN NO EVENT SHALL SANDIA CORPORATION OR THE
// CONTRIBUTORS BE LIABLE FOR ANY DIRECT, INDIRECT, INCIDENTAL, SPECIAL,
// EXEMPLARY, OR CONSEQUENTIAL DAMAGES (INCLUDING, BUT NOT LIMITED TO,
// PROCUREMENT OF SUBSTITUTE GOODS OR SERVICES; LOSS OF USE, DATA, OR
// PROFITS; OR BUSINESS INTERRUPTION) HOWEVER CAUSED AND ON ANY THEORY OF
// LIABILITY, WHETHER IN CONTRACT, STRICT LIABILITY, OR TORT (INCLUDING
// NEGLIGENCE OR OTHERWISE) ARISING IN ANY WAY OUT OF THE USE OF THIS
// SOFTWARE, EVEN IF ADVISED OF THE POSSIBILITY OF SUCH DAMAGE.
//
// Questions? Contact Michael A. Heroux (maherou@sandia.gov)
//
// ***********************************************************************
// @HEADER
//
// This test is for BlockKrylovSchur solving a standard (Ax=xl) complex Hermitian
// eigenvalue problem.
//
// The matrix used is from MatrixMarket:
// Name: MHD1280B: Alfven Spectra in Magnetohydrodynamics
// Source: Source: A. Booten, M.N. Kooper, H.A. van der Vorst, S. Poedts and J.P. Goedbloed University of Utrecht, the Netherlands
// Discipline: Plasma physics
// URL: http://math.nist.gov/MatrixMarket/data/NEP/mhd/mhd1280b.html
// Size: 1280 x 1280
// NNZ: 22778 entries

#include "AnasaziConfigDefs.hpp"
#include "AnasaziTypes.hpp"

#include "AnasaziTpetraAdapter.hpp"
#include "AnasaziBasicEigenproblem.hpp"
#include "AnasaziBlockKrylovSchurSolMgr.hpp"
#include <Teuchos_CommandLineProcessor.hpp>

#include <Tpetra_Core.hpp>
#include <Tpetra_CrsMatrix.hpp>

// I/O for Harwell-Boeing files
#include <Trilinos_Util_iohb.h>
//I/O for Matrix Market files
#include <MatrixMarket_Tpetra.hpp>

using Tpetra::CrsMatrix;
using Tpetra::Map;
using std::vector;

int main(int argc, char *argv[])
{
#ifndef HAVE_TPETRA_COMPLEX_DOUBLE
#  error "Anasazi: This test requires Scalar = std::complex<double> to be enabled in Tpetra."
#else
  using Teuchos::RCP;
  using Teuchos::rcp;
  using Teuchos::tuple;
  using std::cout;
  using std::endl;

  typedef std::complex<double>                ST;
  typedef Teuchos::ScalarTraits<ST>          SCT;
  typedef SCT::magnitudeType                  MT;
  typedef Tpetra::MultiVector<ST>             MV;
  typedef MV::global_ordinal_type             GO;
  typedef Tpetra::Operator<ST>                OP;
  typedef Anasazi::MultiVecTraits<ST,MV>     MVT;
  typedef Anasazi::OperatorTraits<ST,MV,OP>  OPT;

  Tpetra::ScopeGuard tpetraScope (&argc, &argv);

  bool success = false;

  const ST ONE = SCT::one ();


  RCP<const Teuchos::Comm<int> > comm = Tpetra::getDefaultComm ();

  const int MyPID = comm->getRank ();

  bool verbose = false;
  bool debug = false;
  bool insitu = false;
  bool herm = false;
  std::string which("LM");
  std::string filename;
  int nev = 4;
  int blockSize = 4;
  MT tol = 1.0e-6;

  Teuchos::CommandLineProcessor cmdp(false,true);
  cmdp.setOption("verbose","quiet",&verbose,"Print messages and results.");
  cmdp.setOption("debug","nodebug",&debug,"Print debugging information.");
  cmdp.setOption("insitu","exsitu",&insitu,"Perform in situ restarting.");
  cmdp.setOption("sort",&which,"Targetted eigenvalues (SM or LM).");
  cmdp.setOption("herm","nonherm",&herm,"Solve Hermitian or non-Hermitian problem.");
  cmdp.setOption("filename",&filename,"Filename for Harwell-Boeing test matrix (assumes non-Hermitian unless specified otherwise).");
  cmdp.setOption("nev",&nev,"Number of eigenvalues to compute.");
  cmdp.setOption("blockSize",&blockSize,"Block size for the algorithm.");
  cmdp.setOption("tol",&tol,"Tolerance for convergence.");
  if (cmdp.parse(argc,argv) != Teuchos::CommandLineProcessor::PARSE_SUCCESSFUL) {
    return -1;
  }
  if (debug) verbose = true;
<<<<<<< HEAD
  if (filename == "") {
    filename = "mhd1280b.cua";
/*    // get default based on herm
    if (herm) {
      filename = "mhd1280b.cua";
    }
    else {
      filename = "mhd1280a.cua";
      which = "L";
    } */
  }
=======
  if (filename == "") filename = "mhd1280b.cua";
>>>>>>> 42618b14

  if (MyPID == 0) {
    cout << Anasazi::Anasazi_Version() << endl << endl;
  }

  // Get the data from the HB file
  int dim,dim2,nnz;
  int rnnzmax;
  double *dvals;
  int *colptr,*rowind;
  nnz = -1;

  RCP<CrsMatrix<ST>> K;
  RCP<const Tpetra::Map<> > map;
  std::string mtx = ".mtx", mm = ".mm", cua = ".cua";

  if(std::equal(mtx.rbegin(), mtx.rend(), filename.rbegin()) || std::equal(mm.rbegin(), mm.rend(), filename.rbegin())) {
    K = Tpetra::MatrixMarket::Reader<CrsMatrix<ST> >::readSparseFile(filename,comm);
    map = K->getDomainMap();
  } else if(std::equal(cua.rbegin(), cua.rend(), filename.rbegin())) {

    int info = 0;
    if (MyPID == 0) {

      info = readHB_newmat_double(filename.c_str(),&dim,&dim2,&nnz,&colptr,&rowind,&dvals);
      // find maximum NNZ over all rows
      vector<int> rnnz(dim,0);
      for (int *ri=rowind; ri<rowind+nnz; ++ri) {
        ++rnnz[*ri-1];
      }
      rnnzmax = *std::max_element(rnnz.begin(),rnnz.end());
    }
    else {
      // address uninitialized data warnings
      dvals = NULL;
      colptr = NULL;
      rowind = NULL;
    }
    Teuchos::broadcast(*comm,0,&info);
    Teuchos::broadcast(*comm,0,&nnz);
    Teuchos::broadcast(*comm,0,&dim);
    Teuchos::broadcast(*comm,0,&rnnzmax);
    if (info == 0 || nnz < 0) {
      if (MyPID == 0) {
        cout << "Error reading '" << filename << "'" << endl
          << "End Result: TEST FAILED" << endl;
      }
      return -1;
    }
    // create map
    map = rcp (new Map<> (dim, 0, comm));
    K = rcp (new CrsMatrix<ST> (map, rnnzmax));
    if (MyPID == 0) {
      // Convert interleaved doubles to complex values
      // HB format is compressed column. CrsMatrix is compressed row.
      const double *dptr = dvals;
      const int *rptr = rowind;
      for (int c=0; c<dim; ++c) {
        for (int colnnz=0; colnnz < colptr[c+1]-colptr[c]; ++colnnz) {
          K->insertGlobalValues (static_cast<GO> (*rptr++ - 1), tuple<GO> (c), tuple (ST (dptr[0], dptr[1])));
          dptr += 2;
        }
      }
    }
    if (MyPID == 0) {
      // Clean up.
      free( dvals );
      free( colptr );
      free( rowind );
    }
    K->fillComplete();
    // cout << *K << endl;
  } else {
    if (MyPID == 0) {
      cout << "Error reading '" << filename << "'" << endl
        << "End Result: TEST FAILED" << endl;
    }
    return -1;
  }

  // Create initial vectors
  RCP<MV> ivec = rcp( new MV(map,blockSize) );
  ivec->randomize ();

  // Create eigenproblem
  RCP<Anasazi::BasicEigenproblem<ST,MV,OP> > problem =
    rcp( new Anasazi::BasicEigenproblem<ST,MV,OP>(K,ivec) );
  //
  // Inform the eigenproblem that the operator K is symmetric
  problem->setHermitian(true);
  //
  // Set the number of eigenvalues requested
  problem->setNEV( nev );
  //
  // Inform the eigenproblem that you are done passing it information
  bool boolret = problem->setProblem();
  if (boolret != true) {
    if (MyPID == 0) {
      cout << "Anasazi::BasicEigenproblem::SetProblem() returned with error." << endl
        << "End Result: TEST FAILED" << endl;
    }
    return -1;
  }

  // Set verbosity level
  int verbosity = Anasazi::Errors + Anasazi::Warnings + Anasazi::FinalSummary + Anasazi::TimingDetails;
  if (verbose) {
    verbosity += Anasazi::IterationDetails;
  }
  if (debug) {
    verbosity += Anasazi::Debug;
  }

  // Eigensolver parameters
  int numBlocks = 8;
  int maxRestarts = 10;
  //
  // Create parameter list to pass into the solver manager
  Teuchos::ParameterList MyPL;
  MyPL.set( "Verbosity", verbosity );
  MyPL.set( "Which", which );
  MyPL.set( "Block Size", blockSize );
  MyPL.set( "Num Blocks", numBlocks );
  MyPL.set( "Maximum Restarts", maxRestarts );
  MyPL.set( "Convergence Tolerance", tol );
  MyPL.set( "In Situ Restarting", insitu );
  //
  // Create the solver manager
  Anasazi::BlockKrylovSchurSolMgr<ST,MV,OP> MySolverMgr(problem, MyPL);

  // Solve the problem to the specified tolerances or length
  Anasazi::ReturnType returnCode = MySolverMgr.solve();
  success = (returnCode == Anasazi::Converged);

  // Get the eigenvalues and eigenvectors from the eigenproblem
  Anasazi::Eigensolution<ST,MV> sol = problem->getSolution();
  RCP<MV> evecs = sol.Evecs;
  int numev = sol.numVecs;

  if (numev > 0) {
    std::ostringstream os;
    os.setf(std::ios::scientific, std::ios::floatfield);
    os.precision(6);

    // Compute the direct residual
    std::vector<MT> normV( numev );
    Teuchos::SerialDenseMatrix<int,ST> T (numev, numev);
    for (int i=0; i<numev; i++) {
      T(i,i) = ST(sol.Evals[i].realpart,sol.Evals[i].imagpart);
    }
    RCP<MV> Kvecs = MVT::Clone( *evecs, numev );

    OPT::Apply( *K, *evecs, *Kvecs );

    MVT::MvTimesMatAddMv( -ONE, *evecs, T, ONE, *Kvecs );
    MVT::MvNorm( *Kvecs, normV );

    os << "Direct residual norms computed in BlockKrylovSchurComplex_test.exe" << endl
       << std::setw(20) << "Eigenvalue" << std::setw(20) << "Residual  " << endl
       << "----------------------------------------" << endl;
    for (int i=0; i<numev; i++) {
      if ( SCT::magnitude(T(i,i)) != SCT::zero() ) {
        normV[i] = SCT::magnitude(normV[i]/T(i,i));
      }
      os << std::setw(20) << T(i,i) << std::setw(20) << normV[i] << endl;
      success = (normV[i] < tol);
    }
    if (MyPID==0) {
      cout << endl << os.str() << endl;
    }
  }

  if (MyPID==0) {
    if (success)
      cout << "End Result: TEST PASSED" << endl;
    else
      cout << "End Result: TEST FAILED" << endl;
  }

  return ( success ? EXIT_SUCCESS : EXIT_FAILURE );
#endif // HAVE_TPETRA_COMPLEX_DOUBLE
}<|MERGE_RESOLUTION|>--- conflicted
+++ resolved
@@ -125,21 +125,7 @@
     return -1;
   }
   if (debug) verbose = true;
-<<<<<<< HEAD
-  if (filename == "") {
-    filename = "mhd1280b.cua";
-/*    // get default based on herm
-    if (herm) {
-      filename = "mhd1280b.cua";
-    }
-    else {
-      filename = "mhd1280a.cua";
-      which = "L";
-    } */
-  }
-=======
   if (filename == "") filename = "mhd1280b.cua";
->>>>>>> 42618b14
 
   if (MyPID == 0) {
     cout << Anasazi::Anasazi_Version() << endl << endl;
