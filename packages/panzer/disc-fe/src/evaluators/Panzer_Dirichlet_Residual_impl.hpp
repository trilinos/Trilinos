--- conflicted
+++ resolved
@@ -92,18 +92,6 @@
 evaluateFields(
   typename Traits::EvalData workset)
 { 
-<<<<<<< HEAD
-
-  auto l_residual = PHX::as_view(residual);
-  auto l_dof = PHX::as_view(dof);
-  auto l_value = PHX::as_view(value);
-  auto l_cell_data_size = cell_data_size;
-
-  Kokkos::parallel_for ("DirichletResidual", workset.num_cells, KOKKOS_LAMBDA (int i){
-    for (std::size_t j = 0; j < l_cell_data_size; ++j)
-      l_residual(i,j)=l_dof(i,j)-l_value(i,j);
-    });
-=======
   auto residual_v = residual.get_static_view();
   auto dof_v = dof.get_static_view();
   auto value_v = value.get_static_view();
@@ -112,7 +100,6 @@
     for (std::size_t j = 0; j < local_cell_data_size; ++j)
       residual_v(i,j)=dof_v(i,j)-value_v(i,j);
   });
->>>>>>> 1ed6caa9
 }
 
 //**********************************************************************
