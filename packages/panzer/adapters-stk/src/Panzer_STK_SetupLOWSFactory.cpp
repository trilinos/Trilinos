--- conflicted
+++ resolved
@@ -177,10 +177,6 @@
 
     #ifdef PANZER_HAVE_MUELU
     {
-<<<<<<< HEAD
-      Stratimikos::enableMueLu<int,panzer::GlobalOrdinal,panzer::TpetraNodeType>(linearSolverBuilder,"MueLu-Tpetra");
-      Stratimikos::enableMueLuRefMaxwell<int,panzer::GlobalOrdinal,panzer::TpetraNodeType>(linearSolverBuilder,"MueLuRefMaxwell-Tpetra");
-=======
       Stratimikos::enableMueLu<int,panzer::GlobalOrdinal,panzer::TpetraNodeType>(linearSolverBuilder,"MueLu");
       Stratimikos::enableMueLuRefMaxwell<int,panzer::GlobalOrdinal,panzer::TpetraNodeType>(linearSolverBuilder,"MueLuRefMaxwell");
       #ifndef PANZER_HIDE_DEPRECATED_CODE
@@ -188,7 +184,6 @@
       Stratimikos::enableMueLu<int,panzer::GlobalOrdinal,panzer::TpetraNodeType>(linearSolverBuilder,"MueLu-Tpetra");
       Stratimikos::enableMueLuRefMaxwell<int,panzer::GlobalOrdinal,panzer::TpetraNodeType>(linearSolverBuilder,"MueLuRefMaxwell-Tpetra");
       #endif
->>>>>>> edea7bb4
     }
     #endif // MUELU
     #ifdef PANZER_HAVE_IFPACK2
@@ -353,11 +348,7 @@
              }
 
              // inject coordinates into parameter list
-<<<<<<< HEAD
-             Teuchos::ParameterList & muelu_params = strat_params->sublist("Preconditioner Types").sublist("MueLu-Tpetra");
-=======
              Teuchos::ParameterList & muelu_params = strat_params->sublist("Preconditioner Types").sublist("MueLu");
->>>>>>> edea7bb4
              muelu_params.set<RCP<MV> >("Coordinates",coords);
           }
           #endif
