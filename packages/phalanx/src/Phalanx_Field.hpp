--- conflicted
+++ resolved
@@ -69,13 +69,6 @@
   template<typename DataT,int Rank>
   struct KokkosDimType {
     using type = typename KokkosDimType<DataT*,Rank-1>::type;
-<<<<<<< HEAD
-  };
-  
-  template<typename DataT>
-  struct KokkosDimType<DataT,0> {
-    using type = DataT;
-=======
   };
   
   template<typename DataT>
@@ -89,7 +82,6 @@
   template<typename ViewType>
   struct FieldReturnType {
     using return_type = typename ViewType::reference_type;
->>>>>>> 58b9bfeb
   };
 
   // *************************************
