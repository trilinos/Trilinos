// @HEADER
// ************************************************************************
//
//        Phalanx: A Partial Differential Equation Field Evaluation
//       Kernel for Flexible Management of Complex Dependency Chains
//                    Copyright 2008 Sandia Corporation
//
// Under terms of Contract DE-AC04-94AL85000, there is a non-exclusive
// license for use of this work by or on behalf of the U.S. Government.
//
// Redistribution and use in source and binary forms, with or without
// modification, are permitted provided that the following conditions are
// met:
//
// 1. Redistributions of source code must retain the above copyright
// notice, this list of conditions and the following disclaimer.
//
// 2. Redistributions in binary form must reproduce the above copyright
// notice, this list of conditions and the following disclaimer in the
// documentation and/or other materials provided with the distribution.
//
// 3. Neither the name of the Corporation nor the names of the
// contributors may be used to endorse or promote products derived from
// this software without specific prior written permission.
//
// THIS SOFTWARE IS PROVIDED BY SANDIA CORPORATION "AS IS" AND ANY
// EXPRESS OR IMPLIED WARRANTIES, INCLUDING, BUT NOT LIMITED TO, THE
// IMPLIED WARRANTIES OF MERCHANTABILITY AND FITNESS FOR A PARTICULAR
// PURPOSE ARE DISCLAIMED. IN NO EVENT SHALL SANDIA CORPORATION OR THE
// CONTRIBUTORS BE LIABLE FOR ANY DIRECT, INDIRECT, INCIDENTAL, SPECIAL,
// EXEMPLARY, OR CONSEQUENTIAL DAMAGES (INCLUDING, BUT NOT LIMITED TO,
// PROCUREMENT OF SUBSTITUTE GOODS OR SERVICES; LOSS OF USE, DATA, OR
// PROFITS; OR BUSINESS INTERRUPTION) HOWEVER CAUSED AND ON ANY THEORY OF
// LIABILITY, WHETHER IN CONTRACT, STRICT LIABILITY, OR TORT (INCLUDING
// NEGLIGENCE OR OTHERWISE) ARISING IN ANY WAY OUT OF THE USE OF THIS
// SOFTWARE, EVEN IF ADVISED OF THE POSSIBILITY OF SUCH DAMAGE.
//
// Questions? Contact Roger Pawlowski (rppawlo@sandia.gov), Sandia
// National Laboratories.
//
// ************************************************************************
// @HEADER


#ifndef PHX_MDFIELD_HPP
#define PHX_MDFIELD_HPP

#include <iostream>
#include <string>
#include <type_traits>
#include "Phalanx_any.hpp"
#include "Teuchos_RCP.hpp"
#include "Kokkos_View.hpp"
#include "Kokkos_DynRankView_Fad.hpp"
#include "Kokkos_DynRankView.hpp"
#include "Phalanx_KokkosDeviceTypes.hpp"
<<<<<<< HEAD
#include "Phalanx_MDField_TypeTraits.hpp"
=======
>>>>>>> 58b9bfeb
#include "Phalanx_ExtentTraits.hpp"
#include "Sacado.hpp"
#include "Sacado_mpl_vector.hpp"
#include "Sacado_mpl_for_each.hpp"
#include "Sacado_mpl_push_back.hpp"
#include "Phalanx_FieldTag_Tag.hpp"

namespace PHX {

  class DataLayout;
  class FieldTag;

  // ****************************
  // Layouts
  // ****************************
  template<typename L> struct is_layout : std::false_type {};
  template<> struct is_layout<Kokkos::LayoutRight> : std::true_type {};
  template<> struct is_layout<Kokkos::LayoutLeft> : std::true_type {};

  // ****************************
  // Extents
  // ****************************
  // Now declared in Phalanx_MDField_ExtentTraits.hpp.
  // Saving here for convenient user reference.
  //template<typename I> struct is_extent : std::false_type {};

  // ****************************
  // Devices
  // ****************************
  template<typename T> struct is_device : std::false_type {};
  template<> struct is_device<PHX::Device> : std::true_type {};

  // ****************************
  // Rank count
  // ****************************
  template<typename...Props> struct RankCount;

  template<typename...Props> struct RankCount : std::integral_constant<int,RankCount<void,Props...>::value>
  {
    using vector_type = typename RankCount<void,Props...>::vector_type;
  };

  template<> struct RankCount<void> : std::integral_constant<int,0>
  {
    using vector_type = Sacado::mpl::vector<>;
  };

  template<typename Extent, typename...Props>
  struct RankCount<typename std::enable_if<is_extent<Extent>::value>::type,Extent,Props...>
    : std::integral_constant<int,1+RankCount<void,Props...>::value>
  {
    using vector_type = typename Sacado::mpl::push_back<typename RankCount<Props...>::vector_type,Extent>::type;
<<<<<<< HEAD
  };

  template<typename NonExtent, typename...Props>
  struct RankCount<typename std::enable_if<!is_extent<NonExtent>::value>::type,NonExtent,Props...>
    : std::integral_constant<int,RankCount<void,Props...>::value>
  {
    using vector_type = typename RankCount<void,Props...>::vector_type;
  };

  // ****************************
  // Add pointer (used to construct the static data type)
  // ****************************
  template<typename Data,int N> struct add_pointer;

  template<typename Data,int N> struct add_pointer
  { using type = typename add_pointer<Data*,N-1>::type; };

  template<typename Data> struct add_pointer<Data,0>
  { using type = Data; };

  // ****************************
  // ArrayType
  // ****************************
  template<typename Scalar,int Rank,typename...Props> struct ArrayType;

  // Static rank default
  template<typename Scalar,int Rank,typename...Props> struct ArrayType
  {
    static_assert(Rank > 0,"Error: Rank of static MDField must be greater than zero!");
    static_assert(Rank < 8,"Error: Rank of static MDField must be less than eight!");
    using data_type = typename add_pointer<Scalar,Rank>::type;
    using array_type = Kokkos::View<data_type,Props...>;
  };

  // Dynamic rank specialization
  template<typename Scalar,typename...Props> struct ArrayType<Scalar,0,Props...>
  {
    using data_type = Scalar;
    using array_type = Kokkos::DynRankView<Scalar,Props...>;
  };

  // ****************************
  // AnyType - used to avoid memory use in static rank MDFields
  // ****************************
  template<int Rank> struct AnyType;

  // Static rank default
  template<int Rank> struct AnyType
  {
    void set(const PHX::any& ){}
    PHX::any get() const {return PHX::any(nullptr);}
  };

  // Dynamic rank specialization
  template<> struct AnyType<0>
  {
    PHX::any m_any;
    void set(const PHX::any& a){m_any = a;}
    PHX::any get() const {return m_any;}
  };

  // ****************************
  // FieldTraits
  // ****************************
  template<typename Scalar, typename... Props> struct FieldTraits;

  template<>
  struct FieldTraits<void>
  {
    using layout = void;
    using device = void;
  };

  template<typename Extent, typename... Props>
  struct FieldTraits< typename std::enable_if<is_extent<Extent>::value>::type, Extent, Props...>
  {
    using layout = typename FieldTraits<void,Props...>::layout;
    using device = typename FieldTraits<void,Props...>::device;
  };

  template<typename Layout, typename... Props>
  struct FieldTraits< typename std::enable_if<is_layout<Layout>::value>::type, Layout, Props...>
  {
    using layout = Layout;
    using device = typename FieldTraits<void,Props...>::device;
  };

  template<typename Device, typename... Props>
  struct FieldTraits< typename std::enable_if<is_device<Device>::value>::type, Device, Props...>
  {
    using layout = void;
    using device = Device;
  };

  template<typename TemplateArg, typename... Props>
  struct FieldTraits< typename std::enable_if<!is_extent<TemplateArg>::value &&
                                              !is_layout<TemplateArg>::value &&
                                              !is_device<TemplateArg>::value >::type, TemplateArg, Props...>
  {
    static_assert(is_extent<TemplateArg>::value || is_layout<TemplateArg>::value || is_device<TemplateArg>::value,
                  "\n\nERROR: Invalid template argument on MDField!\nERROR: Please specialize all MDField template arguments to be an extent, a layout or a device!\n");
  };

  template<typename Scalar, typename... Props>
  struct FieldTraits {
    using prop = FieldTraits<void,Props...>;
    static constexpr int rank = RankCount<Props...>::value;
    // using extent_vector = typename RankCount<Props...>::vector_type;
    // This sets defaults if not specified
    using layout = typename std::conditional< !std::is_same<typename prop::layout, void>::value,typename prop::layout, typename PHX::DevLayout<Scalar>::type>::type;
    using device = typename std::conditional< !std::is_same<typename prop::device, void>::value,typename prop::device, PHX::Device>::type;
    using data_type = typename ArrayType<Scalar,rank,layout,device>::data_type;
    using array_type = typename ArrayType<Scalar,rank,layout,device>::array_type;
  };

  // ****************************
=======
  };

  template<typename NonExtent, typename...Props>
  struct RankCount<typename std::enable_if<!is_extent<NonExtent>::value>::type,NonExtent,Props...>
    : std::integral_constant<int,RankCount<void,Props...>::value>
  {
    using vector_type = typename RankCount<void,Props...>::vector_type;
  };

  // ****************************
  // Add pointer (used to construct the static data type)
  // ****************************
  template<typename Data,int N> struct add_pointer;

  template<typename Data,int N> struct add_pointer
  { using type = typename add_pointer<Data*,N-1>::type; };

  template<typename Data> struct add_pointer<Data,0>
  { using type = Data; };

  // ****************************
  // ArrayType
  // ****************************
  template<typename Scalar,int Rank,typename...Props> struct ArrayType;

  // Static rank default
  template<typename Scalar,int Rank,typename...Props> struct ArrayType
  {
    static_assert(Rank > 0,"Error: Rank of static MDField must be greater than zero!");
    static_assert(Rank < 8,"Error: Rank of static MDField must be less than eight!");
    using data_type = typename add_pointer<Scalar,Rank>::type;
    using array_type = Kokkos::View<data_type,Props...>;
  };

  // Dynamic rank specialization
  template<typename Scalar,typename...Props> struct ArrayType<Scalar,0,Props...>
  {
    using data_type = Scalar;
    using array_type = Kokkos::DynRankView<Scalar,Props...>;
  };

  // ****************************
  // AnyType - used to avoid memory use in static rank MDFields
  // ****************************
  template<int Rank> struct AnyType;

  // Static rank default
  template<int Rank> struct AnyType
  {
    void set(const PHX::any& ){}
    PHX::any get() const {return PHX::any(nullptr);}
  };

  // Dynamic rank specialization
  template<> struct AnyType<0>
  {
    PHX::any m_any;
    void set(const PHX::any& a){m_any = a;}
    PHX::any get() const {return m_any;}
  };

  // ****************************
  // ReturnType
  // ****************************
  template<typename ViewType>
  struct MDFieldReturnType {
    using return_type = typename ViewType::reference_type;
  };

  // ****************************
  // FieldTraits
  // ****************************
  template<typename Scalar, typename... Props> struct FieldTraits;

  template<>
  struct FieldTraits<void>
  {
    using layout = void;
    using device = void;
  };

  template<typename Extent, typename... Props>
  struct FieldTraits< typename std::enable_if<is_extent<Extent>::value>::type, Extent, Props...>
  {
    using layout = typename FieldTraits<void,Props...>::layout;
    using device = typename FieldTraits<void,Props...>::device;
  };

  template<typename Layout, typename... Props>
  struct FieldTraits< typename std::enable_if<is_layout<Layout>::value>::type, Layout, Props...>
  {
    using layout = Layout;
    using device = typename FieldTraits<void,Props...>::device;
  };

  template<typename Device, typename... Props>
  struct FieldTraits< typename std::enable_if<is_device<Device>::value>::type, Device, Props...>
  {
    using layout = void;
    using device = Device;
  };

  template<typename TemplateArg, typename... Props>
  struct FieldTraits< typename std::enable_if<!is_extent<TemplateArg>::value &&
                                              !is_layout<TemplateArg>::value &&
                                              !is_device<TemplateArg>::value >::type, TemplateArg, Props...>
  {
    static_assert(is_extent<TemplateArg>::value || is_layout<TemplateArg>::value || is_device<TemplateArg>::value,
                  "\n\nERROR: Invalid template argument on MDField!\nERROR: Please specialize all MDField template arguments to be an extent, a layout or a device!\n");
  };

  template<typename Scalar, typename... Props>
  struct FieldTraits {
    using prop = FieldTraits<void,Props...>;
    static constexpr int rank = RankCount<Props...>::value;
    // using extent_vector = typename RankCount<Props...>::vector_type;
    // This sets defaults if not specified
    using layout = typename std::conditional< !std::is_same<typename prop::layout, void>::value,typename prop::layout, typename PHX::DevLayout<Scalar>::type>::type;
    using device = typename std::conditional< !std::is_same<typename prop::device, void>::value,typename prop::device, PHX::Device>::type;
    using data_type = typename ArrayType<Scalar,rank,layout,device>::data_type;
    using array_type = typename ArrayType<Scalar,rank,layout,device>::array_type;
  };

  // ****************************
>>>>>>> 58b9bfeb
  // MDField
  // ****************************

  template<typename Scalar,typename... Props>
  class MDField
  {
    // Trick to allow for member method partial specialization on View type (static or dynamic)
    template<int R> struct ViewSpecialization{};

  public:
    using traits = FieldTraits<Scalar,Props...>;
    using layout_type = typename traits::layout;
    using device_type = typename traits::device;
    using data_type = typename traits::data_type;
    using array_type = typename traits::array_type;
    using size_type = typename device_type::size_type;
    using execution_space = typename array_type::execution_space;

    typedef Scalar value_type;
    typedef Scalar& reference_type;


    // Not allowed - too easy to forget to bind memory!
    // template<typename...Extents>
    // MDField(const std::string name,Extents... e)
    //   : view(name,e...)
    // {}

    MDField(const std::string& name, const Teuchos::RCP<PHX::DataLayout>& dl)
#ifdef PHX_DEBUG
      : m_data_set(false)
#endif
    {m_tag = Teuchos::rcp(new PHX::Tag<Scalar>(name,dl));}

    MDField(const PHX::FieldTag& t)
      : m_tag(t.clone())
#ifdef PHX_DEBUG
      , m_data_set(false)
#endif
    {}

    MDField(const Teuchos::RCP<const PHX::FieldTag>& t)
      : m_tag(t)
#ifdef PHX_DEBUG
      , m_data_set(false)
#endif
    {}

    MDField()
#ifdef PHX_DEBUG
      : m_data_set(false)
#endif
    {}

    template<typename SourceScalar,typename...SourceProps>
    MDField(const MDField<SourceScalar,SourceProps...>& source)
      : m_tag(source.m_tag),
        m_view(source.m_view)
#ifdef PHX_DEBUG
      , m_data_set(source.m_data_set)
#endif
    {
      static_assert(std::is_same<typename std::decay<Scalar>::type, typename std::decay<SourceScalar>::type>::value,
                    "ERROR: Compiletime MDField copy ctor requires scalar types to be the same!");
    }

    ~MDField() {}

    constexpr bool is_static() const {return (traits::rank != 0);}
    constexpr bool is_dynamic() const {return (traits::rank == 0);}

    KOKKOS_FORCEINLINE_FUNCTION
    constexpr size_type rank() const {return rank(ViewSpecialization<traits::rank>());}

    KOKKOS_FORCEINLINE_FUNCTION
    constexpr size_t size() const {return m_view.size();}

    const PHX::FieldTag& fieldTag() const
    {
#if defined( PHX_DEBUG) && !defined (__CUDA_ARCH__ )
      TEUCHOS_TEST_FOR_EXCEPTION(m_tag.is_null(), std::logic_error, fieldTagErrorMsg());
#endif
      return *m_tag;
    }

    Teuchos::RCP<const PHX::FieldTag> fieldTagPtr() const
    {
#if defined( PHX_DEBUG) && !defined (__CUDA_ARCH__ )
      TEUCHOS_TEST_FOR_EXCEPTION(m_tag.is_null(), std::logic_error, fieldTagErrorMsg());
#endif
      return m_tag;
    }

    template<typename SrcScalar,typename...SrcProps>
    PHX::MDField<Scalar,Props...>&
    operator=(const MDField<SrcScalar,SrcProps...>& source)
    {
      m_tag = source.m_tag;
      m_view = source.m_view;
#ifdef PHX_DEBUG
      m_data_set = source.m_data_set;
#endif
      static_assert(std::is_same<typename std::decay<Scalar>::type, typename std::decay<SrcScalar>::type>::value,
                    "ERROR: MDField assignment operator requires scalar types to be the same!");

      return *this;
    }

    template<typename... index_pack>
    KOKKOS_FORCEINLINE_FUNCTION
<<<<<<< HEAD
    typename PHX::MDFieldTypeTraits<array_type>::return_type
=======
    typename PHX::MDFieldReturnType<array_type>::return_type
>>>>>>> 58b9bfeb
    operator()(const index_pack&... indices) const
    {
#if defined( PHX_DEBUG) && !defined (__CUDA_ARCH__ )
      TEUCHOS_TEST_FOR_EXCEPTION(!m_data_set, std::logic_error, fieldDataErrorMsg());
#endif
      return m_view(indices...);
    }

    template<typename iType0>
    KOKKOS_FORCEINLINE_FUNCTION
<<<<<<< HEAD
    typename PHX::MDFieldTypeTraits<array_type>::return_type
=======
    typename PHX::MDFieldReturnType<array_type>::return_type
>>>>>>> 58b9bfeb
    operator[](iType0 index0) const
    {return m_view[index0];}

    template< typename iType >
    KOKKOS_INLINE_FUNCTION constexpr
    typename std::enable_if< std::is_integral<iType>::value , size_t >::type
    extent( const iType & r ) const
    {return m_view.extent(r);}

    template< typename iType >
    KOKKOS_INLINE_FUNCTION constexpr
    typename std::enable_if< std::is_integral<iType>::value , int >::type
    extent_int( const iType & r ) const
    {return static_cast<int>(m_view.extent(r));}

    //TODO: Consider removing the following dimension* functions
    KOKKOS_FORCEINLINE_FUNCTION
    constexpr size_type dimension_0() const
    {return m_view.extent(0);}

    KOKKOS_FORCEINLINE_FUNCTION
    constexpr size_type dimension_1() const
    {return m_view.extent(1);}

    KOKKOS_FORCEINLINE_FUNCTION
    constexpr size_type dimension_2() const
    {return m_view.extent(2);}

    KOKKOS_FORCEINLINE_FUNCTION
    constexpr size_type dimension_3() const
    {return m_view.extent(3);}

    KOKKOS_FORCEINLINE_FUNCTION
    constexpr size_type dimension_4() const
    {return m_view.extent(4);}

    KOKKOS_FORCEINLINE_FUNCTION
    constexpr size_type dimension_5() const
    {return m_view.extent(5);}

    KOKKOS_FORCEINLINE_FUNCTION
    constexpr size_type dimension_6() const
    {return m_view.extent(6);}

    KOKKOS_FORCEINLINE_FUNCTION
    constexpr size_type dimension_7() const
    {return m_view.extent(7);}

    template<typename iType>
    KOKKOS_FORCEINLINE_FUNCTION
    constexpr size_type dimension(const iType& ord) const
    {return m_view.extent(ord);}

    void setFieldTag(const PHX::FieldTag& t)
    {m_tag = t.clone();}

    void setFieldTag(const Teuchos::RCP<const PHX::FieldTag>& t)
    {m_tag = t;}

    void setFieldData(const PHX::any& a)
    {setFieldData(ViewSpecialization<traits::rank>(),a);}

    void print(std::ostream& os, bool printValues = false) const
    {print(ViewSpecialization<traits::rank>(),os,printValues);}

    /** WARNING: The vector data in this method should be a
        "size_type" to be consistent with Kokkos, but for backwards
        compatibility during the transition, needs to be templated in
        the index type.

        void dimensions(std::vector<size_type>& dims);
    */
    template<typename iType>
    void dimensions(std::vector<iType>& dims)
    {
#if defined( PHX_DEBUG) && !defined (__CUDA_ARCH__ )
      TEUCHOS_TEST_FOR_EXCEPTION(m_tag.is_null(), std::logic_error, fieldTagErrorMsg());
      TEUCHOS_TEST_FOR_EXCEPTION(!m_data_set, std::logic_error, fieldDataErrorMsg());
#endif
      dims.resize(this->rank());
      for (size_type i=0; i <  this->rank(); ++i)
        dims[i] = static_cast<iType>(m_view.extent(i));  // dangerous
    }

    KOKKOS_FORCEINLINE_FUNCTION
    Kokkos::DynRankView<Scalar,typename PHX::DevLayout<Scalar>::type,PHX::Device> get_view()
    {return m_view;}

    KOKKOS_FORCEINLINE_FUNCTION
    const Kokkos::DynRankView<Scalar,typename PHX::DevLayout<Scalar>::type,PHX::Device> get_view() const
    {return m_view;}

    /// Returns a static view of the underlying kokkos static view.
    KOKKOS_FORCEINLINE_FUNCTION
    array_type get_static_view()
    {return m_view;}

    /// Returns a static view of the underlying kokkos static view.
    KOKKOS_FORCEINLINE_FUNCTION
    const array_type get_static_view() const
    {return m_view;}

    template<typename SrcScalar,typename...SrcProps>
    void deep_copy(const PHX::MDField<SrcScalar,SrcProps...>& source)
    {Kokkos::deep_copy(m_view, source.get_static_view());}

    void deep_copy(const Scalar source)
    {Kokkos::deep_copy(m_view, source);}

    PHX::any get_static_view_as_any()
    {return get_static_view_as_any(ViewSpecialization<traits::rank>());}

  private:
    template<int R> constexpr size_type rank(ViewSpecialization<R>) const {return traits::rank;}
    constexpr size_type rank(ViewSpecialization<0>) const {return m_view.rank();}

    template<int R> void setFieldData(ViewSpecialization<R>,const PHX::any& a)
    {
#if defined( PHX_DEBUG) && !defined (__CUDA_ARCH__ )
      TEUCHOS_TEST_FOR_EXCEPTION(m_tag.is_null(), std::logic_error, fieldTagErrorMsg());
      m_data_set = true;
#endif

      // PHX::any object is always the non-const data type.  To correctly
      // cast the any object to the Kokkos::View, need to pull the const
      // off the scalar type if this MDField has a const scalar type.
      using non_const_view = PHX::View<typename array_type::non_const_data_type>;
      try {
        non_const_view tmp = PHX::any_cast<non_const_view>(a);
        m_view = tmp;
      }
      catch (std::exception& ) {
        std::cout << "\n\nError in compiletime PHX::MDField::setFieldData() in PHX::any_cast. Tried to cast the field \""
                  << this->fieldTag().name()  << "\" with the identifier \"" << this->fieldTag().identifier()
                  << "\" to a type of \"" << Teuchos::demangleName(typeid(non_const_view).name())
                  << "\" from a PHX::any object containing a type of \""
                  << Teuchos::demangleName(a.type().name()) << "\"." << std::endl;
        throw;
      }
    }

    void setFieldData(ViewSpecialization<0>,const PHX::any& a)
    {
#if defined( PHX_DEBUG) && !defined (__CUDA_ARCH__ )
      TEUCHOS_TEST_FOR_EXCEPTION(m_tag.is_null(), std::logic_error, fieldTagErrorMsg());
      m_data_set = true;
#endif

      m_any_holder.set(a);

      using NonConstDataT = typename std::remove_const<Scalar>::type;
      try {
        if (m_tag->dataLayout().rank() == 1)
          m_view =  PHX::any_cast<Kokkos::View<NonConstDataT*,layout_type,device_type>>(a);
        else if (m_tag->dataLayout().rank() == 2)
          m_view =  PHX::any_cast<Kokkos::View<NonConstDataT**,layout_type,device_type>>(a);
        else if (m_tag->dataLayout().rank() == 3)
          m_view =  PHX::any_cast<Kokkos::View<NonConstDataT***,layout_type,device_type>>(a);
        else if (m_tag->dataLayout().rank() == 4)
          m_view =  PHX::any_cast<Kokkos::View<NonConstDataT****,layout_type,device_type>>(a);
        else if (m_tag->dataLayout().rank() == 5)
          m_view =  PHX::any_cast<Kokkos::View<NonConstDataT*****,layout_type,device_type>>(a);
        else if (m_tag->dataLayout().rank() == 6)
          m_view =  PHX::any_cast<Kokkos::View<NonConstDataT******,layout_type,device_type>>(a);
        else if (m_tag->dataLayout().rank() == 7)
          m_view =  PHX::any_cast<Kokkos::View<NonConstDataT*******,layout_type,device_type>>(a);
        else {
          throw std::runtime_error("ERROR - PHX::MDField::setFieldData (DynRank) - Invalid rank!");
        }
      }
      catch (std::exception& ) {
        //std::string type_cast_name = Teuchos::demangleName(typeid(non_const_view).name());
        std::string type_cast_name = "???";
        std::cout << "\n\nError in runtime PHX::MDField::setFieldData() in PHX::any_cast. Tried to cast the field \""
                  << this->fieldTag().name()  << "\" with the identifier \"" << this->fieldTag().identifier()
                  << "\" to a type of \"" << type_cast_name
                  << "\" from a PHX::any object containing a type of \""
                  << Teuchos::demangleName(a.type().name()) << "\"." << std::endl;
        throw;
      }
    }

    // Functor for mpl::for_each for printing dimensions
    struct AddString {
      std::vector<std::string>& names;
      AddString(std::vector<std::string>& extent_names) : names(extent_names) {}
      template<typename Extent> void operator()(Extent ) const
      {names.push_back(PHX::print<Extent>());}
    };

    template<int R> void print(ViewSpecialization<R>, std::ostream& os, bool printValues) const
    {
      std::vector<std::string> dim_names;
      using extent_vector = typename RankCount<Props...>::vector_type;
      Sacado::mpl::for_each_no_kokkos<extent_vector>(AddString(dim_names));

      os << "MDField<";

      int count = 0;
      for (auto i=dim_names.rbegin(); i < dim_names.rend(); ++i,++count) {
        if (count > 0)
          os << ",";
        os << std::string(*i);
      }
      os << ">(";
      for (std::size_t i=0; i < dim_names.size(); ++i) {
        if (i > 0)
          os << ",";
        os << m_view.extent(i);
      }
      os << "): ";

      if (nonnull(m_tag))
        os << *m_tag;

      if (printValues)
        os << "Error - MDField no longer supports the \"printValues\" member of the MDField::print() method. Values may be on a device that does not support printing (e.g. GPU).  Please discontinue the use of this call!" << std::endl;
    }

    void print(ViewSpecialization<0>, std::ostream& os, bool printValues) const
    {
      os << "MDField(";
      for (size_type i=0; i < m_tag->dataLayout().rank(); ++i) {
        if (i > 0)
          os << ",";
        os << m_tag->dataLayout().dimension(i);
      }
      os << "): ";

      if (nonnull(m_tag))
        os << *m_tag;

      if (printValues)
        os << "Error - MDField no longer supports the \"printValues\" member of the MDField::print() method. Values may be on a device that does not support printing (e.g. GPU).  Please discontinue the use of this call!" << std::endl;
    }

    template<int R> PHX::any get_static_view_as_any(ViewSpecialization<R>)
    {return PHX::any(m_view);}

    PHX::any get_static_view_as_any(ViewSpecialization<0>)
    {return m_any_holder.get();}

#ifdef PHX_DEBUG
    std::string fieldTagErrorMsg() const
    {return "Error - PHX::MDField - No tag has been set!";}

    std::string fieldDataErrorMsg() const
    {return "Error - PHX::MDField - No data has been set!  Please bind memory (call getFieldData()) to MDField!";}
#endif

  private:
    Teuchos::RCP<const PHX::FieldTag> m_tag;
    array_type m_view;
    PHX::AnyType<traits::rank> m_any_holder; // only used for dynamic rank (empty otherwise)
#ifdef PHX_DEBUG
    bool m_data_set;
#endif

    template<typename FScalar,typename...FProps> friend class PHX::MDField;
  };

  template<typename DataT,typename...Props>
  std::ostream& operator<<(std::ostream& os, const PHX::MDField<DataT,Props...>& f)
  {
    f.print(os, false);
    return os;
  }

}

#endif<|MERGE_RESOLUTION|>--- conflicted
+++ resolved
@@ -54,10 +54,6 @@
 #include "Kokkos_DynRankView_Fad.hpp"
 #include "Kokkos_DynRankView.hpp"
 #include "Phalanx_KokkosDeviceTypes.hpp"
-<<<<<<< HEAD
-#include "Phalanx_MDField_TypeTraits.hpp"
-=======
->>>>>>> 58b9bfeb
 #include "Phalanx_ExtentTraits.hpp"
 #include "Sacado.hpp"
 #include "Sacado_mpl_vector.hpp"
@@ -110,7 +106,6 @@
     : std::integral_constant<int,1+RankCount<void,Props...>::value>
   {
     using vector_type = typename Sacado::mpl::push_back<typename RankCount<Props...>::vector_type,Extent>::type;
-<<<<<<< HEAD
   };
 
   template<typename NonExtent, typename...Props>
@@ -170,6 +165,14 @@
     PHX::any m_any;
     void set(const PHX::any& a){m_any = a;}
     PHX::any get() const {return m_any;}
+  };
+
+  // ****************************
+  // ReturnType
+  // ****************************
+  template<typename ViewType>
+  struct MDFieldReturnType {
+    using return_type = typename ViewType::reference_type;
   };
 
   // ****************************
@@ -227,132 +230,6 @@
   };
 
   // ****************************
-=======
-  };
-
-  template<typename NonExtent, typename...Props>
-  struct RankCount<typename std::enable_if<!is_extent<NonExtent>::value>::type,NonExtent,Props...>
-    : std::integral_constant<int,RankCount<void,Props...>::value>
-  {
-    using vector_type = typename RankCount<void,Props...>::vector_type;
-  };
-
-  // ****************************
-  // Add pointer (used to construct the static data type)
-  // ****************************
-  template<typename Data,int N> struct add_pointer;
-
-  template<typename Data,int N> struct add_pointer
-  { using type = typename add_pointer<Data*,N-1>::type; };
-
-  template<typename Data> struct add_pointer<Data,0>
-  { using type = Data; };
-
-  // ****************************
-  // ArrayType
-  // ****************************
-  template<typename Scalar,int Rank,typename...Props> struct ArrayType;
-
-  // Static rank default
-  template<typename Scalar,int Rank,typename...Props> struct ArrayType
-  {
-    static_assert(Rank > 0,"Error: Rank of static MDField must be greater than zero!");
-    static_assert(Rank < 8,"Error: Rank of static MDField must be less than eight!");
-    using data_type = typename add_pointer<Scalar,Rank>::type;
-    using array_type = Kokkos::View<data_type,Props...>;
-  };
-
-  // Dynamic rank specialization
-  template<typename Scalar,typename...Props> struct ArrayType<Scalar,0,Props...>
-  {
-    using data_type = Scalar;
-    using array_type = Kokkos::DynRankView<Scalar,Props...>;
-  };
-
-  // ****************************
-  // AnyType - used to avoid memory use in static rank MDFields
-  // ****************************
-  template<int Rank> struct AnyType;
-
-  // Static rank default
-  template<int Rank> struct AnyType
-  {
-    void set(const PHX::any& ){}
-    PHX::any get() const {return PHX::any(nullptr);}
-  };
-
-  // Dynamic rank specialization
-  template<> struct AnyType<0>
-  {
-    PHX::any m_any;
-    void set(const PHX::any& a){m_any = a;}
-    PHX::any get() const {return m_any;}
-  };
-
-  // ****************************
-  // ReturnType
-  // ****************************
-  template<typename ViewType>
-  struct MDFieldReturnType {
-    using return_type = typename ViewType::reference_type;
-  };
-
-  // ****************************
-  // FieldTraits
-  // ****************************
-  template<typename Scalar, typename... Props> struct FieldTraits;
-
-  template<>
-  struct FieldTraits<void>
-  {
-    using layout = void;
-    using device = void;
-  };
-
-  template<typename Extent, typename... Props>
-  struct FieldTraits< typename std::enable_if<is_extent<Extent>::value>::type, Extent, Props...>
-  {
-    using layout = typename FieldTraits<void,Props...>::layout;
-    using device = typename FieldTraits<void,Props...>::device;
-  };
-
-  template<typename Layout, typename... Props>
-  struct FieldTraits< typename std::enable_if<is_layout<Layout>::value>::type, Layout, Props...>
-  {
-    using layout = Layout;
-    using device = typename FieldTraits<void,Props...>::device;
-  };
-
-  template<typename Device, typename... Props>
-  struct FieldTraits< typename std::enable_if<is_device<Device>::value>::type, Device, Props...>
-  {
-    using layout = void;
-    using device = Device;
-  };
-
-  template<typename TemplateArg, typename... Props>
-  struct FieldTraits< typename std::enable_if<!is_extent<TemplateArg>::value &&
-                                              !is_layout<TemplateArg>::value &&
-                                              !is_device<TemplateArg>::value >::type, TemplateArg, Props...>
-  {
-    static_assert(is_extent<TemplateArg>::value || is_layout<TemplateArg>::value || is_device<TemplateArg>::value,
-                  "\n\nERROR: Invalid template argument on MDField!\nERROR: Please specialize all MDField template arguments to be an extent, a layout or a device!\n");
-  };
-
-  template<typename Scalar, typename... Props>
-  struct FieldTraits {
-    using prop = FieldTraits<void,Props...>;
-    static constexpr int rank = RankCount<Props...>::value;
-    // using extent_vector = typename RankCount<Props...>::vector_type;
-    // This sets defaults if not specified
-    using layout = typename std::conditional< !std::is_same<typename prop::layout, void>::value,typename prop::layout, typename PHX::DevLayout<Scalar>::type>::type;
-    using device = typename std::conditional< !std::is_same<typename prop::device, void>::value,typename prop::device, PHX::Device>::type;
-    using data_type = typename ArrayType<Scalar,rank,layout,device>::data_type;
-    using array_type = typename ArrayType<Scalar,rank,layout,device>::array_type;
-  };
-
-  // ****************************
->>>>>>> 58b9bfeb
   // MDField
   // ****************************
 
@@ -463,11 +340,7 @@
 
     template<typename... index_pack>
     KOKKOS_FORCEINLINE_FUNCTION
-<<<<<<< HEAD
-    typename PHX::MDFieldTypeTraits<array_type>::return_type
-=======
     typename PHX::MDFieldReturnType<array_type>::return_type
->>>>>>> 58b9bfeb
     operator()(const index_pack&... indices) const
     {
 #if defined( PHX_DEBUG) && !defined (__CUDA_ARCH__ )
@@ -478,11 +351,7 @@
 
     template<typename iType0>
     KOKKOS_FORCEINLINE_FUNCTION
-<<<<<<< HEAD
-    typename PHX::MDFieldTypeTraits<array_type>::return_type
-=======
     typename PHX::MDFieldReturnType<array_type>::return_type
->>>>>>> 58b9bfeb
     operator[](iType0 index0) const
     {return m_view[index0];}
 
