--- conflicted
+++ resolved
@@ -78,17 +78,10 @@
     auto parlist = ROL::getParametersFromXmlFile( filename );
 
     // Setup optimization problem
-<<<<<<< HEAD
-    ROL::Ptr<ROL::Vector<RealT> > x0, z;
-    ROL::Ptr<ROL::OptimizationProblem<RealT> > optProblem;
-    ROL::GetTestProblem<RealT>(optProblem,x0,z,ROL::TESTOPTPROBLEM_HS1);
-    ROL::Ptr<ROL::Vector<RealT> > x = x0->clone(); x->set(*x0);
-=======
     ROL::Ptr<ROL::Vector<RealT> > x0;
     std::vector<ROL::Ptr<ROL::Vector<RealT> > > z;
     ROL::Ptr<ROL::OptimizationProblem<RealT> > optProblem;
     ROL::GetTestProblem<RealT>(optProblem,x0,z,ROL::TESTOPTPROBLEM_HS1);
->>>>>>> eb7e6171
 
     // Get Dimension of Problem
     int dim = x0->dimension();
@@ -108,15 +101,6 @@
     optSolver.solve(*outStream);
 
     // Compute Error
-<<<<<<< HEAD
-    e->set(*x0);
-    e->axpy(static_cast<RealT>(-1),*z);
-    RealT enorm = e->norm();
-    *outStream << std::endl << "Norm of Error: " << enorm << std::endl;
-
-    RealT tol = static_cast<RealT>(1e-3)*std::max(z->norm(),static_cast<RealT>(1));
-    errorFlag += ((enorm < tol) ? 0 : 1);
-=======
     RealT err(0);
     for (int i = 0; i < static_cast<int>(z.size()); ++i) {
       e->set(*x0);
@@ -132,7 +116,6 @@
 
     RealT tol = static_cast<RealT>(1e-3)*std::max(z[0]->norm(),static_cast<RealT>(1));
     errorFlag += ((err < tol) ? 0 : 1);
->>>>>>> eb7e6171
   }
   catch (std::logic_error err) {
     *outStream << err.what() << std::endl;
