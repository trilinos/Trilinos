--- conflicted
+++ resolved
@@ -273,13 +273,6 @@
       //Hence, we extract the first column, which is the solution_dotdot.
       Teuchos::RCP<const Thyra::VectorBase<Scalar>> solution_dotdot 
           = (sens_method_ == NONE) ? xdot : XDotDot->getMultiVector()->col(0);
-<<<<<<< HEAD
-      wrappedObserver_->observeSolution(*solution, *solution_dot, *solution_dotdot, time);
-    }
-    else {
-      wrappedObserver_->observeSolution(*solution, *solution_dot, time);
-    }
-=======
       if (solution_dxdp_mv != Teuchos::null) {
         wrappedObserver_->observeSolution(*solution, *solution_dxdp_mv, *solution_dot, *solution_dotdot, time);
       }
@@ -295,7 +288,6 @@
         wrappedObserver_->observeSolution(*solution, *solution_dot, time);
       }
     }
->>>>>>> 82602b44
   }
   else {
     if (solution_dxdp_mv != Teuchos::null) {
