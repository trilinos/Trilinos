--- conflicted
+++ resolved
@@ -163,21 +163,12 @@
                   input_value_type temp = 0.0;
                   for (ordinal_type l=0;l<ndofEdge;++l) {
                     const ordinal_type ll = tagToOrdinal(1, edgeId, l);
-<<<<<<< HEAD
-                    auto & inputEntry = leftMultiply ? in(ll, j, k) : in(j, ll, k);
-                    auto & mat_il = transpose ? mat(l,i) : mat(i,l);
-                    temp += mat_il*inputEntry;
-                  }
-                  auto & outputEntry = leftMultiply ? out(ii, j, k) : out(j, ii, k);
-                  outputEntry = temp;
-=======
                     auto & input_ = leftMultiply ? in(ll, j, k) : in(j, ll, k);
                     auto & mat_il = transpose ? mat(l,i) : mat(i,l);
                     temp += mat_il*input_;
                   }
                   auto & output_ = leftMultiply ? out(ii, j, k) : out(j, ii, k);
                   output_ = temp;
->>>>>>> 572701d9
                 }
               }
           }
@@ -207,15 +198,6 @@
                   input_value_type temp = 0.0;
                   for (ordinal_type l=0;l<ndofFace;++l) {
                     const ordinal_type ll = tagToOrdinal(2, faceId, l);
-<<<<<<< HEAD
-                    auto & inputEntry = leftMultiply ? in(ll, j, k) : in(j, ll, k);
-                    auto & mat_il = transpose ? mat(l,i) : mat(i,l);
-                    temp += mat_il*inputEntry;
-                  }
-                  
-                  auto & outputEntry = leftMultiply ? out(ii, j, k) : out(j, ii, k);
-                  outputEntry = temp;
-=======
                     auto & input_ = leftMultiply ? in(ll, j, k) : in(j, ll, k);
                     auto & mat_il = transpose ? mat(l,i) : mat(i,l);
                     temp += mat_il*input_;
@@ -223,7 +205,6 @@
                   
                   auto & output_ = leftMultiply ? out(ii, j, k) : out(j, ii, k);
                   output_ = temp;
->>>>>>> 572701d9
                 }
               }
           }
@@ -250,21 +231,12 @@
                 input_value_type temp = 0.0;
                 for (ordinal_type l=0;l<ndofFace;++l) {
                   const ordinal_type ll = tagToOrdinal(2, 0, l);
-<<<<<<< HEAD
-                  auto & inputEntry = leftMultiply ? in(ll, j, k) : in(j, ll, k);
-                  auto & mat_il = transpose ? mat(l,i) : mat(i,l);
-                  temp += mat_il*inputEntry;
-                }
-                auto & outputEntry = leftMultiply ? out(ii, j, k) : out(j, ii, k);
-                outputEntry = temp;
-=======
                   auto & input_ = leftMultiply ? in(ll, j, k) : in(j, ll, k);
                   auto & mat_il = transpose ? mat(l,i) : mat(i,l);
                   temp += mat_il*input_;
                 }
                 auto & output_ = leftMultiply ? out(ii, j, k) : out(j, ii, k);
                 output_ = temp;
->>>>>>> 572701d9
               }
             }
         }
@@ -288,21 +260,12 @@
                 input_value_type temp = 0.0;
                 for (ordinal_type l=0;l<ndofEdge;++l) {
                   const ordinal_type ll = tagToOrdinal(1, 0, l);
-<<<<<<< HEAD
-                  auto & inputEntry = leftMultiply ? in(ll, j, k) : in(j, ll, k);
-                  auto & mat_il = transpose ? mat(l,i) : mat(i,l);
-                  temp += mat_il*inputEntry;
-                }
-                auto & outputEntry = leftMultiply ? out(ii, j, k) : out(j, ii, k);
-                outputEntry = temp;
-=======
                   auto & input_ = leftMultiply ? in(ll, j, k) : in(j, ll, k);
                   auto & mat_il = transpose ? mat(l,i) : mat(i,l);
                   temp += mat_il*input_;
                 }
                 auto & output_ = leftMultiply ? out(ii, j, k) : out(j, ii, k);
                 output_ = temp;
->>>>>>> 572701d9
               }
             }
         }
