// @HEADER
// ************************************************************************
//
//                           Intrepid2 Package
//                 Copyright (2007) Sandia Corporation
//
// Under terms of Contract DE-AC04-94AL85000, there is a non-exclusive
// license for use of this work by or on behalf of the U.S. Government.
//
// Redistribution and use in source and binary forms, with or without
// modification, are permitted provided that the following conditions are
// met:
//
// 1. Redistributions of source code must retain the above copyright
// notice, this list of conditions and the following disclaimer.
//
// 2. Redistributions in binary form must reproduce the above copyright
// notice, this list of conditions and the following disclaimer in the
// documentation and/or other materials provided with the distribution.
//
// 3. Neither the name of the Corporation nor the names of the
// contributors may be used to endorse or promote products derived from
// this software without specific prior written permission.
//
// THIS SOFTWARE IS PROVIDED BY SANDIA CORPORATION "AS IS" AND ANY
// EXPRESS OR IMPLIED WARRANTIES, INCLUDING, BUT NOT LIMITED TO, THE
// IMPLIED WARRANTIES OF MERCHANTABILITY AND FITNESS FOR A PARTICULAR
// PURPOSE ARE DISCLAIMED. IN NO EVENT SHALL SANDIA CORPORATION OR THE
// CONTRIBUTORS BE LIABLE FOR ANY DIRECT, INDIRECT, INCIDENTAL, SPECIAL,
// EXEMPLARY, OR CONSEQUENTIAL DAMAGES (INCLUDING, BUT NOT LIMITED TO,
// PROCUREMENT OF SUBSTITUTE GOODS OR SERVICES; LOSS OF USE, DATA, OR
// PROFITS; OR BUSINESS INTERRUPTION) HOWEVER CAUSED AND ON ANY THEORY OF
// LIABILITY, WHETHER IN CONTRACT, STRICT LIABILITY, OR TORT (INCLUDING
// NEGLIGENCE OR OTHERWISE) ARISING IN ANY WAY OUT OF THE USE OF THIS
// SOFTWARE, EVEN IF ADVISED OF THE POSSIBILITY OF SUCH DAMAGE.
//
// Questions? Contact Kyungjoo Kim  (kyukim@sandia.gov), or
//                    Mauro Perego  (mperego@sandia.gov)
//
// ************************************************************************
// @HEADER


/** \file   Intrepid2_OrientationDef.hpp
    \brief  Definition file for the Intrepid2::Orientation class.
    \author Created by Kyungjoo Kim
*/
#ifndef __INTREPID2_ORIENTATION_DEF_HPP__
#define __INTREPID2_ORIENTATION_DEF_HPP__

// disable clang warnings
#if defined (__clang__) && !defined (__INTEL_COMPILER)
#pragma clang system_header
#endif

namespace Intrepid2 {

  // ------------------------------------------------------------------------------------
  // Orientation
  //
  //
  template<typename cellVertViewType>
  inline
  void
  Orientation::getCellVertexMap(typename cellVertViewType::non_const_value_type *subCellVerts,
                                 ordinal_type &numVerts,
                                 const shards::CellTopology cellTopo,
                                 const cellVertViewType cellVertices,
                                 const ordinal_type subCellDim,
                                 const ordinal_type subCellOrd) {
    static_assert(Kokkos::Impl::MemorySpaceAccess
                  <Kokkos::HostSpace,typename cellVertViewType::device_type::memory_space>::accessible,
                  "host space cannot access cellVertViewType");
    switch (subCellDim) {
    case 0: {
      numVerts = 1;
      subCellVerts[0] = cellVertices(subCellOrd);
      break;
    }
    default: {
      numVerts = cellTopo.getVertexCount(subCellDim, subCellOrd);
      for (ordinal_type i=0;i<numVerts;++i)
        subCellVerts[i] = cellVertices(cellTopo.getNodeMap(subCellDim, subCellOrd, i));
      break;
    }
    }
  }
  
  template<typename subCellVertType>
  inline
  ordinal_type
  Orientation::getOrientation(const subCellVertType subCellVerts[],
                              const ordinal_type numVerts) {
    ordinal_type ort = 0;

#ifdef HAVE_INTREPID2_DEBUG
<<<<<<< HEAD
      INTREPID2_TEST_FOR_ABORT( ( subCellVerts[0] == subCellVerts[1] ), 
                                ">>> ERROR (Intrepid::Orientation::getOrientation): " \
                                "Invalid subCellVerts, some vertex ids are repeated");
=======
    for(ordinal_type i=0;i<numVerts-1;++i)
      for(ordinal_type j=i+1;j<numVerts;++j)
        INTREPID2_TEST_FOR_ABORT( ( subCellVerts[i] == subCellVerts[j] ), 
                        ">>> ERROR (Intrepid::Orientation::getOrientation): " \
                        "Invalid subCellVerts, same vertex ids are repeated");
>>>>>>> e968bef8
#endif

    ordinal_type rotation = 0; // find smallest vertex id
    for (ordinal_type i=1;i<numVerts;++i)
      rotation = (subCellVerts[i] < subCellVerts[rotation]) ? i : rotation;

    switch (numVerts) {
    case 2: {// edge
      ort = rotation;
      break;
    }
    case 3: {
<<<<<<< HEAD
#ifdef HAVE_INTREPID2_DEBUG
      INTREPID2_TEST_FOR_ABORT( ( subCellVerts[0] == subCellVerts[1] ||
                                  subCellVerts[0] == subCellVerts[2] ||
                                  subCellVerts[1] == subCellVerts[2] ), 
                                ">>> ERROR (Intrepid::Orientation::getOrientation): " \
                                "Invalid subCellVerts, some vertex ids are repeated");
#endif
      ordinal_type rotation = 0; // find smallest vertex id
      for (ordinal_type i=1;i<3;++i)
        rotation = ( subCellVerts[i] < subCellVerts[rotation] ? i : rotation );

=======
>>>>>>> e968bef8
      const ordinal_type axes[][2] = { {1,2}, {2,0}, {0,1} };
      const ordinal_type flip = (subCellVerts[axes[rotation][0]] > subCellVerts[axes[rotation][1]]);

      ort = flip*3 + rotation;
      break;
    }
    case 4: {
<<<<<<< HEAD
#ifdef HAVE_INTREPID2_DEBUG
      INTREPID2_TEST_FOR_ABORT( ( subCellVerts[0] == subCellVerts[1] ||
                                  subCellVerts[0] == subCellVerts[2] ||
                                  subCellVerts[0] == subCellVerts[3] ||
                                  subCellVerts[1] == subCellVerts[2] ||
                                  subCellVerts[1] == subCellVerts[3] ||
                                  subCellVerts[2] == subCellVerts[3] ), 
                                ">>> ERROR (Intrepid::Orientation::getOrientation): " \
                                "Invalid subCellVerts, some vertex ids are repeated");
#endif
      ordinal_type rotation = 0; // find smallest vertex id
      for (ordinal_type i=1;i<4;++i)
        rotation = ( subCellVerts[i] < subCellVerts[rotation] ? i : rotation );

=======
>>>>>>> e968bef8
      const ordinal_type axes[][2] = { {1,3}, {2,0}, {3,1}, {0,2} };
      const ordinal_type flip = (subCellVerts[axes[rotation][0]] > subCellVerts[axes[rotation][1]]);

      ort = flip*4 + rotation;
      break;
    }
    default: {
      INTREPID2_TEST_FOR_ABORT( true, 
                                ">>> ERROR (Intrepid::Orientation::getOrientation): " \
                                "Invalid numVerts (2 (edge),3 (triangle) and 4 (quadrilateral) are allowed)");
      break;
    }
    }
    return ort;
  }

  template<typename cellVertViewType>
  inline
  Orientation
  Orientation::getOrientation(const shards::CellTopology cellTopo,
                              const cellVertViewType cellVertices,
                              bool isSide) {
    static_assert(Kokkos::Impl::MemorySpaceAccess
                  <Kokkos::HostSpace,typename cellVertViewType::device_type::memory_space>::accessible,
                  "host space cannot access cellVertViewType");

    Orientation ort;
    auto dim = cellTopo.getDimension();
    const ordinal_type nedge = (isSide && dim==1) ? 1 : cellTopo.getEdgeCount();

    if (nedge > 0) {
      typename cellVertViewType::non_const_value_type vertsSubCell[2];
      ordinal_type orts[12], nvertSubCell;
      for (ordinal_type i=0;i<nedge;++i) {
        Orientation::getCellVertexMap(vertsSubCell,
                                       nvertSubCell,
                                       cellTopo,
                                       cellVertices,
                                       1, i);
        orts[i] = Orientation::getOrientation(vertsSubCell, nvertSubCell);
      }
      ort.setEdgeOrientation(nedge, orts);
    }
    const ordinal_type nface = (isSide && dim==2) ? 1 : cellTopo.getFaceCount();
    if (nface > 0) {
      typename cellVertViewType::non_const_value_type vertsSubCell[4];
      ordinal_type orts[6], nvertSubCell;
      for (ordinal_type i=0;i<nface;++i) {
        Orientation::getCellVertexMap(vertsSubCell,
                                       nvertSubCell,
                                       cellTopo,
                                       cellVertices,
                                       2, i);
        orts[i] = Orientation::getOrientation(vertsSubCell, nvertSubCell);
      }
      ort.setFaceOrientation(nface, orts);
    }
    return ort;
  }

  inline
  ordinal_type 
  Orientation::getEdgeOrdinalOfFace(const ordinal_type subsubcellOrd,
                                    const ordinal_type subcellOrd,
                                    const shards::CellTopology cellTopo) {
    ordinal_type r_val = -1;

    const auto cellBaseKey    = cellTopo.getBaseKey();
    if        (cellBaseKey == shards::Hexahedron<>::key) {
      INTREPID2_TEST_FOR_EXCEPTION( !(subcellOrd < 6) && 
                                    !(subsubcellOrd < 4),
                                    std::logic_error,
                                    "subcell and subsubcell information are not correct" );
      const int quad_to_hex_edges[6][4] = { { 0, 9, 4, 8 },
                                            { 1,10, 5, 9 },
                                            { 2,11, 6,10 },
                                            { 8, 7,11, 3 },
                                            { 3, 2, 1, 0 },
                                            { 4, 5, 6, 7 } };
      r_val = quad_to_hex_edges[subcellOrd][subsubcellOrd];
    } else if (cellBaseKey == shards::Tetrahedron<>::key) {
      INTREPID2_TEST_FOR_EXCEPTION( !(subcellOrd < 4) && 
                                    !(subsubcellOrd < 3),
                                    std::logic_error,
                                    "subcell and subsubcell information are not correct" );
      const ordinal_type tri_to_tet_edges[4][3] = { { 0, 4, 3 },
                                                    { 1, 5, 4 },
                                                    { 3, 5, 2 },
                                                    { 2, 1, 0 } };
      r_val = tri_to_tet_edges[subcellOrd][subsubcellOrd];      
    } else {
      INTREPID2_TEST_FOR_EXCEPTION( true, std::logic_error,
                                    "cellTopo is not supported: try TET and HEX" );
    }
    return r_val;
  }
  
  KOKKOS_INLINE_FUNCTION
  Orientation::Orientation()
    : _edgeOrt(0), _faceOrt(0) {}

  KOKKOS_INLINE_FUNCTION
  bool
  Orientation::isAlignedToReference() const {
    return (_edgeOrt == 0 && _faceOrt == 0);
  }

  KOKKOS_INLINE_FUNCTION
  void
  Orientation::setEdgeOrientation(const ordinal_type numEdge, const ordinal_type edgeOrt[]) {
#ifdef HAVE_INTREPID2_DEBUG
    INTREPID2_TEST_FOR_ABORT( !((numEdge == 1) || (3 <= numEdge && numEdge <= 12 )),
                              ">>> ERROR (Intrepid::Orientation::setEdgeOrientation): " \
                              "Invalid numEdge");
#endif
    _edgeOrt = 0;
    for (ordinal_type i=0;i<numEdge;++i)
      _edgeOrt |= (edgeOrt[i] & 1) << i;
  }

  KOKKOS_INLINE_FUNCTION
  void
  Orientation::getEdgeOrientation(ordinal_type *edgeOrt, const ordinal_type numEdge) const {
#ifdef HAVE_INTREPID2_DEBUG
    INTREPID2_TEST_FOR_ABORT( !((numEdge == 1) || (3 <= numEdge && numEdge <= 12 )),
                              ">>> ERROR (Intrepid::Orientation::setEdgeOrientation): " \
                              "Invalid numEdge");
#endif
    for (ordinal_type i=0;i<numEdge;++i)
      edgeOrt[i] = (_edgeOrt & (1 << i)) >> i;
  }

  KOKKOS_INLINE_FUNCTION
  void
  Orientation::setFaceOrientation(const ordinal_type numFace, const ordinal_type faceOrt[]) {
#ifdef HAVE_INTREPID2_DEBUG
    INTREPID2_TEST_FOR_ABORT( !((numFace == 1) || (4 <= numFace && numFace <= 6 )),
                              ">>> ERROR (Intrepid::Orientation::setFaceOrientation): "
                              "Invalid numFace");
#endif
    _faceOrt = 0;
    for (ordinal_type i=0;i<numFace;++i) {
      const ordinal_type s = i*3;
      _faceOrt |= (faceOrt[i] & 7) << s;
    }
  }

  KOKKOS_INLINE_FUNCTION
  void
  Orientation::getFaceOrientation(ordinal_type *faceOrt, const ordinal_type numFace) const {
#ifdef HAVE_INTREPID2_DEBUG
    INTREPID2_TEST_FOR_ABORT( !((numFace == 1) || (4 <= numFace && numFace <= 6 )),
                              ">>> ERROR (Intrepid::Orientation::setEdgeOrientation): "
                              "Invalid numFace");
#endif
    for (ordinal_type i=0;i<numFace;++i) {
      const ordinal_type s = i*3;
      faceOrt[i] = (_faceOrt & (7 << s)) >> s;
    }
  }

  inline std::string Orientation::to_string() const {
    return "Orientation{ face: " + std::to_string(_faceOrt) + "; edge: " + std::to_string(_edgeOrt) + " }";
  }
}

#endif<|MERGE_RESOLUTION|>--- conflicted
+++ resolved
@@ -94,17 +94,11 @@
     ordinal_type ort = 0;
 
 #ifdef HAVE_INTREPID2_DEBUG
-<<<<<<< HEAD
-      INTREPID2_TEST_FOR_ABORT( ( subCellVerts[0] == subCellVerts[1] ), 
-                                ">>> ERROR (Intrepid::Orientation::getOrientation): " \
-                                "Invalid subCellVerts, some vertex ids are repeated");
-=======
     for(ordinal_type i=0;i<numVerts-1;++i)
       for(ordinal_type j=i+1;j<numVerts;++j)
         INTREPID2_TEST_FOR_ABORT( ( subCellVerts[i] == subCellVerts[j] ), 
-                        ">>> ERROR (Intrepid::Orientation::getOrientation): " \
-                        "Invalid subCellVerts, same vertex ids are repeated");
->>>>>>> e968bef8
+                                 ">>> ERROR (Intrepid::Orientation::getOrientation): " \
+                                 "Invalid subCellVerts, same vertex ids are repeated");
 #endif
 
     ordinal_type rotation = 0; // find smallest vertex id
@@ -117,20 +111,6 @@
       break;
     }
     case 3: {
-<<<<<<< HEAD
-#ifdef HAVE_INTREPID2_DEBUG
-      INTREPID2_TEST_FOR_ABORT( ( subCellVerts[0] == subCellVerts[1] ||
-                                  subCellVerts[0] == subCellVerts[2] ||
-                                  subCellVerts[1] == subCellVerts[2] ), 
-                                ">>> ERROR (Intrepid::Orientation::getOrientation): " \
-                                "Invalid subCellVerts, some vertex ids are repeated");
-#endif
-      ordinal_type rotation = 0; // find smallest vertex id
-      for (ordinal_type i=1;i<3;++i)
-        rotation = ( subCellVerts[i] < subCellVerts[rotation] ? i : rotation );
-
-=======
->>>>>>> e968bef8
       const ordinal_type axes[][2] = { {1,2}, {2,0}, {0,1} };
       const ordinal_type flip = (subCellVerts[axes[rotation][0]] > subCellVerts[axes[rotation][1]]);
 
@@ -138,23 +118,6 @@
       break;
     }
     case 4: {
-<<<<<<< HEAD
-#ifdef HAVE_INTREPID2_DEBUG
-      INTREPID2_TEST_FOR_ABORT( ( subCellVerts[0] == subCellVerts[1] ||
-                                  subCellVerts[0] == subCellVerts[2] ||
-                                  subCellVerts[0] == subCellVerts[3] ||
-                                  subCellVerts[1] == subCellVerts[2] ||
-                                  subCellVerts[1] == subCellVerts[3] ||
-                                  subCellVerts[2] == subCellVerts[3] ), 
-                                ">>> ERROR (Intrepid::Orientation::getOrientation): " \
-                                "Invalid subCellVerts, some vertex ids are repeated");
-#endif
-      ordinal_type rotation = 0; // find smallest vertex id
-      for (ordinal_type i=1;i<4;++i)
-        rotation = ( subCellVerts[i] < subCellVerts[rotation] ? i : rotation );
-
-=======
->>>>>>> e968bef8
       const ordinal_type axes[][2] = { {1,3}, {2,0}, {3,1}, {0,2} };
       const ordinal_type flip = (subCellVerts[axes[rotation][0]] > subCellVerts[axes[rotation][1]]);
 
