--- conflicted
+++ resolved
@@ -95,15 +95,6 @@
       Teuchos::oblackholestream oldFormatState;
       oldFormatState.copyfmt(std::cout);
 
-<<<<<<< HEAD
-      typedef typename
-        Kokkos::Impl::is_space<DeviceType>::host_mirror_space::execution_space HostSpaceType ;
-
-      *outStream << "DeviceSpace::  ";   ExecSpaceType().print_configuration(*outStream, false);
-      *outStream << "HostSpace::    ";   HostSpaceType().print_configuration(*outStream, false);
-      
-=======
->>>>>>> 301f739f
       *outStream
         << "===============================================================================\n"
         << "|                                                                             |\n"
