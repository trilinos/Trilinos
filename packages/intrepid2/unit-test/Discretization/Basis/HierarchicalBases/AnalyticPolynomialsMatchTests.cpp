--- conflicted
+++ resolved
@@ -946,12 +946,9 @@
         int fieldOrdinalDerived = dofMapToDerivedHost(fieldOrdinalStandard);
         if (scalarValued)
         {
-<<<<<<< HEAD
-=======
           const OutputScalar & standardValue = standardOutputViewHost(fieldOrdinalStandard,pointOrdinal);
           const OutputScalar & derivedValue  =  derivedOutputViewHost(fieldOrdinalDerived, pointOrdinal);
           
->>>>>>> 4462b93e
           bool valuesMatch = true;
           if (!valuesAreBothSmall(fieldOrdinalStandard,pointOrdinal))
           {
@@ -995,15 +992,7 @@
           int dkcard = standardOutputView.extent_int(2);
           for (int d=0; d<dkcard; d++)
           {
-<<<<<<< HEAD
             if (!valuesAreBothSmall(fieldOrdinalStandard,pointOrdinal,d))
-=======
-            const OutputScalar & standardValue = standardOutputViewHost(fieldOrdinalStandard,pointOrdinal,d);
-            const OutputScalar & derivedValue  =  derivedOutputViewHost(fieldOrdinalDerived, pointOrdinal,d);
-            
-            bool valuesAreBothSmall = valuesAreSmall(standardValue, derivedValue, tol);
-            if (!valuesAreBothSmall)
->>>>>>> 4462b93e
             {
               valuesMatch = valuesMatch && relativeErrorsMeetTolHost(fieldOrdinalStandard,pointOrdinal,d);
             }
