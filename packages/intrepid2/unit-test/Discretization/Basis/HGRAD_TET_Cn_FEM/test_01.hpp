// @HEADER
// ************************************************************************
//
//                           Intrepid2 Package
//                 Copyright (2007) Sandia Corporation
//
// Under terms of Contract DE-AC04-94AL85000, there is a non-exclusive
// license for use of this work by or on behalf of the U.S. Government.
//
// Redistribution and use in source and binary forms, with or without
// modification, are permitted provided that the following conditions are
// met:
//
// 1. Redistributions of source code must retain the above copyright
// notice, this list of conditions and the following disclaimer.
//
// 2. Redistributions in binary form must reproduce the above copyright
// notice, this list of conditions and the following disclaimer in the
// documentation and/or other materials provided with the distribution.
//
// 3. Neither the name of the Corporation nor the names of the
// contributors may be used to endorse or promote products derived from
// this software without specific prior written permission.
//
// THIS SOFTWARE IS PROVIDED BY SANDIA CORPORATION "AS IS" AND ANY
// EXPRESS OR IMPLIED WARRANTIES, INCLUDING, BUT NOT LIMITED TO, THE
// IMPLIED WARRANTIES OF MERCHANTABILITY AND FITNESS FOR A PARTICULAR
// PURPOSE ARE DISCLAIMED. IN NO EVENT SHALL SANDIA CORPORATION OR THE
// CONTRIBUTORS BE LIABLE FOR ANY DIRECT, INDIRECT, INCIDENTAL, SPECIAL,
// EXEMPLARY, OR CONSEQUENTIAL DAMAGES (INCLUDING, BUT NOT LIMITED TO,
// PROCUREMENT OF SUBSTITUTE GOODS OR SERVICES; LOSS OF USE, DATA, OR
// PROFITS; OR BUSINESS INTERRUPTION) HOWEVER CAUSED AND ON ANY THEORY OF
// LIABILITY, WHETHER IN CONTRACT, STRICT LIABILITY, OR TORT (INCLUDING
// NEGLIGENCE OR OTHERWISE) ARISING IN ANY WAY OUT OF THE USE OF THIS
// SOFTWARE, EVEN IF ADVISED OF THE POSSIBILITY OF SUCH DAMAGE.
//
// Questions? Contact Kyungjoo Kim  (kyukim@sandia.gov), or
//                    Mauro Perego  (mperego@sandia.gov)
//
// ************************************************************************
// @HEADER

/** \file test_01.cpp
    \brief  Unit tests for the Intrepid2::HGRAD_TRI_Cn_FEM class.
    \author Created by P. Bochev, D. Ridzal, K. Peterson, Kyungjoo Kim
 */


#include "Intrepid2_config.h"

#ifdef HAVE_INTREPID2_DEBUG
#define INTREPID2_TEST_FOR_DEBUG_ABORT_OVERRIDE_TO_CONTINUE
#endif

#include "Intrepid2_Types.hpp"
#include "Intrepid2_Utils.hpp"

#include "Intrepid2_PointTools.hpp"
#include "Intrepid2_HGRAD_TET_Cn_FEM.hpp"

#include "Teuchos_oblackholestream.hpp"
#include "Teuchos_RCP.hpp"

namespace Intrepid2 {

namespace Test {

#define INTREPID2_TEST_ERROR_EXPECTED( S )                              \
    try {                                                               \
      ++nthrow;                                                         \
      S ;                                                               \
    }                                                                   \
    catch (std::exception &err) {                                        \
      ++ncatch;                                                         \
      *outStream << "Expected Error ----------------------------------------------------------------\n"; \
      *outStream << err.what() << '\n';                                 \
      *outStream << "-------------------------------------------------------------------------------" << "\n\n"; \
    }


template<typename OutValueType, typename PointValueType, typename DeviceType>
int HGRAD_TET_Cn_FEM_Test01(const bool verbose) {

  Teuchos::RCP<std::ostream> outStream;
  Teuchos::oblackholestream bhs; // outputs nothing

  if (verbose)
    outStream = Teuchos::rcp(&std::cout, false);
  else
    outStream = Teuchos::rcp(&bhs,       false);

  Teuchos::oblackholestream oldFormatState;
  oldFormatState.copyfmt(std::cout);

<<<<<<< HEAD
  using DeviceSpaceType = typename DeviceType::execution_space;
  typedef typename Kokkos::Impl::is_space<DeviceSpaceType>::host_mirror_space::execution_space HostSpaceType ;

  *outStream << "DeviceSpace::  "; DeviceSpaceType().print_configuration(*outStream, false);
  *outStream << "HostSpace::    ";   HostSpaceType().print_configuration(*outStream, false);

=======
>>>>>>> 301f739f
  *outStream
  << "===============================================================================\n"
  << "|                                                                             |\n"
  << "|                 Unit Test (HGRAD_TET_Cn_FEM)                                |\n"
  << "|                                                                             |\n"
  << "|  Questions? Contact  Pavel Bochev  (pbboche@sandia.gov),                    |\n"
  << "|                      Robert Kirby  (robert.c.kirby@ttu.edu),                |\n"
  << "|                      Denis Ridzal  (dridzal@sandia.gov),                    |\n"
  << "|                      Kara Peterson (kjpeter@sandia.gov),                    |\n"
  << "|                      Kyungjoo Kim  (kyukim@sandia.gov).                     |\n"
  << "|                                                                             |\n"
  << "===============================================================================\n";

  typedef Kokkos::DynRankView<PointValueType,DeviceType> DynRankViewPointValueType;
  typedef Kokkos::DynRankView<OutValueType,DeviceType> DynRankViewOutValueType;
  typedef typename ScalarTraits<OutValueType>::scalar_type scalar_type;
  typedef Kokkos::DynRankView<scalar_type, DeviceType> DynRankViewScalarValueType;
  //typedef Kokkos::DynRankView<PointValueType,Kokkos::HostSpace>   DynRankViewHostPointValueType;



#define ConstructWithLabelScalar(obj, ...) obj(#obj, __VA_ARGS__)

  const scalar_type tol = tolerence();
  int errorFlag = 0;

  // for virtual function, value and point types are declared in the class
  typedef OutValueType outputValueType;
  typedef PointValueType pointValueType;

  typedef Basis_HGRAD_TET_Cn_FEM<DeviceType,outputValueType,pointValueType> TetBasisType;

  constexpr ordinal_type maxOrder = Parameters::MaxOrder ;
  const ordinal_type dim = 3;

  try {

    *outStream
    << "\n"
    << "===============================================================================\n"
    << "| TEST 1: Testing Kronecker property of basis functions                                              |\n"
    << "===============================================================================\n";


    const ordinal_type order = std::min(2,maxOrder);
    TetBasisType tetBasis(order, POINTTYPE_WARPBLEND);

    shards::CellTopology tet_4(shards::getCellTopologyData<shards::Tetrahedron<4> >());
    const ordinal_type np_lattice = PointTools::getLatticeSize(tet_4, order,0);
    const ordinal_type polydim = tetBasis.getCardinality();

    DynRankViewScalarValueType ConstructWithLabelScalar(lattice_scalar, np_lattice , dim);
    tetBasis.getDofCoords(lattice_scalar);

    DynRankViewPointValueType ConstructWithLabelPointView(lattice, np_lattice , dim);

    RealSpaceTools<DeviceType>::clone(lattice,lattice_scalar);
    DynRankViewOutValueType ConstructWithLabelOutView(basisAtLattice, polydim , np_lattice);
    tetBasis.getValues(basisAtLattice, lattice, OPERATOR_VALUE);

    auto h_basisAtLattice = Kokkos::create_mirror_view(basisAtLattice);
    Kokkos::deep_copy(h_basisAtLattice, basisAtLattice);

    // Dimensions for the output arrays:
    const ordinal_type numFields = tetBasis.getCardinality();

    // test for Kronecker property
    for (int i=0;i<numFields;i++) {
      for (int j=0;j<np_lattice;j++) {
        if ( i==j && std::abs( h_basisAtLattice(i,j) - 1.0 ) > tol ) {
          errorFlag++;
          *outStream << std::setw(70) << "^^^^----FAILURE!" << "\n";
          *outStream << " Basis function " << i << " does not have unit value at its node (" << h_basisAtLattice(i,j) <<")\n";
        }
        if ( i!=j && std::abs( h_basisAtLattice(i,j) ) > tol ) {
          errorFlag++;
          *outStream << std::setw(70) << "^^^^----FAILURE!" << "\n";
          *outStream << " Basis function " << i << " does not vanish at node " << j << "\n";
          *outStream << " Basis function value is " << h_basisAtLattice(i,j) << "\n";
        }
      }
    }
  } catch (std::exception &err) {
    *outStream << "UNEXPECTED ERROR !!! ----------------------------------------------------------\n";
    *outStream << err.what() << '\n';
    *outStream << "-------------------------------------------------------------------------------" << "\n\n";
    errorFlag = -1000;
  };

  try {

    *outStream
    << "\n"
    << "===============================================================================\n"
    << "| TEST 2: Testing DOF Data                                              |\n"
    << "===============================================================================\n";


    const ordinal_type order = std::min(4,maxOrder);
    TetBasisType tetBasis(order, POINTTYPE_WARPBLEND);
    auto dofData = tetBasis.getAllDofOrdinal();

    for (unsigned d=0;d<dofData.extent(0);d++) {
      std::cout << "Dimension " << d << "\n";
      for (unsigned f=0;f<dofData.extent(1);f++) {
        int print=-1;
        for (unsigned n=0;n<dofData.extent(2);n++)
          print = std::max(print,dofData(d,f,n));
        if(print == -1) continue;
        std::cout << "\tFacet number " << f << "\n";
        std::cout << "\t\tDOFS:\n";
        for (unsigned n=0;n<dofData.extent(2);n++) {
          if(dofData(d,f,n)>=0)
            std::cout << "\t\t\t" << dofData(d,f,n) << "\n";
        }
      }
    }

  } catch (std::exception &err) {
    *outStream << "UNEXPECTED ERROR !!! ----------------------------------------------------------\n";
    *outStream << err.what() << '\n';
    *outStream << "-------------------------------------------------------------------------------" << "\n\n";
    errorFlag = -1000;
  };
  try {

    *outStream
    << "\n"
    << "===============================================================================\n"
    << "| TEST 3: Testing OPERATOR_GRAD                                              |\n"
    << "===============================================================================\n";


    const ordinal_type order = std::min(2,maxOrder);
    TetBasisType tetBasis(order, POINTTYPE_EQUISPACED);

    shards::CellTopology tet_4(shards::getCellTopologyData<shards::Tetrahedron<4> >());
    const ordinal_type np_lattice = PointTools::getLatticeSize(tet_4, order,0);
    const ordinal_type polydim = tetBasis.getCardinality();

    //Need to use Scalar type for lattice because PointTools dont's work with FAD types
    DynRankViewScalarValueType ConstructWithLabelScalar(lattice_scalar, np_lattice , dim);
    PointTools::getLattice(lattice_scalar, tet_4, order, 0, POINTTYPE_WARPBLEND);
    DynRankViewPointValueType ConstructWithLabelPointView(lattice, np_lattice , dim);
    RealSpaceTools<DeviceType>::clone(lattice,lattice_scalar);

    DynRankViewOutValueType ConstructWithLabelOutView(dbasisAtLattice, polydim , np_lattice , dim);
    tetBasis.getValues(dbasisAtLattice, lattice, OPERATOR_GRAD);

    auto h_dbasisAtLattice = Kokkos::create_mirror_view(dbasisAtLattice);
    Kokkos::deep_copy(h_dbasisAtLattice, dbasisAtLattice);

    std::cout << "GRAD: [";
    for(ordinal_type i=0; i<polydim; i++)
      for(ordinal_type j=0; j<np_lattice; j++)
        for(ordinal_type k=0; k<dim; k++)
          std::cout << h_dbasisAtLattice(i,j,k) << " ";
    std::cout << "]"<< std::endl;


  } catch (std::exception &err) {
    *outStream << "UNEXPECTED ERROR !!! ----------------------------------------------------------\n";
    *outStream << err.what() << '\n';
    *outStream << "-------------------------------------------------------------------------------" << "\n\n";
    errorFlag = -1000;
  };

#if 0 //#ifdef HAVE_INTREPID2_SACADO
  try {

    *outStream
    << "\n"
    << "===============================================================================\n"
    << "| TEST 4: Testing OPERATOR_D2                                                 |\n"
    << "===============================================================================\n";


    const ordinal_type order = 1;
    TetBasisType tetBasis(order, POINTTYPE_EQUISPACED);

    shards::CellTopology tet_4(shards::getCellTopologyData<shards::Tetrahedron<4> >());
    const ordinal_type np_lattice = PointTools::getLatticeSize(tet_4, order,0);
    const ordinal_type polydim = tetBasis.getCardinality();

    DynRankViewScalarValueType ConstructWithLabelScalar(lattice_scalar, np_lattice , dim);
    tetBasis.getDofCoords(lattice_scalar);
    DynRankViewPointValueType ConstructWithLabelPointView(lattice, np_lattice , dim);
    RealSpaceTools<DeviceType>::clone(lattice,lattice_scalar);
    int deriv_order = 2;
    DynRankViewOutValueType ConstructWithLabelOutView(dbasisAtLattice, polydim , np_lattice , (deriv_order+1)*(deriv_order+2)/2);
    tetBasis.getValues(dbasisAtLattice, lattice, OPERATOR_D2);

    auto h_dbasisAtLattice = Kokkos::create_mirror_view(dbasisAtLattice);
    Kokkos::deep_copy(h_dbasisAtLattice, dbasisAtLattice);

    for (int i=0;i<polydim;i++) {
      for (int j=0;j<np_lattice;j++)
        for(ordinal_type k=0; k< (ordinal_type) h_dbasisAtLattice.extent(3); k++){
          if ( std::abs( h_dbasisAtLattice(i,j,k)) > tol ) {
            errorFlag++;
            *outStream << std::setw(70) << "^^^^----FAILURE!" << "\n";
            *outStream << "Component " << k <<  " of second order derivative of first order polynomial basis function " << i << " does not vanish at node " << j << "\n";
            *outStream << " derivative value is " << h_dbasisAtLattice(i,j,k) << "\n";
          }
        }
    }
  } catch (std::exception &err) {
    *outStream << "UNEXPECTED ERROR !!! ----------------------------------------------------------\n";
    *outStream << err.what() << '\n';
    *outStream << "-------------------------------------------------------------------------------" << "\n\n";
    errorFlag = -1000;
  };
#endif

  *outStream
  << "\n"
  << "===============================================================================\n"
  << "| TEST 5: Function Space is Correct                                           |\n"
  << "===============================================================================\n";
  
  try {
    const ordinal_type order = std::min(2,maxOrder);
    TetBasisType tetBasis(order, POINTTYPE_WARPBLEND);
    
    const EFunctionSpace fs = tetBasis.getFunctionSpace();
    
    if (fs != FUNCTION_SPACE_HGRAD)
    {
      *outStream << std::setw(70) << "------------- TEST FAILURE! -------------" << "\n";
      
      // Output the multi-index of the value where the error is:
      *outStream << " Expected a function space of FUNCTION_SPACE_HGRAD (enum value " << FUNCTION_SPACE_HGRAD << "),";
      *outStream << " but got " << fs << "\n";
      if (fs == FUNCTION_SPACE_MAX)
      {
        *outStream << "Note that this matches the default value defined by superclass, FUNCTION_SPACE_MAX.  Likely the subclass has failed to set the superclass functionSpace_ field.\n";
      }
      errorFlag++;
    }
  } catch (std::logic_error &err){
    *outStream << "UNEXPECTED ERROR !!! ----------------------------------------------------------\n";
    *outStream << err.what() << '\n';
    *outStream << "-------------------------------------------------------------------------------" << "\n\n";
    errorFlag = -1000;
  }

  if (errorFlag != 0)
    std::cout << "End Result: TEST FAILED\n";
  else
    std::cout << "End Result: TEST PASSED\n";

  // reset format state of std::cout
  std::cout.copyfmt(oldFormatState);

  return errorFlag;
}
}
}<|MERGE_RESOLUTION|>--- conflicted
+++ resolved
@@ -92,15 +92,6 @@
   Teuchos::oblackholestream oldFormatState;
   oldFormatState.copyfmt(std::cout);
 
-<<<<<<< HEAD
-  using DeviceSpaceType = typename DeviceType::execution_space;
-  typedef typename Kokkos::Impl::is_space<DeviceSpaceType>::host_mirror_space::execution_space HostSpaceType ;
-
-  *outStream << "DeviceSpace::  "; DeviceSpaceType().print_configuration(*outStream, false);
-  *outStream << "HostSpace::    ";   HostSpaceType().print_configuration(*outStream, false);
-
-=======
->>>>>>> 301f739f
   *outStream
   << "===============================================================================\n"
   << "|                                                                             |\n"
