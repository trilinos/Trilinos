// @HEADER
// ************************************************************************
//
//                           Intrepid2 Package
//                 Copyright (2007) Sandia Corporation
//
// Under terms of Contract DE-AC04-94AL85000, there is a non-exclusive
// license for use of this work by or on behalf of the U.S. Government.
//
// Redistribution and use in source and binary forms, with or without
// modification, are permitted provided that the following conditions are
// met:
//
// 1. Redistributions of source code must retain the above copyright
// notice, this list of conditions and the following disclaimer.
//
// 2. Redistributions in binary form must reproduce the above copyright
// notice, this list of conditions and the following disclaimer in the
// documentation and/or other materials provided with the distribution.
//
// 3. Neither the name of the Corporation nor the names of the
// contributors may be used to endorse or promote products derived from
// this software without specific prior written permission.
//
// THIS SOFTWARE IS PROVIDED BY SANDIA CORPORATION "AS IS" AND ANY
// EXPRESS OR IMPLIED WARRANTIES, INCLUDING, BUT NOT LIMITED TO, THE
// IMPLIED WARRANTIES OF MERCHANTABILITY AND FITNESS FOR A PARTICULAR
// PURPOSE ARE DISCLAIMED. IN NO EVENT SHALL SANDIA CORPORATION OR THE
// CONTRIBUTORS BE LIABLE FOR ANY DIRECT, INDIRECT, INCIDENTAL, SPECIAL,
// EXEMPLARY, OR CONSEQUENTIAL DAMAGES (INCLUDING, BUT NOT LIMITED TO,
// PROCUREMENT OF SUBSTITUTE GOODS OR SERVICES; LOSS OF USE, DATA, OR
// PROFITS; OR BUSINESS INTERRUPTION) HOWEVER CAUSED AND ON ANY THEORY OF
// LIABILITY, WHETHER IN CONTRACT, STRICT LIABILITY, OR TORT (INCLUDING
// NEGLIGENCE OR OTHERWISE) ARISING IN ANY WAY OUT OF THE USE OF THIS
// SOFTWARE, EVEN IF ADVISED OF THE POSSIBILITY OF SUCH DAMAGE.
//
// Questions? Contact Kyungjoo Kim  (kyukim@sandia.gov),
//                    Mauro Perego  (mperego@sandia.gov), or
//                    Nate Roberts  (nvrober@sandia.gov)
//
// ************************************************************************
// @HEADER

/** \file   BasisValuesTests.cpp
    \brief  Tests to verify that the version of Basis::getValues() that takes the new BasisValues and TensorPoints arguments produces the same results as the one that takes raw Kokkos DynRankViews as arguments.
    \author Created by N.V. Roberts.
 */

#include "Teuchos_UnitTestHarness.hpp"

#include "Intrepid2_CellGeometry.hpp"
#include "Intrepid2_CellGeometryTestUtils.hpp"
#include "Intrepid2_CellTools.hpp"
#include "Intrepid2_DefaultCubatureFactory.hpp"
#include "Intrepid2_FunctionSpaceTools.hpp"
#include "Intrepid2_HierarchicalBasisFamily.hpp"
#include "Intrepid2_NodalBasisFamily.hpp"
#include "Intrepid2_ProjectedGeometry.hpp"
#include "Intrepid2_ProjectedGeometryExamples.hpp"
#include "Intrepid2_ScalarView.hpp"
#include "Intrepid2_TransformedBasisValues.hpp"
#include "Intrepid2_Types.hpp"
#include "Intrepid2_TestUtils.hpp"

#include <Kokkos_Core.hpp>

using namespace Intrepid2;

namespace
{
  using namespace Intrepid2;
  
  //! tests that basis returns the same values for the getValues() that takes raw Kokkos containers as arguments and for the getValues() that takes
  //! BasisValues and TensorPoints containers as arguments.
  template<class Basis>
  void testGetValuesEquality(Basis &basis, const std::vector<EOperator> &opsToTest,
                             const double relTol, const double absTol, Teuchos::FancyOStream &out, bool &success)
  {
    using PointScalar  = typename Basis::PointValueType;
    using WeightScalar = typename Basis::OutputValueType;
    using DeviceType   = typename Basis::DeviceType;
    using Scalar = WeightScalar;
    DefaultCubatureFactory cub_factory;
    auto cellTopoKey = basis.getBaseCellTopology().getKey();
    
    using Cubature       = Intrepid2::Cubature<DeviceType, PointScalar, WeightScalar>;
    using CubatureTensor = Intrepid2::CubatureTensor<DeviceType, PointScalar, WeightScalar>;
    using CubatureDirect = Intrepid2::CubatureDirect<DeviceType, PointScalar, WeightScalar>;
    
    const int quadratureDegree = 2*basis.getDegree();
    Teuchos::RCP<Cubature> lineTopoQuadrature = cub_factory.create<DeviceType, PointScalar, WeightScalar>(shards::Line<>::key, quadratureDegree);
    Teuchos::RCP<Cubature> baseTopoQuadrature = cub_factory.create<DeviceType, PointScalar, WeightScalar>(cellTopoKey, quadratureDegree);
    
    Teuchos::RCP<Intrepid2::Cubature<DeviceType, PointScalar, WeightScalar>> quadrature;
    
    const int numTensorialExtrusions = basis.getNumTensorialExtrusions();
    if (numTensorialExtrusions == 0)
    {
      quadrature = baseTopoQuadrature;
    }
    else
    {
      const CubatureDirect* baseTopoQuadratureDirect = dynamic_cast<CubatureDirect*>(baseTopoQuadrature.get());
      const CubatureDirect* lineTopoQuadratureDirect = dynamic_cast<CubatureDirect*>(lineTopoQuadrature.get());
      
      Teuchos::RCP<CubatureTensor> tensorCubature = Teuchos::rcp( new CubatureTensor(*baseTopoQuadratureDirect, *lineTopoQuadratureDirect));
      
      for (int d=1; d<numTensorialExtrusions; d++)
      {
        tensorCubature = Teuchos::rcp( new CubatureTensor(*tensorCubature, *lineTopoQuadratureDirect) );
      }
      
      quadrature = tensorCubature;
    }
    
    ordinal_type numRefPoints = quadrature->getNumPoints();
    const int spaceDim = basis.getBaseCellTopology().getDimension() + basis.getNumTensorialExtrusions();
    
    auto tensorPoints  = quadrature->allocateCubaturePoints();
    auto tensorWeights = quadrature->allocateCubatureWeights();
    
    quadrature->getCubature(tensorPoints, tensorWeights);
    
    using HostExecSpace = Kokkos::HostSpace::execution_space;
    TensorPoints<PointScalar,HostExecSpace> pointsHost(tensorPoints);
  
    using PointViewType = Kokkos::DynRankView<PointScalar>;
    using WeightViewType = Kokkos::DynRankView<WeightScalar>;
    PointViewType points("quadrature points ref cell - view", numRefPoints, spaceDim);
    WeightViewType weights("quadrature weights ref cell - view", numRefPoints);
    
    // copy from tensorPoints/Weights to points/weights
    Kokkos::parallel_for(numRefPoints, KOKKOS_LAMBDA(const int pointOrdinal)
    {
      weights(pointOrdinal) = tensorWeights(pointOrdinal);
      for (ordinal_type d=0; d<spaceDim; d++)
      {
        points(pointOrdinal,d) = tensorPoints(pointOrdinal,d);
      }
    });
    Kokkos::fence();
    
    auto hostPoints  = getHostCopy(points);
    auto hostWeights = getHostCopy(weights);

    printFunctor2(points, out, "points being tested");
    printFunctor2(tensorPoints, out, "tensorPoints");
        
    auto hostBasisPtr = basis.getHostBasis();
        
    for (const auto &op : opsToTest)
    {
      auto basisValuesView = basis.allocateOutputView(numRefPoints, op);
      auto basisValues     = basis.allocateBasisValues(tensorPoints, op);
      
      auto hostBasisView   = hostBasisPtr->allocateOutputView(numRefPoints, op);
      
      basis.getValues(basisValuesView, points, op);
      basis.getValues(basisValues, tensorPoints, op);
      
      // copy basisValuesView to host for hostBasis comparison
      auto basisValuesViewHostMirror = Kokkos::create_mirror_view_and_copy(Kokkos::HostSpace(), basisValuesView);
      hostBasisPtr->getValues(hostBasisView, hostPoints, op);
      
      out << "Comparing getValues() results for " << EOperatorToString(op) << std::endl;
      
      TEST_EQUALITY(basisValues.rank(), basisValuesView.rank());

      if (basisValues.rank() == basisValuesView.rank())
      {
        if (basisValuesView.rank() == 2)
        {
          bool localSuccess = true;
          testFloatingEquality2(basisValuesView, basisValues, relTol, absTol, out, localSuccess, "DynRankView path", "BasisValues path");
          success = success && localSuccess;
          
          if (!localSuccess)
          {
            printFunctor2(basisValues,     out, "basisValues");
            printFunctor2(basisValuesView, out, "basisValuesView");
          }
          
          localSuccess = true;
          testFloatingEquality2(basisValuesView, basisValues, relTol, absTol, out, localSuccess, "DynRankView path - device", "DynRankView path - host");
          success = success && localSuccess;
          
          if (!localSuccess)
          {
            printFunctor2(hostBasisView,             out, "hostBasisView");
            printFunctor2(basisValuesViewHostMirror, out, "basisValuesViewHostMirror");
          }
        }
        else if (basisValuesView.rank() == 3)
        {
          bool localSuccess = true;
          testFloatingEquality3(basisValuesView, basisValues, relTol, absTol, out, localSuccess, "DynRankView path", "BasisValues path");
          success = success && localSuccess;
          
          if (!localSuccess)
          {
            printFunctor3(basisValues,     out, "basisValues");
            printFunctor3(basisValuesView, out, "basisValuesView");
          }
          
          localSuccess = true;
          testFloatingEquality3(basisValuesView, basisValues, relTol, absTol, out, localSuccess, "DynRankView path - device", "DynRankView path - host");
          success = success && localSuccess;
          
          if (!localSuccess)
          {
            printFunctor3(hostBasisView,             out, "hostBasisView");
            printFunctor3(basisValuesViewHostMirror, out, "basisValuesViewHostMirror");
          }
        }
        else
        {
          INTREPID2_TEST_FOR_EXCEPTION(true, std::logic_error, "Unexpected rank encountered for basisValuesView");
        }
      }
      else
      {
        out << "FAILURE: basisValues.rank() does not match basisValuesView.rank().\n";
        if (basisValues.rank() == 2)
        {
          printFunctor2(basisValues, out, "basisValues");
        }
        else if (basisValues.rank() == 3)
        {
          printFunctor3(basisValues, out, "basisValues");
        }
      }
    }
  }

  TEUCHOS_UNIT_TEST( BasisValues, DefaultConstructor )
  {
    // test of default-constructed basis values object.
    BasisValues<double,DefaultTestDeviceType> emptyBasisValues;
    TEST_EQUALITY(0, emptyBasisValues.rank());
    for (int d=0; d<8; d++)
    {
      TEST_EQUALITY(0, emptyBasisValues.extent(d));
      TEST_EQUALITY(0, emptyBasisValues.extent_int(d));
    }
    TEST_EQUALITY(0, emptyBasisValues.numFamilies());
  }


  TEUCHOS_UNIT_TEST( BasisValues, HierarchicalHGRAD_LINE )
  {
    using DeviceType = Intrepid2::DefaultTestDeviceType;
    using Basis = HierarchicalBasisFamily<DeviceType>::HGRAD_LINE;
    
    // for now, the BasisValues path only supports the standard exact-sequence operators
    std::vector<EOperator> opsToTest {OPERATOR_VALUE, OPERATOR_GRAD};
    
    const double relTol=1e-13;
    const double absTol=1e-13;
    
    for (int polyOrder=1; polyOrder<5; polyOrder++)
    {
      Basis basis(polyOrder);
      testGetValuesEquality(basis, opsToTest, relTol, absTol, out, success);
    }
  }

  TEUCHOS_UNIT_TEST( BasisValues, HierarchicalHGRAD_QUAD )
  {
    using DeviceType = Intrepid2::DefaultTestDeviceType;
    using Basis = HierarchicalBasisFamily<DeviceType>::HGRAD_QUAD;
    
<<<<<<< HEAD
    std::vector<EOperator> opsToTest {OPERATOR_VALUE, OPERATOR_GRAD, OPERATOR_D1, OPERATOR_D2, OPERATOR_D3, OPERATOR_D4, OPERATOR_D5};
=======
    std::vector<EOperator> opsToTest {OPERATOR_VALUE, OPERATOR_GRAD};
>>>>>>> fee53d4c
    
    const double relTol=1e-13;
    const double absTol=1e-13;
    
    for (int polyOrder=1; polyOrder<5; polyOrder++)
    {
      Basis basis(polyOrder);
      testGetValuesEquality(basis, opsToTest, relTol, absTol, out, success);
    }
  }

  TEUCHOS_UNIT_TEST( BasisValues, HierarchicalHGRAD_TRI )
  {
    using DeviceType = Intrepid2::DefaultTestDeviceType;
    using Basis = HierarchicalBasisFamily<DeviceType>::HGRAD_TRI;
    
    // for now, the BasisValues path only supports the standard exact-sequence operators
    std::vector<EOperator> opsToTest {OPERATOR_VALUE, OPERATOR_GRAD};
    
    const double relTol=1e-13;
    const double absTol=1e-13;
    
    for (int polyOrder=1; polyOrder<5; polyOrder++)
    {
      Basis basis(polyOrder);
      testGetValuesEquality(basis, opsToTest, relTol, absTol, out, success);
    }
  }

  TEUCHOS_UNIT_TEST( BasisValues, HierarchicalHGRAD_HEX )
  {
    using DeviceType = Intrepid2::DefaultTestDeviceType;
    using Basis = HierarchicalBasisFamily<DeviceType>::HGRAD_HEX;
    
<<<<<<< HEAD
    std::vector<EOperator> opsToTest {OPERATOR_VALUE, OPERATOR_GRAD, OPERATOR_D1, OPERATOR_D2, OPERATOR_D3, OPERATOR_D4, OPERATOR_D5};
=======
    std::vector<EOperator> opsToTest {OPERATOR_VALUE, OPERATOR_GRAD};
>>>>>>> fee53d4c
    
    const double relTol=1e-13;
    const double absTol=1e-13;
    
    for (int polyOrder=1; polyOrder<5; polyOrder++)
    {
      Basis basis(polyOrder);
      testGetValuesEquality(basis, opsToTest, relTol, absTol, out, success);
    }
  }

  TEUCHOS_UNIT_TEST( BasisValues, HierarchicalHGRAD_TET )
  {
    using DeviceType = Intrepid2::DefaultTestDeviceType;
    using Basis = HierarchicalBasisFamily<DeviceType>::HGRAD_TET;
    
    // for now, the BasisValues path only supports the standard exact-sequence operators
    std::vector<EOperator> opsToTest {OPERATOR_VALUE, OPERATOR_GRAD};
    
    const double relTol=1e-13;
    const double absTol=1e-13;
    
    for (int polyOrder=1; polyOrder<5; polyOrder++)
    {
      Basis basis(polyOrder);
      testGetValuesEquality(basis, opsToTest, relTol, absTol, out, success);
    }
  }

  TEUCHOS_UNIT_TEST( BasisValues, HierarchicalHDIV_QUAD )
  {
    using DeviceType = Intrepid2::DefaultTestDeviceType;
    using Basis = HierarchicalBasisFamily<DeviceType>::HDIV_QUAD;
    
    // for now, the BasisValues path only supports the standard exact-sequence operators
//    std::vector<EOperator> opsToTest {OPERATOR_VALUE, OPERATOR_DIV};
    std::vector<EOperator> opsToTest {OPERATOR_VALUE};
    
    const double relTol=1e-13;
    const double absTol=1e-13;
    
    for (int polyOrder=1; polyOrder<2; polyOrder++)
    {
      Basis basis(polyOrder);
      testGetValuesEquality(basis, opsToTest, relTol, absTol, out, success);
    }
  }

  TEUCHOS_UNIT_TEST( BasisValues, NodalHDIV_TRI )
  {
    using DeviceType = Intrepid2::DefaultTestDeviceType;
    using Basis = NodalBasisFamily<DeviceType>::HDIV_TRI; // Hierarchical basis family does not yet support HDIV_TRI
    
    // for now, the BasisValues path only supports the standard exact-sequence operators
    std::vector<EOperator> opsToTest {OPERATOR_VALUE, OPERATOR_DIV};
    
    const double relTol=1e-13;
    const double absTol=1e-13;
    
    for (int polyOrder=1; polyOrder<5; polyOrder++)
    {
      Basis basis(polyOrder);
      testGetValuesEquality(basis, opsToTest, relTol, absTol, out, success);
    }
  }

  TEUCHOS_UNIT_TEST( BasisValues, HierarchicalHDIV_HEX )
  {
    using DeviceType = Intrepid2::DefaultTestDeviceType;
    using Basis = HierarchicalBasisFamily<DeviceType>::HDIV_HEX;
    
    // for now, the BasisValues path only supports the standard exact-sequence operators
//    std::vector<EOperator> opsToTest {OPERATOR_VALUE, OPERATOR_DIV};
    std::vector<EOperator> opsToTest {OPERATOR_VALUE};
    
    const double relTol=1e-13;
    const double absTol=1e-13;
    
    for (int polyOrder=1; polyOrder<2; polyOrder++)
    {
      Basis basis(polyOrder);
      testGetValuesEquality(basis, opsToTest, relTol, absTol, out, success);
    }
  }

  TEUCHOS_UNIT_TEST( BasisValues, NodalHDIV_TET )
  {
    using DeviceType = Intrepid2::DefaultTestDeviceType;
    using Basis = NodalBasisFamily<DeviceType>::HDIV_TET;  // Hierarchical basis family does not yet support HDIV_TET
    
    // for now, the BasisValues path only supports the standard exact-sequence operators
    std::vector<EOperator> opsToTest {OPERATOR_VALUE, OPERATOR_DIV};
    
    const double relTol=1e-13;
    const double absTol=1e-13;
    
    for (int polyOrder=1; polyOrder<5; polyOrder++)
    {
      Basis basis(polyOrder);
      testGetValuesEquality(basis, opsToTest, relTol, absTol, out, success);
    }
  }

  TEUCHOS_UNIT_TEST( BasisValues, HierarchicalHCURL_QUAD )
  {
    using DeviceType = Intrepid2::DefaultTestDeviceType;
    using Basis = HierarchicalBasisFamily<DeviceType>::HCURL_QUAD;
    
    // for now, the BasisValues path only supports the standard exact-sequence operators
    std::vector<EOperator> opsToTest {OPERATOR_VALUE, OPERATOR_CURL};
    
    const double relTol=1e-13;
    const double absTol=1e-13;
    
    for (int polyOrder=1; polyOrder<5; polyOrder++)
    {
      Basis basis(polyOrder);
      testGetValuesEquality(basis, opsToTest, relTol, absTol, out, success);
    }
  }

  TEUCHOS_UNIT_TEST( BasisValues, NodalHCURL_TRI )
  {
    using DeviceType = Intrepid2::DefaultTestDeviceType;
    using Basis = NodalBasisFamily<DeviceType>::HCURL_TRI;  // Hierarchical basis family does not yet support HCURL_TRI
    
    // for now, the BasisValues path only supports the standard exact-sequence operators
    std::vector<EOperator> opsToTest {OPERATOR_VALUE, OPERATOR_CURL};
    
    const double relTol=1e-13;
    const double absTol=1e-13;
    
    for (int polyOrder=1; polyOrder<5; polyOrder++)
    {
      Basis basis(polyOrder);
      testGetValuesEquality(basis, opsToTest, relTol, absTol, out, success);
    }
  }

  TEUCHOS_UNIT_TEST( BasisValues, HierarchicalHCURL_HEX )
  {
    using DeviceType = Intrepid2::DefaultTestDeviceType;
    using Basis = HierarchicalBasisFamily<DeviceType>::HCURL_HEX;
    
    // for now, the BasisValues path only supports the standard exact-sequence operators
    std::vector<EOperator> opsToTest {OPERATOR_VALUE, OPERATOR_CURL};
    
    const double relTol=1e-13;
    const double absTol=1e-13;
    
    for (int polyOrder=1; polyOrder<5; polyOrder++)
    {
      Basis basis(polyOrder);
      testGetValuesEquality(basis, opsToTest, relTol, absTol, out, success);
    }
  }

  TEUCHOS_UNIT_TEST( BasisValues, HierarchicalHVOL_QUAD )
  {
    using DeviceType = Intrepid2::DefaultTestDeviceType;
    using Basis = HierarchicalBasisFamily<DeviceType>::HVOL_QUAD;
    
<<<<<<< HEAD
    std::vector<EOperator> opsToTest {OPERATOR_VALUE, OPERATOR_GRAD, OPERATOR_D1, OPERATOR_D2, OPERATOR_D3, OPERATOR_D4, OPERATOR_D5};
=======
    std::vector<EOperator> opsToTest {OPERATOR_VALUE};
>>>>>>> fee53d4c
    
    const double relTol=1e-13;
    const double absTol=1e-13;
    
    for (int polyOrder=1; polyOrder<5; polyOrder++)
    {
      Basis basis(polyOrder);
      testGetValuesEquality(basis, opsToTest, relTol, absTol, out, success);
    }
  }

  TEUCHOS_UNIT_TEST( BasisValues, HierarchicalHVOL_HEX )
  {
    using DeviceType = Intrepid2::DefaultTestDeviceType;
    using Basis = HierarchicalBasisFamily<DeviceType>::HVOL_HEX;
    
<<<<<<< HEAD
    std::vector<EOperator> opsToTest {OPERATOR_VALUE, OPERATOR_GRAD, OPERATOR_D1, OPERATOR_D2, OPERATOR_D3, OPERATOR_D4, OPERATOR_D5};
=======
    std::vector<EOperator> opsToTest {OPERATOR_VALUE};
>>>>>>> fee53d4c
    
    const double relTol=1e-13;
    const double absTol=1e-13;
    
    for (int polyOrder=1; polyOrder<5; polyOrder++)
    {
      Basis basis(polyOrder);
      testGetValuesEquality(basis, opsToTest, relTol, absTol, out, success);
    }
  }

  TEUCHOS_UNIT_TEST( BasisValues, NodalHCURL_TET )
  {
    using DeviceType = Intrepid2::DefaultTestDeviceType;
    using Basis = NodalBasisFamily<DeviceType>::HCURL_TET;  // Hierarchical basis family does not yet support HCURL_TET
    
    // for now, the BasisValues path only supports the standard exact-sequence operators
    std::vector<EOperator> opsToTest {OPERATOR_VALUE, OPERATOR_CURL};
    
    const double relTol=1e-13;
    const double absTol=1e-13;
    
    for (int polyOrder=1; polyOrder<5; polyOrder++)
    {
      Basis basis(polyOrder);
      testGetValuesEquality(basis, opsToTest, relTol, absTol, out, success);
    }
  }

  TEUCHOS_UNIT_TEST( BasisValues, NodalHGRAD_LINE )
  {
    using DeviceType = Intrepid2::DefaultTestDeviceType;
    using Basis = NodalBasisFamily<DeviceType>::HGRAD_LINE;
    
    // for now, the BasisValues path only supports the standard exact-sequence operators
    std::vector<EOperator> opsToTest {OPERATOR_VALUE, OPERATOR_GRAD};
    
    const double relTol=1e-13;
    const double absTol=1e-13;
    
    for (int polyOrder=1; polyOrder<5; polyOrder++)
    {
      Basis basis(polyOrder);
      testGetValuesEquality(basis, opsToTest, relTol, absTol, out, success);
    }
  }
} // namespace<|MERGE_RESOLUTION|>--- conflicted
+++ resolved
@@ -269,11 +269,7 @@
     using DeviceType = Intrepid2::DefaultTestDeviceType;
     using Basis = HierarchicalBasisFamily<DeviceType>::HGRAD_QUAD;
     
-<<<<<<< HEAD
-    std::vector<EOperator> opsToTest {OPERATOR_VALUE, OPERATOR_GRAD, OPERATOR_D1, OPERATOR_D2, OPERATOR_D3, OPERATOR_D4, OPERATOR_D5};
-=======
     std::vector<EOperator> opsToTest {OPERATOR_VALUE, OPERATOR_GRAD};
->>>>>>> fee53d4c
     
     const double relTol=1e-13;
     const double absTol=1e-13;
@@ -308,11 +304,7 @@
     using DeviceType = Intrepid2::DefaultTestDeviceType;
     using Basis = HierarchicalBasisFamily<DeviceType>::HGRAD_HEX;
     
-<<<<<<< HEAD
-    std::vector<EOperator> opsToTest {OPERATOR_VALUE, OPERATOR_GRAD, OPERATOR_D1, OPERATOR_D2, OPERATOR_D3, OPERATOR_D4, OPERATOR_D5};
-=======
     std::vector<EOperator> opsToTest {OPERATOR_VALUE, OPERATOR_GRAD};
->>>>>>> fee53d4c
     
     const double relTol=1e-13;
     const double absTol=1e-13;
@@ -475,11 +467,7 @@
     using DeviceType = Intrepid2::DefaultTestDeviceType;
     using Basis = HierarchicalBasisFamily<DeviceType>::HVOL_QUAD;
     
-<<<<<<< HEAD
-    std::vector<EOperator> opsToTest {OPERATOR_VALUE, OPERATOR_GRAD, OPERATOR_D1, OPERATOR_D2, OPERATOR_D3, OPERATOR_D4, OPERATOR_D5};
-=======
     std::vector<EOperator> opsToTest {OPERATOR_VALUE};
->>>>>>> fee53d4c
     
     const double relTol=1e-13;
     const double absTol=1e-13;
@@ -496,11 +484,7 @@
     using DeviceType = Intrepid2::DefaultTestDeviceType;
     using Basis = HierarchicalBasisFamily<DeviceType>::HVOL_HEX;
     
-<<<<<<< HEAD
-    std::vector<EOperator> opsToTest {OPERATOR_VALUE, OPERATOR_GRAD, OPERATOR_D1, OPERATOR_D2, OPERATOR_D3, OPERATOR_D4, OPERATOR_D5};
-=======
     std::vector<EOperator> opsToTest {OPERATOR_VALUE};
->>>>>>> fee53d4c
     
     const double relTol=1e-13;
     const double absTol=1e-13;
