--- conflicted
+++ resolved
@@ -210,14 +210,6 @@
         Teuchos::oblackholestream oldFormatState;
         oldFormatState.copyfmt(std::cout);
 
-<<<<<<< HEAD
-        using HostSpaceType = typename Kokkos::Impl::is_space<DeviceType>::host_mirror_space::execution_space;
-
-        *outStream << "DeviceSpace::  ";   ExecSpaceType().print_configuration(*outStream, false);
-        *outStream << "HostSpace::    ";   HostSpaceType().print_configuration(*outStream, false);
-      
-=======
->>>>>>> 301f739f
         *outStream
           << "===============================================================================\n"
           << "|                                                                             |\n"
