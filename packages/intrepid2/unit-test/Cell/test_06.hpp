--- conflicted
+++ resolved
@@ -154,13 +154,6 @@
 
       typedef typename ExecSpaceType::array_layout DeviceArrayLayout;
         
-<<<<<<< HEAD
-
-      *outStream << "DeviceSpace::  ";   ExecSpaceType().print_configuration(*outStream, false);
-      *outStream << "HostSpace::    ";   HostSpaceType().print_configuration(*outStream, false);
-      
-=======
->>>>>>> 301f739f
       *outStream
         << "===============================================================================\n"
         << "|                                                                             |\n"
