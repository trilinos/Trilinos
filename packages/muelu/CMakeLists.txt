#
# A) Define the package
#

TRIBITS_PACKAGE(MueLu ENABLE_SHADOWING_WARNINGS)

#
# B) Set up package-specific options
#

ASSERT_DEFINED(Xpetra_ENABLE_Epetra)
ASSERT_DEFINED(Xpetra_ENABLE_Tpetra)
ASSERT_DEFINED(Xpetra_INT_LONG_LONG)
ASSERT_DEFINED(Xpetra_ENABLE_Experimental)

ASSERT_DEFINED(Tpetra_INST_DOUBLE)
ASSERT_DEFINED(Tpetra_INST_INT_INT)
ASSERT_DEFINED(Tpetra_INST_INT_LONG)
ASSERT_DEFINED(Tpetra_INST_INT_LONG_LONG)
ASSERT_DEFINED(Tpetra_INST_COMPLEX_DOUBLE)
ASSERT_DEFINED(Tpetra_INST_FLOAT)
ASSERT_DEFINED(Teuchos_ENABLE_COMPLEX)

# You can only get Avatar one way
ASSERT_DEFINED(${PACKAGE_NAME}_ENABLE_AvatarT)
IF(TPL_ENABLE_AVATAR AND ${PACKAGE_NAME}_ENABLE_AvatarT)
  MESSAGE(FATAL_ERROR "MueLu does not support Avatar being built both as a TPL and as an external package.")
ENDIF()

IF((CMAKE_CXX_COMPILER_ID MATCHES "GNU")
   AND (CMAKE_CXX_COMPILER_VERSION VERSION_GREATER "4.7")
   AND NOT TPL_ENABLE_CUDA
)
  SET(CMAKE_CXX_FLAGS "${CMAKE_CXX_FLAGS} -Wno-unused-local-typedefs")
ENDIF()

# The following Tribits macro sets MueLu_ENABLE_EXPLICIT_INSTANTIATION
# to be true if ${PROJECT_NAME}_ENABLE_EXPLICIT_INSTANTIATION is true.
TRIBITS_ADD_EXPLICIT_INSTANTIATION_OPTION()
TRIBITS_ADD_DEBUG_OPTION()
TRIBITS_ADD_SHOW_DEPRECATED_WARNINGS_OPTION()

TRIBITS_ADD_OPTION_AND_DEFINE(
  ${PACKAGE_NAME}_ENABLE_DEPRECATED_CODE
  HAVE_${PACKAGE_NAME_UC}_DEPRECATED_CODE
  "Whether MueLu enables deprecated code (that is, anything marked with the MUELU_DEPRECATED macro) at compile time.  Default is ON (deprecated code enabled).  If OFF, then deprecated code does not exist."
  YES
)
IF(HAVE_${PACKAGE_NAME_UC}_DEPRECATED_CODE)
  MESSAGE(STATUS "MueLu: Enabling deprecated code")
ELSE()
  MESSAGE(STATUS "MueLu: Disabling deprecated code")
ENDIF()

IF(NOT ${PACKAGE_NAME}_ENABLE_DEPRECATED_CODE AND ${PACKAGE_NAME}_ENABLE_DEPRECATED_TESTS)
  MESSAGE(FATAL_ERROR "MueLu: You cannot enable deprecated tests when deprecated codes is disabled!")
ENDIF()

TRIBITS_ADD_OPTION_AND_DEFINE(
  ${PACKAGE_NAME}_ENABLE_DEPRECATED_TESTS
  HAVE_${PACKAGE_NAME_UC}_DEPRECATED_TESTS
  "Whether MueLu compiles and run tests (or areas of a test) that contain deprecated code (that is, anything marked with the MUELU_DEPRECATED macro).  Default is OFF (deprecated tests disabled).  If ON, then deprecated tests are compiled and tested."
  NO
)

IF(HAVE_${PACKAGE_NAME_UC}_DEPRECATED_TESTS)
  MESSAGE(STATUS "MueLu: Enabling deprecated tests")
ENDIF()

TRIBITS_ADD_OPTION_AND_DEFINE(
  ${PACKAGE_NAME}_COALESCEDROP_ALLOW_OLD_PARAMETERS
  HAVE_${PACKAGE_NAME_UC}_COALESCEDROP_ALLOW_OLD_PARAMETERS
  "Whether MueLu allows old parameters as input for CoalesceDropFactory_kokkos. Default is ON (old parameters are allowed).  If OFF, use of old parameter values will lead to runtime errors."
  YES
)

IF(${PACKAGE_NAME}_ENABLE_Epetra AND NOT ${PACKAGE_NAME}_ENABLE_EpetraExt)
  MESSAGE(FATAL_ERROR "You have enabled Epetra, but not EpetraExt. MueLu requires that either both are enabled, or both are disabled. Please either disable Epetra, or enable EpetraExt.")
ENDIF()

# If you want MueLu Epetra, you need Xpetra Epetra
ASSERT_DEFINED(Xpetra_ENABLE_Epetra)
IF(NOT Xpetra_ENABLE_Epetra AND ${PACKAGE_NAME}_ENABLE_Epetra)
  MESSAGE(FATAL_ERROR "MueLu Epetra support requires Xpetra Epetra support")
ENDIF()

# If you want MueLu Epetra, you need Xpetra Tpetra
ASSERT_DEFINED(Xpetra_ENABLE_Tpetra)
IF(NOT Xpetra_ENABLE_Tpetra)
  MESSAGE(FATAL_ERROR "MueLu Tpetra support requires Xpetra Tpetra support")
ENDIF()

# Need to do this because Xpetra_ENABLE_Epetra might have been disabled after
# HAVE_MUELU_EPETRA was first set automatically
GLOBAL_SET(HAVE_${PACKAGE_NAME_UC}_EPETRA ${${PACKAGE_NAME}_ENABLE_Epetra})

# Print a warning when we might be lacking a coarse solver.
ASSERT_DEFINED(${PACKAGE_NAME}_ENABLE_Amesos)
IF(${PACKAGE_NAME}_ENABLE_Epetra AND NOT ${PACKAGE_NAME}_ENABLE_Amesos)
  MESSAGE(WARNING "MueLu's Epetra backend is enabled, but Amesos is disabled. This means only iterative coarse solves are available when using Epetra.")
ENDIF()
ASSERT_DEFINED(${PACKAGE_NAME}_ENABLE_Amesos2)
IF(NOT ${PACKAGE_NAME}_ENABLE_Amesos2)
  MESSAGE(WARNING "MueLu's Amesos2 backend is disabled. This means only iterative coarse solves are available when using Tpetra.")
ENDIF()

# Enable experimental code
TRIBITS_ADD_OPTION_AND_DEFINE(
  ${PACKAGE_NAME}_ENABLE_Experimental
  HAVE_${PACKAGE_NAME_UC}_EXPERIMENTAL
  "Enable experimental code."
  NO
)
IF(${PACKAGE_NAME}_ENABLE_Experimental AND NOT Xpetra_ENABLE_Experimental)
  MESSAGE(FATAL_ERROR "Option MueLu_ENABLE_Experimental=ON requires Xpetra_ENABLE_Experimental=ON.")
ENDIF()

IF(${PACKAGE_NAME}_ENABLE_Experimental)
  MESSAGE(STATUS "MueLu: Enabling experimental code")
ENDIF()

# Enable additive variant
TRIBITS_ADD_OPTION_AND_DEFINE(
  ${PACKAGE_NAME}_ENABLE_ADDITIVE_VARIANT
  HAVE_${PACKAGE_NAME_UC}_ADDITIVE_VARIANT
  "Enable Additive Variant."
  NO
)

# Enable matrix splitting
TRIBITS_ADD_OPTION_AND_DEFINE(
  ${PACKAGE_NAME}_ENABLE_REGION_SPLITTING
  HAVE_${PACKAGE_NAME_UC}_REGION_SPLITTING
  "Enable Region Splitting."
  NO
)

<<<<<<< HEAD
=======
# mfh 12 Sep 2017: See #1726.  If Tpetra is enabled, then MueLu's
# Tutorial should not build unless GO=int and Node=OpenMP or Serial
# are all enabled.

SET(${PACKAGE_NAME}_ENABLE_Tutorial_DEFAULT YES)
IF(NOT DEFINED Tpetra_INST_INT_INT OR NOT Tpetra_INST_INT_INT)
  SET(${PACKAGE_NAME}_ENABLE_Tutorial_DEFAULT NO)
ENDIF()
IF(NOT DEFINED Tpetra_INST_SERIAL OR NOT Tpetra_INST_SERIAL)
  IF(NOT DEFINED Tpetra_INST_OPENMP OR NOT Tpetra_INST_OPENMP)
    SET(${PACKAGE_NAME}_ENABLE_Tutorial_DEFAULT NO)
  ENDIF()
ENDIF()
IF(NOT DEFINED Tpetra_INST_OPENMP OR NOT Tpetra_INST_OPENMP)
  IF(NOT DEFINED Tpetra_INST_SERIAL OR NOT Tpetra_INST_SERIAL)
    MESSAGE(STATUS "MueLu's tutorial requires that either the Serial or OpenMP Nodes in Tpetra be enabled.  Thus, I am disabling MueLu's tutorial by default.")
    SET(${PACKAGE_NAME}_ENABLE_Tutorial_DEFAULT NO)
  ENDIF()
ENDIF()

IF(NOT ${PACKAGE_NAME}_ENABLE_Tutorial_DEFAULT)
  MESSAGE(
    STATUS
      "MueLu's tutorial requires for a correct build that if Tpetra is enabled, then GlobalOrdinal=int must be enabled, and either the Serial or OpenMP Nodes in Tpetra be enabled.  Since this is not the case, I am disabling MueLu's tutorial by default.  See Trilinos GitHub Issue #1726 for details: https://github.com/trilinos/Trilinos/issues/1726"
  )
ENDIF()

# cmake option to enable building of MueLu Tutorial
TRIBITS_ADD_OPTION_AND_DEFINE(
  ${PACKAGE_NAME}_ENABLE_Tutorial
  ""
  "Enable MueLu tutorial."
  ${PACKAGE_NAME}_ENABLE_Tutorial_DEFAULT
)

IF(NOT ${PACKAGE_NAME}_ENABLE_Tutorial_DEFAULT AND ${PACKAGE_NAME}_ENABLE_Tutorial)
  MESSAGE(STATUS "You chose to enable MueLu's tutorial, even though I told you that it may not build correctly.  You are responsible for whatever build or link errors may occur as a result.")
ENDIF()

>>>>>>> f13ebe98
# Split ETI cpp files
TRIBITS_ADD_OPTION_AND_DEFINE(
  ${PACKAGE_NAME}_ENABLE_SPLIT_ETI_CPP_FILES
  HAVE_${PACKAGE_NAME_UC}_SPLIT_ETI_CPP_FILES
  "Split ETI cpp files into extra files for each enabled configuration (not recommended)."
  NO
)
IF(${PACKAGE_NAME}_ENABLE_SPLIT_ETI_CPP_FILES)
  MESSAGE(STATUS "Split MueLu ETI files: this may slow down the compilation process.")
ENDIF()

# Memory testing
IF(${PACKAGE_NAME}_ENABLE_MEMORY_TESTING)
  SET(MUELU_VALGRIND_TESTING YES)
ELSE()
  SET(MUELU_VALGRIND_TESTING NO)
ENDIF()

# Profiling (expert users only. There is no TPL for Google Perftools)
TRIBITS_ADD_OPTION_AND_DEFINE(
  ${PACKAGE_NAME}_ENABLE_GOOGLE_PERFTOOLS
  HAVE_${PACKAGE_NAME_UC}_GOOGLE_PERFTOOLS
  "Enable detailed memory profiling using Google Perftools."
  OFF
)

# Boost
# We don't actually need this option, but boost is not *really* needed, and
# I really want to hide unnecessary warnings
TRIBITS_ADD_OPTION_AND_DEFINE(
  ${PACKAGE_NAME}_ENABLE_Boost_for_real
  HAVE_${PACKAGE_NAME_UC}_BOOST_FOR_REAL
  "Enable Boost"
  OFF
)

IF(DEFINED ${PACKAGE_NAME}_ENABLE_Kokkos_Refactor)
  MESSAGE(
    WARNING
      "MueLu no longer uses the option \'MueLu_ENABLE_Kokkos_Refactor\' and will always build with Kokkos code enabled. \'MueLu_ENABLE_Kokkos_Refactor\' can safely be removed from the CMake invocation."
  )
ENDIF()

# Define HAVE_MUELU_STRATIMIKOS if Stratimikos package is enabled
ASSERT_DEFINED(${PACKAGE_NAME}_ENABLE_Stratimikos)
GLOBAL_SET(HAVE_${PACKAGE_NAME_UC}_STRATIMIKOS ${${PACKAGE_NAME}_ENABLE_Stratimikos})

# Define HAVE_MUELU_TEKO if Teko package is enabled
ASSERT_DEFINED(${PACKAGE_NAME}_ENABLE_Teko)
GLOBAL_SET(HAVE_${PACKAGE_NAME_UC}_TEKO ${${PACKAGE_NAME}_ENABLE_Teko})

# Explicit instantiation options:
# - MueLu_ENABLE_EXPLICIT_INSTANTIATION
# - Enabling/disabling of scalar/ordinal types is controlled by Tpetra

GLOBAL_SET(HAVE_${PACKAGE_NAME_UC}_DEFAULT_GO_LONG OFF)
GLOBAL_SET(HAVE_${PACKAGE_NAME_UC}_DEFAULT_GO_LONGLONG OFF)

IF(${PACKAGE_NAME}_ENABLE_EXPLICIT_INSTANTIATION)
  GLOBAL_SET(${PACKAGE_NAME}_HAVE_GO_INT OFF)
  GLOBAL_SET(${PACKAGE_NAME}_HAVE_GO_LONG OFF)
  GLOBAL_SET(${PACKAGE_NAME}_HAVE_GO_LONG_LONG OFF)

  # <double, int, int>
  # Examples and tests need at least this one, also if Epetra is enabled
  IF(Tpetra_INST_DOUBLE AND Tpetra_INST_INT_INT)
    GLOBAL_SET(${PACKAGE_NAME}_HAVE_GO_INT ON)
    GLOBAL_SET(${PACKAGE_NAME}_INST_DOUBLE_INT_INT ON)
    GLOBAL_SET(HAVE_${PACKAGE_NAME_UC}_INST_DOUBLE_INT_INT ON)
  ELSE()
    GLOBAL_SET(${PACKAGE_NAME}_INST_DOUBLE_INT_INT OFF)
    GLOBAL_SET(HAVE_${PACKAGE_NAME_UC}_INST_DOUBLE_INT_INT OFF)
  ENDIF()

  #IF(${PACKAGE_NAME}_ENABLE_EXAMPLES OR ${PACKAGE_NAME}_ENABLE_TESTS)
  #  IF (NOT ${PACKAGE_NAME}_INST_DOUBLE_INT_INT)
  #    MESSAGE(FATAL_ERROR "Error: MueLu examples and tests needs explicit template instantation with <double, int, int>. Turn on the options Tpetra_INST_DOUBLE and Tpetra_INST_INT_INT or disable examples and tests.")
  #  ENDIF()
  #ENDIF()

  #IF(${PACKAGE_NAME}_ENABLE_Epetra)
  #  IF (NOT ${PACKAGE_NAME}_INST_DOUBLE_INT_INT)
  #    MESSAGE(FATAL_ERROR "Error: MueLu needs explicit template instantation with <double, int, int> when enabling Epetra. Turn on the options Tpetra_INST_DOUBLE and Tpetra_INST_INT_INT or disable Epetra.")
  #  ENDIF()
  #ENDIF()

  # <double, int, long>
  IF(Tpetra_INST_DOUBLE AND Tpetra_INST_INT_LONG)
    GLOBAL_SET(${PACKAGE_NAME}_HAVE_GO_LONG ON)
    GLOBAL_SET(${PACKAGE_NAME}_INST_DOUBLE_INT_LONGINT ON)
    GLOBAL_SET(HAVE_${PACKAGE_NAME_UC}_INST_DOUBLE_INT_LONGINT ON)
  ELSE()
    GLOBAL_SET(${PACKAGE_NAME}_INST_DOUBLE_INT_LONGINT OFF)
    GLOBAL_SET(HAVE_${PACKAGE_NAME_UC}_INST_DOUBLE_INT_LONGINT OFF)
  ENDIF()

  # <double, int, long long int>
  IF(Tpetra_INST_DOUBLE AND Tpetra_INST_INT_LONG_LONG)
    GLOBAL_SET(${PACKAGE_NAME}_HAVE_GO_LONG_LONG ON)
    GLOBAL_SET(${PACKAGE_NAME}_INST_DOUBLE_INT_LONGLONGINT ON)
    GLOBAL_SET(HAVE_${PACKAGE_NAME_UC}_INST_DOUBLE_INT_LONGLONGINT ON)
  ELSE()
    GLOBAL_SET(${PACKAGE_NAME}_INST_DOUBLE_INT_LONGLONGINT OFF)
    GLOBAL_SET(HAVE_${PACKAGE_NAME_UC}_INST_DOUBLE_INT_LONGLONGINT OFF)
  ENDIF()

  # <complex, int, int>
  IF(Tpetra_INST_COMPLEX_DOUBLE AND Tpetra_INST_INT_INT)
    GLOBAL_SET(${PACKAGE_NAME}_HAVE_GO_INT ON)
    GLOBAL_SET(${PACKAGE_NAME}_INST_COMPLEX_INT_INT ON)
    GLOBAL_SET(HAVE_${PACKAGE_NAME_UC}_INST_COMPLEX_INT_INT ON)
  ELSE()
    GLOBAL_SET(${PACKAGE_NAME}_INST_COMPLEX_INT_INT OFF)
    GLOBAL_SET(HAVE_${PACKAGE_NAME_UC}_INST_COMPLEX_INT_INT OFF)
  ENDIF()

  # <complex, int, long long int>
  IF(Tpetra_INST_COMPLEX_DOUBLE AND Tpetra_INST_INT_LONG_LONG)
    GLOBAL_SET(${PACKAGE_NAME}_HAVE_GO_LONG_LONG ON)
    GLOBAL_SET(${PACKAGE_NAME}_INST_COMPLEX_INT_LONG_LONG ON)
    GLOBAL_SET(HAVE_${PACKAGE_NAME_UC}_INST_COMPLEX_INT_LONG_LONG ON)
  ELSE()
    GLOBAL_SET(${PACKAGE_NAME}_INST_COMPLEX_INT_LONG_LONG OFF)
    GLOBAL_SET(HAVE_${PACKAGE_NAME_UC}_INST_COMPLEX_INT_LONG_LONG OFF)
  ENDIF()

  # <float, int, int>
  IF(Tpetra_INST_FLOAT AND Tpetra_INST_INT_INT)
    GLOBAL_SET(${PACKAGE_NAME}_HAVE_GO_INT ON)
    GLOBAL_SET(${PACKAGE_NAME}_INST_FLOAT_INT_INT ON)
    GLOBAL_SET(HAVE_${PACKAGE_NAME_UC}_INST_FLOAT_INT_INT ON)
  ELSE()
    GLOBAL_SET(${PACKAGE_NAME}_INST_FLOAT_INT_INT OFF)
    GLOBAL_SET(HAVE_${PACKAGE_NAME_UC}_INST_FLOAT_INT_INT OFF)
  ENDIF()

  # <float, int, long long>
  IF(Tpetra_INST_FLOAT AND Tpetra_INST_INT_LONG_LONG)
    GLOBAL_SET(${PACKAGE_NAME}_HAVE_GO_LONG_LONG ON)
    GLOBAL_SET(${PACKAGE_NAME}_INST_FLOAT_INT_LONG_LONG ON)
    GLOBAL_SET(HAVE_${PACKAGE_NAME_UC}_INST_FLOAT_INT_LONG_LONG ON)
  ELSE()
    GLOBAL_SET(${PACKAGE_NAME}_INST_FLOAT_INT_LONG_LONG OFF)
    GLOBAL_SET(HAVE_${PACKAGE_NAME_UC}_INST_FLOAT_INT_LONG_LONG OFF)
  ENDIF()

  MESSAGE(STATUS "${PACKAGE_NAME}: Enabling ETI support")
  MESSAGE(STATUS "   <float,   int, int>       : ${${PACKAGE_NAME}_INST_FLOAT_INT_INT}")
  MESSAGE(STATUS "   <float,   int, long long> : ${${PACKAGE_NAME}_INST_FLOAT_INT_LONG_LONG}")
  MESSAGE(STATUS "   <double,  int, int>       : ${${PACKAGE_NAME}_INST_DOUBLE_INT_INT}")
  MESSAGE(STATUS "   <double,  int, long>      : ${${PACKAGE_NAME}_INST_DOUBLE_INT_LONGINT}")
  MESSAGE(STATUS "   <double,  int, long long> : ${${PACKAGE_NAME}_INST_DOUBLE_INT_LONGLONGINT}")
  MESSAGE(STATUS "   <complex, int, int>       : ${${PACKAGE_NAME}_INST_COMPLEX_INT_INT}")
  MESSAGE(STATUS "   <complex, int, long long> : ${${PACKAGE_NAME}_INST_COMPLEX_INT_LONG_LONG}")

  # GO preference: int > long long > long
  IF(NOT ${${PACKAGE_NAME}_HAVE_GO_INT})
    # No GO=int (first choice for default)
    IF(NOT ${${PACKAGE_NAME}_HAVE_GO_LONG_LONG})
      #No GO=long long (second choice), must use long
      GLOBAL_SET(HAVE_${PACKAGE_NAME_UC}_DEFAULT_GO_LONG ON)
      MESSAGE(STATUS "MueLu: Default GO: long")
    ELSE()
      GLOBAL_SET(HAVE_${PACKAGE_NAME_UC}_DEFAULT_GO_LONGLONG ON)
      MESSAGE(STATUS "MueLu: Default GO: long long")
    ENDIF()
  ELSE()
    MESSAGE(STATUS "MueLu: Default GO: int")
  ENDIF()

  # Determine which Tpetra Nodes are used
  GLOBAL_SET(HAVE_${PACKAGE_NAME_UC}_SERIAL ${Tpetra_INST_SERIAL})
  GLOBAL_SET(HAVE_${PACKAGE_NAME_UC}_OPENMP ${Tpetra_INST_OPENMP})
  GLOBAL_SET(HAVE_${PACKAGE_NAME_UC}_CUDA ${Tpetra_INST_CUDA})
  GLOBAL_SET(HAVE_${PACKAGE_NAME_UC}_HIP ${Tpetra_INST_HIP})
  GLOBAL_SET(HAVE_${PACKAGE_NAME_UC}_SYCL ${Tpetra_INST_SYCL})
  IF(${PACKAGE_NAME}_ENABLE_Epetra)
    # If Epetra is active, always activate SerialNode
    GLOBAL_SET(HAVE_${PACKAGE_NAME_UC}_SERIAL ON)
  ENDIF()
  MESSAGE(STATUS "   HAVE_${PACKAGE_NAME_UC}_SERIAL       : ${HAVE_${PACKAGE_NAME_UC}_SERIAL}")
  MESSAGE(STATUS "   HAVE_${PACKAGE_NAME_UC}_OPENMP       : ${HAVE_${PACKAGE_NAME_UC}_OPENMP}")
  MESSAGE(STATUS "   HAVE_${PACKAGE_NAME_UC}_CUDA         : ${HAVE_${PACKAGE_NAME_UC}_CUDA}")
  MESSAGE(STATUS "   HAVE_${PACKAGE_NAME_UC}_HIP          : ${HAVE_${PACKAGE_NAME_UC}_HIP}")
  MESSAGE(STATUS "   HAVE_${PACKAGE_NAME_UC}_SYCL         : ${HAVE_${PACKAGE_NAME_UC}_SYCL}")
ELSE()
  # ETI is turned off
  GLOBAL_SET(${PACKAGE_NAME}_INST_DOUBLE_INT_LONGLONGINT OFF)
  GLOBAL_SET(HAVE_${PACKAGE_NAME_UC}_INST_DOUBLE_INT_LONGLONGINT OFF)
  GLOBAL_SET(${PACKAGE_NAME}_INST_COMPLEX_INT_INT OFF)
  GLOBAL_SET(HAVE_${PACKAGE_NAME_UC}_INST_COMPLEX_INT_INT OFF)
  GLOBAL_SET(${PACKAGE_NAME}_INST_COMPLEX_INT_LONG_LONG OFF)
  GLOBAL_SET(HAVE_${PACKAGE_NAME_UC}_INST_COMPLEX_INT_LONG_LONG OFF)
  GLOBAL_SET(${PACKAGE_NAME}_INST_FLOAT_INT_INT OFF)
  GLOBAL_SET(HAVE_${PACKAGE_NAME_UC}_INST_FLOAT_INT_INT OFF)
  GLOBAL_SET(${PACKAGE_NAME}_INST_FLOAT_INT_LONG_LONG OFF)
  GLOBAL_SET(HAVE_${PACKAGE_NAME_UC}_INST_FLOAT_INT_LONG_LONG OFF)

  # If Epetra only is enabled, ETI is off by default. We have to make sure that
  # the HAVE_MUELU_SERIAL variable is set such that the IfpackSmoother and other
  # purely Epetra-related routines are enabled properly
  IF(${PACKAGE_NAME}_ENABLE_Epetra)
    # If Epetra only is active, only activate SerialNode by default
    GLOBAL_SET(HAVE_${PACKAGE_NAME_UC}_SERIAL ON)
  ENDIF()

  # With ETI off, free to leave int as the default GO
ENDIF()

# HAVE_MUELU_COMPLEX=ON iff:
# - Teuchos_ENABLE_COMPLEX=ON and Explicit Instantiation = OFF
# or
# - HAVE_MUELU_INST_COMPLEX_INT_INT
#
# TODO: do we want also a MueLu_ENABLE_Complex option that turns ON automatically what we need?
IF(((NOT ${PACKAGE_NAME}_ENABLE_EXPLICIT_INSTANTIATION) AND Teuchos_ENABLE_COMPLEX) OR (HAVE_MUELU_INST_COMPLEX_INT_INT))
  SET(HAVE_${PACKAGE_NAME_UC}_COMPLEX ON)
ELSE()
  SET(HAVE_${PACKAGE_NAME_UC}_COMPLEX OFF)
ENDIF()

# mfh 18 Aug 2015: Revise whether complex is enabled, based on
# Tpetra's settings.  These are independent of whether ETI is enabled!
ASSERT_DEFINED(Tpetra_INST_COMPLEX_DOUBLE)
IF(NOT Tpetra_INST_COMPLEX_DOUBLE)
  SET(HAVE_${PACKAGE_NAME_UC}_COMPLEX OFF)
ENDIF()

# The HAVE_MUELU_TPETRA_INST_INT_INT flag is enabled if Tpetra is enabled
# with TPETRA_INST_INT_INT. This flag is used to control whether we need
# special stub implementations for the MueLu::Tpetra stack with GO=int.
# taw 9 Oct 2015: This is independent from ETI on/off
ASSERT_DEFINED(Tpetra_INST_INT_INT)
SET(${PACKAGE_NAME}_TPETRA_INST_INT_INT ${Tpetra_INST_INT_INT})
GLOBAL_SET(HAVE_MUELU_TPETRA_INST_INT_INT ${${PACKAGE_NAME}_TPETRA_INST_INT_INT})

# ML's MMM
TRIBITS_ADD_OPTION_AND_DEFINE(
  ${PACKAGE_NAME}_ENABLE_ML_MMM
  HAVE_${PACKAGE_NAME_UC}_ML_MMM
  "Use ML's Matrix-Matrix-Multiply when available"
  OFF
)
IF(${PACKAGE_NAME}_ENABLE_ML_MMM AND NOT ${PACKAGE_NAME}_ENABLE_ML)
  MESSAGE(FATAL_ERROR "Option MueLu_ENABLE_ML_MMM=ON requires MueLu_ENABLE_ML=ON.")
ENDIF()

#
# C) Add the libraries, tests, and examples
#

ADD_SUBDIRECTORY(src)

IF(TPL_ENABLE_MATLAB)
  IF(NOT Tpetra_INST_INT_INT
     OR Tpetra_INST_INT_LONG
     OR Tpetra_INST_INT_LONG_LONG
  )
    MESSAGE(FATAL_ERROR "Muemex interfaces require that Tpetra only be instantiated with Tpetra_INST_INT_INT, not Tpetra_INST_INT_LONG or Tpetra_INST_INT_LONG_LONG")
  ENDIF()

  IF(NOT ${PROJECT_NAME}_ENABLE_EXPLICIT_INSTANTIATION)
    MESSAGE(FATAL_ERROR "Muemex interfaces require \"-D${PROJECT_NAME}_ENABLE_EXPLICIT_INSTANTIATION:BOOL=ON\".")
  ENDIF()
ENDIF()

# Not: adapters needs to come before matlab
ADD_SUBDIRECTORY(adapters)
IF(TPL_ENABLE_MATLAB)
  ADD_SUBDIRECTORY(matlab)
  ADD_SUBDIRECTORY(matlab/bin)
  ADD_SUBDIRECTORY(matlab/tests)
ENDIF()

#address bugzilla bug#6236
IF(IS_DIRECTORY ${CMAKE_CURRENT_SOURCE_DIR}/doc AND EXISTS ${CMAKE_CURRENT_SOURCE_DIR}/doc/CMakeLists.txt)
  ADD_SUBDIRECTORY(doc)
ENDIF()

TRIBITS_ADD_EXAMPLE_DIRECTORIES(example)
ADD_SUBDIRECTORY(research)
TRIBITS_ADD_TEST_DIRECTORIES(test)

#
# D) Do standard postprocessing
#

TRIBITS_PACKAGE_POSTPROCESS()
#
#<|MERGE_RESOLUTION|>--- conflicted
+++ resolved
@@ -135,48 +135,6 @@
   NO
 )
 
-<<<<<<< HEAD
-=======
-# mfh 12 Sep 2017: See #1726.  If Tpetra is enabled, then MueLu's
-# Tutorial should not build unless GO=int and Node=OpenMP or Serial
-# are all enabled.
-
-SET(${PACKAGE_NAME}_ENABLE_Tutorial_DEFAULT YES)
-IF(NOT DEFINED Tpetra_INST_INT_INT OR NOT Tpetra_INST_INT_INT)
-  SET(${PACKAGE_NAME}_ENABLE_Tutorial_DEFAULT NO)
-ENDIF()
-IF(NOT DEFINED Tpetra_INST_SERIAL OR NOT Tpetra_INST_SERIAL)
-  IF(NOT DEFINED Tpetra_INST_OPENMP OR NOT Tpetra_INST_OPENMP)
-    SET(${PACKAGE_NAME}_ENABLE_Tutorial_DEFAULT NO)
-  ENDIF()
-ENDIF()
-IF(NOT DEFINED Tpetra_INST_OPENMP OR NOT Tpetra_INST_OPENMP)
-  IF(NOT DEFINED Tpetra_INST_SERIAL OR NOT Tpetra_INST_SERIAL)
-    MESSAGE(STATUS "MueLu's tutorial requires that either the Serial or OpenMP Nodes in Tpetra be enabled.  Thus, I am disabling MueLu's tutorial by default.")
-    SET(${PACKAGE_NAME}_ENABLE_Tutorial_DEFAULT NO)
-  ENDIF()
-ENDIF()
-
-IF(NOT ${PACKAGE_NAME}_ENABLE_Tutorial_DEFAULT)
-  MESSAGE(
-    STATUS
-      "MueLu's tutorial requires for a correct build that if Tpetra is enabled, then GlobalOrdinal=int must be enabled, and either the Serial or OpenMP Nodes in Tpetra be enabled.  Since this is not the case, I am disabling MueLu's tutorial by default.  See Trilinos GitHub Issue #1726 for details: https://github.com/trilinos/Trilinos/issues/1726"
-  )
-ENDIF()
-
-# cmake option to enable building of MueLu Tutorial
-TRIBITS_ADD_OPTION_AND_DEFINE(
-  ${PACKAGE_NAME}_ENABLE_Tutorial
-  ""
-  "Enable MueLu tutorial."
-  ${PACKAGE_NAME}_ENABLE_Tutorial_DEFAULT
-)
-
-IF(NOT ${PACKAGE_NAME}_ENABLE_Tutorial_DEFAULT AND ${PACKAGE_NAME}_ENABLE_Tutorial)
-  MESSAGE(STATUS "You chose to enable MueLu's tutorial, even though I told you that it may not build correctly.  You are responsible for whatever build or link errors may occur as a result.")
-ENDIF()
-
->>>>>>> f13ebe98
 # Split ETI cpp files
 TRIBITS_ADD_OPTION_AND_DEFINE(
   ${PACKAGE_NAME}_ENABLE_SPLIT_ETI_CPP_FILES
