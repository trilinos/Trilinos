#include "Teuchos_UnitTestHarness.hpp"

#include "MueLu_config.hpp"

#include "MueLu_TestHelpers.hpp"
#include "MueLu_Version.hpp"

#include "MueLu_Utilities.hpp"
#include "MueLu_RAPFactory.hpp"
#include "MueLu_SaPFactory.hpp"
#include "MueLu_TentativePFactory.hpp"
#include "MueLu_TransPFactory.hpp"

#include "MueLu_UseDefaultTypes.hpp"
#include "MueLu_UseShortNames.hpp"

namespace MueLuTests {
  
  TEUCHOS_UNIT_TEST(RAPFactory, Constructor)
  {
    out << "version: " << MueLu::Version() << std::endl;

    RCP<RAPFactory> rapFactory = rcp(new RAPFactory);
    TEST_EQUALITY(rapFactory != Teuchos::null, true);

    out << *rapFactory << std::endl;
  } //Constructor test

  TEUCHOS_UNIT_TEST(RAPFactory, Correctness)
  {
    out << "version: " << MueLu::Version() << std::endl;

    RCP<const Teuchos::Comm<int> > comm = Parameters::getDefaultComm();

    Level fineLevel, coarseLevel; TestHelpers::Factory<SC, LO, GO, NO, LMO>::createTwoLevelHierarchy(fineLevel, coarseLevel);

<<<<<<< HEAD
    RCP<Operator> Op = MueLu::TestHelpers::Factory<SC, LO, GO, NO, LMO>::Build1DPoisson(27*comm->getSize());
=======
    RCP<Operator> Op = TestHelpers::Factory<SC, LO, GO, NO, LMO>::Build1DPoisson(27*comm->getSize());
>>>>>>> 793179d5
    fineLevel.Request("A");
    fineLevel.Set("A",Op);

    TentativePFactory tentpFactory;
    SaPFactory sapFactory(rcpFromRef(tentpFactory));
    TransPFactory transPFactory(rcpFromRef(sapFactory)); //todo:rcpFromRef

    coarseLevel.Request("P",&sapFactory);
    coarseLevel.Request("R",&transPFactory);
    coarseLevel.Request("A");

    sapFactory.DeclareInput(fineLevel,coarseLevel);
    transPFactory.DeclareInput(fineLevel,coarseLevel);

    sapFactory.BuildP(fineLevel,coarseLevel);
    transPFactory.BuildR(fineLevel,coarseLevel);

    RCP<Operator> P = coarseLevel.Get< RCP<Operator> >("P", &sapFactory);
    RCP<Operator> A = fineLevel.Get< RCP<Operator> >("A");
    RCP<Operator> R = coarseLevel.Get< RCP<Operator> >("R", &transPFactory);

    RCP<MultiVector> workVec1 = MultiVectorFactory::Build(P->getRangeMap(),1);
    RCP<MultiVector> workVec2 = MultiVectorFactory::Build(Op->getRangeMap(),1);
    RCP<MultiVector> result1 = MultiVectorFactory::Build(R->getRangeMap(),1);
    RCP<MultiVector> X = MultiVectorFactory::Build(P->getDomainMap(),1);
    X->randomize();

    //Calculate result1 = R*(A*(P*X))
    P->apply(*X,*workVec1,Teuchos::NO_TRANS,(SC)1.0,(SC)0.0);
    Op->apply(*workVec1,*workVec2,Teuchos::NO_TRANS,(SC)1.0,(SC)0.0);
    R->apply(*workVec2,*result1,Teuchos::NO_TRANS,(SC)1.0,(SC)0.0);

    RCP<GenericPRFactory> PRFac = rcp(new GenericPRFactory(rcpFromRef(sapFactory),rcpFromRef(transPFactory)));
    PRFac->SetMaxCoarseSize(1);
    PRFac->DeclareInput(fineLevel,coarseLevel);
    PRFac->Build(fineLevel,coarseLevel);
    RAPFactory rap(PRFac);
    rap.DeclareInput(fineLevel,coarseLevel);
    rap.Build(fineLevel,coarseLevel);

    RCP<Operator> coarseOp = coarseLevel.Get< RCP<Operator> >("A");

    //Calculate result2 = (R*A*P)*X
    RCP<MultiVector> result2 = MultiVectorFactory::Build(R->getRangeMap(),1);
    coarseOp->apply(*X,*result2,Teuchos::NO_TRANS,(SC)1.0,(SC)0.0);
  
    Teuchos::Array<ST::magnitudeType> normX(1), normResult1(1),normResult2(1);
    X->norm2(normX);
    out << "This test checks the correctness of the Galerkin triple "
        << "matrix product by comparing (RAP)*X to R(A(P*X))." << std::endl;
    out << "||X||_2 = " << normX << std::endl; 
    result1->norm2(normResult1);
    result2->norm2(normResult2);
    TEST_FLOATING_EQUALITY(normResult1[0], normResult2[0], 1e-12);

  } //Correctness test

  TEUCHOS_UNIT_TEST(RAPFactory, ImplicitTranspose)
  {
    out << "version: " << MueLu::Version() << std::endl;

    RCP<const Teuchos::Comm<int> > comm = Parameters::getDefaultComm();

    Level fineLevel, coarseLevel;
    TestHelpers::Factory<SC, LO, GO, NO, LMO>::createTwoLevelHierarchy(fineLevel, coarseLevel);

<<<<<<< HEAD
    RCP<Operator> Op = MueLu::TestHelpers::Factory<SC, LO, GO, NO, LMO>::Build1DPoisson(19*comm->getSize());
=======
    RCP<Operator> Op = TestHelpers::Factory<SC, LO, GO, NO, LMO>::Build1DPoisson(19*comm->getSize());
>>>>>>> 793179d5
    fineLevel.Request("A");
    fineLevel.Set("A",Op);

    TentativePFactory tentpFactory;
    SaPFactory sapFactory(rcpFromRef(tentpFactory));
    TransPFactory transPFactory(rcpFromRef(sapFactory));

    coarseLevel.Request("P", &sapFactory);
    coarseLevel.Request("R", &transPFactory);
    coarseLevel.Request("A");
    fineLevel.Request("A");

    sapFactory.DeclareInput(fineLevel,coarseLevel);
    transPFactory.DeclareInput(fineLevel,coarseLevel);

    sapFactory.BuildP(fineLevel,coarseLevel);
    transPFactory.BuildR(fineLevel,coarseLevel);

    RCP<Operator> P = coarseLevel.Get< RCP<Operator> >("P", &sapFactory);
    RCP<Operator> A = fineLevel.Get< RCP<Operator> >("A",NULL);
    RCP<Operator> R = coarseLevel.Get< RCP<Operator> >("R", &transPFactory);

    //std::string filename = "A.dat";
    //Utils::Write(filename,Op);
    //filename = "P.dat";
    //Utils::Write(filename,P);

    RCP<MultiVector> workVec1 = MultiVectorFactory::Build(P->getRangeMap(),1);
    RCP<MultiVector> workVec2 = MultiVectorFactory::Build(Op->getRangeMap(),1);
    RCP<MultiVector> result1 = MultiVectorFactory::Build(P->getDomainMap(),1);
    RCP<MultiVector> X = MultiVectorFactory::Build(P->getDomainMap(),1);
    X->randomize();
    //out.precision(12);
    //out.setOutputToRootOnly(-1);
    //X->describe(out,Teuchos::VERB_EXTREME);

    //Calculate result1 = P^T*(A*(P*X))
    P->apply(*X,*workVec1,Teuchos::NO_TRANS,(SC)1.0,(SC)0.0);
    Op->apply(*workVec1,*workVec2,Teuchos::NO_TRANS,(SC)1.0,(SC)0.0);
    P->apply(*workVec2,*result1,Teuchos::TRANS,(SC)1.0,(SC)0.0);

    RCP<GenericPRFactory> PRFac = rcp(new GenericPRFactory(rcpFromRef(sapFactory),rcpFromRef(transPFactory)));
    PRFac->SetMaxCoarseSize(1);
    PRFac->DeclareInput(fineLevel,coarseLevel);
    PRFac->Build(fineLevel,coarseLevel);
    RAPFactory rap(PRFac);
    rap.SetImplicitTranspose(true);
    rap.DeclareInput(fineLevel,coarseLevel);
    rap.Build(fineLevel,coarseLevel);

    RCP<Operator> coarseOp = coarseLevel.Get< RCP<Operator> >("A");

    //Calculate result2 = (R*A*P)*X
    RCP<MultiVector> result2 = MultiVectorFactory::Build(P->getDomainMap(),1);
    coarseOp->apply(*X,*result2,Teuchos::NO_TRANS,(SC)1.0,(SC)0.0);
  
    Teuchos::Array<ST::magnitudeType> normX(1), normResult1(1),normResult2(1);
    X->norm2(normX);
    out << "This test checks the correctness of the Galerkin triple "
        << "matrix product by comparing (RAP)*X to R(A(P*X)), where R is the implicit tranpose of P." << std::endl;
    out << "||X||_2 = " << normX << std::endl; 
    result1->norm2(normResult1);
    result2->norm2(normResult2);
    TEST_FLOATING_EQUALITY(normResult1[0], normResult2[0], 1e-12);
  } //Correctness test

}//namespace MueLuTests
<|MERGE_RESOLUTION|>--- conflicted
+++ resolved
@@ -34,11 +34,7 @@
 
     Level fineLevel, coarseLevel; TestHelpers::Factory<SC, LO, GO, NO, LMO>::createTwoLevelHierarchy(fineLevel, coarseLevel);
 
-<<<<<<< HEAD
-    RCP<Operator> Op = MueLu::TestHelpers::Factory<SC, LO, GO, NO, LMO>::Build1DPoisson(27*comm->getSize());
-=======
     RCP<Operator> Op = TestHelpers::Factory<SC, LO, GO, NO, LMO>::Build1DPoisson(27*comm->getSize());
->>>>>>> 793179d5
     fineLevel.Request("A");
     fineLevel.Set("A",Op);
 
@@ -105,11 +101,7 @@
     Level fineLevel, coarseLevel;
     TestHelpers::Factory<SC, LO, GO, NO, LMO>::createTwoLevelHierarchy(fineLevel, coarseLevel);
 
-<<<<<<< HEAD
-    RCP<Operator> Op = MueLu::TestHelpers::Factory<SC, LO, GO, NO, LMO>::Build1DPoisson(19*comm->getSize());
-=======
     RCP<Operator> Op = TestHelpers::Factory<SC, LO, GO, NO, LMO>::Build1DPoisson(19*comm->getSize());
->>>>>>> 793179d5
     fineLevel.Request("A");
     fineLevel.Set("A",Op);
 
