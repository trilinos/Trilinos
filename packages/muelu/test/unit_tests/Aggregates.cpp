--- conflicted
+++ resolved
@@ -58,11 +58,6 @@
 #include <MueLu_AmalgamationFactory.hpp>
 #include <MueLu_AmalgamationInfo.hpp>
 #include <MueLu_Aggregates.hpp>
-<<<<<<< HEAD
-
-namespace MueLuTests {
-
-=======
 #include <MueLu_FilteredAFactory.hpp>
 
 namespace MueLuTests {
@@ -88,7 +83,6 @@
   }
   
 
->>>>>>> 4103bf6c
 template
 <class Scalar, class LocalOrdinal, class GlobalOrdinal, class Node>
 class AggregateGenerator {
@@ -97,11 +91,7 @@
   //typedef Xpetra::Matrix<Scalar, LocalOrdinal, GlobalOrdinal, Node> xpetra_matrix_type;
 #   include <MueLu_UseShortNames.hpp>
 
-<<<<<<< HEAD
-    public:
-=======
 public:
->>>>>>> 4103bf6c
 
     // Little utility to generate uncoupled aggregates.
     static RCP<Aggregates>
@@ -113,21 +103,11 @@
       level.Set("A", A);
 
       RCP<AmalgamationFactory> amalgFact = rcp(new AmalgamationFactory());
-<<<<<<< HEAD
-      RCP<CoalesceDropFactory> dropFact = rcp(new CoalesceDropFactory());
-      dropFact->SetFactory("UnAmalgamationInfo", amalgFact);
-
-      //std::cout << "Phase2a=" << bPhase2a << std::endl;
-
-      // Setup aggregation factory (use default factory for graph)
-      RCP<UncoupledAggregationFactory> aggFact = rcp(new UncoupledAggregationFactory());
-=======
       RCP<CoalesceDropFactory> dropFact  = rcp(new CoalesceDropFactory());
       dropFact->SetFactory("UnAmalgamationInfo", amalgFact);
 
       // Setup aggregation factory (use default factory for graph)             
       RCP<UncoupledAggregationFactory> aggFact  = rcp(new UncoupledAggregationFactory());
->>>>>>> 4103bf6c
       aggFact->SetFactory("Graph", dropFact);
       aggFact->SetParameter("aggregation: max agg size",Teuchos::ParameterEntry(3));
       aggFact->SetParameter("aggregation: min agg size",Teuchos::ParameterEntry(3));
@@ -884,8 +864,6 @@
     TEST_EQUALITY(aggregates != Teuchos::null, true);
     TEST_EQUALITY(aggregates->AggregatesCrossProcessors(),false);
   }
-<<<<<<< HEAD
-=======
 
 
   TEUCHOS_UNIT_TEST_TEMPLATE_4_DECL(FilteredA, RootStencil, Scalar, LocalOrdinal, GlobalOrdinal, Node)
@@ -1011,7 +989,6 @@
   }
 
 
->>>>>>> 4103bf6c
 #define MUELU_ETI_GROUP(Scalar,LO,GO,Node) \
   TEUCHOS_UNIT_TEST_TEMPLATE_4_INSTANT(Aggregates,JustAggregation,Scalar,LO,GO,Node) \
   TEUCHOS_UNIT_TEST_TEMPLATE_4_INSTANT(Aggregates,GetNumAggregates,Scalar,LO,GO,Node) \
@@ -1023,13 +1000,9 @@
   TEUCHOS_UNIT_TEST_TEMPLATE_4_INSTANT(Aggregates,UncoupledInterface,Scalar,LO,GO,Node) \
   TEUCHOS_UNIT_TEST_TEMPLATE_4_INSTANT(Aggregates,JustStructuredAggregationGlobal,Scalar,LO,GO,Node) \
   TEUCHOS_UNIT_TEST_TEMPLATE_4_INSTANT(Aggregates,JustStructuredAggregationLocal,Scalar,LO,GO,Node) \
-<<<<<<< HEAD
-  TEUCHOS_UNIT_TEST_TEMPLATE_4_INSTANT(Aggregates,HybridAggregation,Scalar,LO,GO,Node)
-=======
   TEUCHOS_UNIT_TEST_TEMPLATE_4_INSTANT(FilteredA ,RootStencil,Scalar,LO,GO,Node) \
   TEUCHOS_UNIT_TEST_TEMPLATE_4_INSTANT(FilteredA ,SpreadLumping,Scalar,LO,GO,Node)
   //  TEUCHOS_UNIT_TEST_TEMPLATE_4_INSTANT(Aggregates,HybridAggregation,Scalar,LO,GO,Node)
->>>>>>> 4103bf6c
 
 #include <MueLu_ETI_4arg.hpp>
 
