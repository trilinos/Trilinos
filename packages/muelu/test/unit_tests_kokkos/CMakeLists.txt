--- conflicted
+++ resolved
@@ -23,10 +23,7 @@
   LWGraph_kokkos.cpp
   MueLu_TestHelpers_kokkos.cpp
   MueLu_UnitTests_kokkos.cpp
-<<<<<<< HEAD
-=======
   NotayAggregationFactory.cpp
->>>>>>> 4103bf6c
   StructuredAggregation_kokkos.cpp
   #SaPFactory_kokkos.cpp
   TentativePFactory_kokkos.cpp
