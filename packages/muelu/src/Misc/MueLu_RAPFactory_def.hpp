--- conflicted
+++ resolved
@@ -79,11 +79,8 @@
     SET_VALID_ENTRY("transpose: use implicit");
     SET_VALID_ENTRY("rap: triple product");
     SET_VALID_ENTRY("rap: fix zero diagonals");
-<<<<<<< HEAD
-=======
     SET_VALID_ENTRY("rap: fix zero diagonals threshold");
     SET_VALID_ENTRY("rap: fix zero diagonals replacement");
->>>>>>> 4103bf6c
     SET_VALID_ENTRY("rap: relative diagonal floor");
 #undef  SET_VALID_ENTRY
     validParamList->set< RCP<const FactoryBase> >("A",                   null, "Generating factory of the matrix A used during the prolongator smoothing process");
@@ -224,17 +221,12 @@
 
         bool repairZeroDiagonals = pL.get<bool>("RepairMainDiagonal") || pL.get<bool>("rap: fix zero diagonals");
         bool checkAc             = pL.get<bool>("CheckMainDiagonal")|| pL.get<bool>("rap: fix zero diagonals"); ;
-<<<<<<< HEAD
-        if (checkAc || repairZeroDiagonals)
-          Xpetra::MatrixUtils<SC,LO,GO,NO>::CheckRepairMainDiagonal(Ac, repairZeroDiagonals, GetOStream(Warnings1));
-=======
         if (checkAc || repairZeroDiagonals) {
           using magnitudeType = typename Teuchos::ScalarTraits<Scalar>::magnitudeType;
           magnitudeType threshold = pL.get<magnitudeType>("rap: fix zero diagonals threshold");
           Scalar replacement = Teuchos::as<Scalar>(pL.get<double>("rap: fix zero diagonals replacement"));
           Xpetra::MatrixUtils<SC,LO,GO,NO>::CheckRepairMainDiagonal(Ac, repairZeroDiagonals, GetOStream(Warnings1), threshold, replacement);
         }
->>>>>>> 4103bf6c
 
         if (IsPrint(Statistics2)) {
           RCP<ParameterList> params = rcp(new ParameterList());;
@@ -273,19 +265,11 @@
         RAPparams->set("compute global constants",true);
 
         if (pL.get<bool>("transpose: use implicit") == true) {
-<<<<<<< HEAD
 
           Ac = MatrixFactory::Build(P->getDomainMap(), Teuchos::as<LO>(0));
 
           SubFactoryMonitor m2(*this, "MxMxM: R x A x P (implicit)", coarseLevel);
 
-=======
-
-          Ac = MatrixFactory::Build(P->getDomainMap(), Teuchos::as<LO>(0));
-
-          SubFactoryMonitor m2(*this, "MxMxM: R x A x P (implicit)", coarseLevel);
-
->>>>>>> 4103bf6c
           Xpetra::TripleMatrixMultiply<SC,LO,GO,NO>::
             MultiplyRAP(*P, doTranspose, *A, !doTranspose, *P, !doTranspose, *Ac, doFillComplete,
                         doOptimizeStorage, labelstr+std::string("MueLu::R*A*P-implicit-")+levelstr.str(),
@@ -310,18 +294,12 @@
 
         bool repairZeroDiagonals = pL.get<bool>("RepairMainDiagonal") || pL.get<bool>("rap: fix zero diagonals");
         bool checkAc             = pL.get<bool>("CheckMainDiagonal")|| pL.get<bool>("rap: fix zero diagonals"); ;
-<<<<<<< HEAD
-        if (checkAc || repairZeroDiagonals)
-          Xpetra::MatrixUtils<SC,LO,GO,NO>::CheckRepairMainDiagonal(Ac, repairZeroDiagonals, GetOStream(Warnings1));
-
-=======
         if (checkAc || repairZeroDiagonals) {
           using magnitudeType = typename Teuchos::ScalarTraits<Scalar>::magnitudeType;
           magnitudeType threshold = pL.get<magnitudeType>("rap: fix zero diagonals threshold");
           Scalar replacement = Teuchos::as<Scalar>(pL.get<double>("rap: fix zero diagonals replacement"));
           Xpetra::MatrixUtils<SC,LO,GO,NO>::CheckRepairMainDiagonal(Ac, repairZeroDiagonals, GetOStream(Warnings1), threshold, replacement);
         }
->>>>>>> 4103bf6c
 
 
         if (IsPrint(Statistics2)) {
