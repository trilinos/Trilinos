--- conflicted
+++ resolved
@@ -115,11 +115,6 @@
       newList.sublist("maxwell1: 22list").set("aggregation: min agg size",3);
       newList.sublist("maxwell1: 22list").set("aggregation: match ML phase2a",true);
       newList.sublist("maxwell1: 22list").set("aggregation: match ML phase2b",true);
-<<<<<<< HEAD
-
-
-=======
->>>>>>> 55108f75
 
       if(list.isParameter("aggregation: damping factor") && list.get<double>("aggregation: damping factor") == 0.0)
         newList.sublist("maxwell1: 11list").set("multigrid algorithm", "unsmoothed reitzinger");
