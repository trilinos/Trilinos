--- conflicted
+++ resolved
@@ -232,23 +232,6 @@
     LO current = 0;
     LO Nnc = PnT_D0T->getRowMap()->getLocalNumElements();
 
-<<<<<<< HEAD
-
-    // We will need these soon enough
-    RCP<const Map> ownedCoarseNodeMap = Pn->getDomainMap();
-    RCP<const Map> ownedPlusSharedCoarseNodeMap  = D0_Pn->getCrsGraph()->getColMap();    
-
-    FILE * fdebug;
-    {
-      // CMS: DEBUG
-      char str[80];
-      sprintf(str,"d0_potential_edges_%d_%d.m",coarseLevel.GetLevelID(),NodeMatrix->getRowMap()->getComm()->getRank());
-      fdebug=fopen(str,"w");
-
-    }
-
-    for(LO i=0; i<(LO)Nnc; i++) {
-=======
     // Get the node maps for D0_coarse
     RCP<const Map> ownedCoarseNodeMap = Pn->getDomainMap();
     RCP<const Map> ownedPlusSharedCoarseNodeMap  = D0_Pn->getCrsGraph()->getColMap();    
@@ -257,7 +240,6 @@
     for(LO i=0; i<(LO)Nnc; i++) {
        LO local_column_i = ownedPlusSharedCoarseNodeMap->getLocalElement(PnT_D0T->getRowMap()->getGlobalElement(i));
  
->>>>>>> 3af23d6e
       // FIXME: We don't really want an std::map here.  This is just a first cut implementation
       LO local_column_i = ownedPlusSharedCoarseNodeMap->getLocalElement(PnT_D0T->getRowMap()->getGlobalElement(i));
       using value_type = bool;
@@ -328,10 +310,6 @@
       // std::map is sorted, so we'll just iterate through this
       for(auto iter=ce_map.begin(); iter != ce_map.end(); iter++) {
         LO col = iter->first;
-<<<<<<< HEAD
-        // This shouldn't happen.  But in case it did...
-=======
->>>>>>> 3af23d6e
         if(col == local_column_i) {
           continue;
         }
@@ -370,13 +348,6 @@
     // NOTE: Since we solve the ownership issue above, this should do what we want
     RCP<const Map> ownedCoarseEdgeMap = Xpetra::MapFactory<LO,GO,NO>::Build(EdgeMatrix->getRowMap()->lib(), GO_INVALID, num_coarse_edges,EdgeMatrix->getRowMap()->getIndexBase(),EdgeMatrix->getRowMap()->getComm());
 
-<<<<<<< HEAD
-    printf("[%d] D0 local num_coarse_edges = %d\n",MyPID,num_coarse_edges);
-
-
-
-=======
->>>>>>> 3af23d6e
     // Create the coarse D0
     RCP<CrsMatrix> D0_coarse;
     {
