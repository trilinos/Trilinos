--- conflicted
+++ resolved
@@ -251,11 +251,7 @@
     RCP<const Map >       fullDomainMap    = null;
     if (stridedDoFullMap != null) {
       TEUCHOS_TEST_FOR_EXCEPTION(stridedDoFullMap == Teuchos::null, Exceptions::BadCast,
-<<<<<<< HEAD
-        "MueLu::BlockedPFactory::Build: full map in domain map extractor has no striding information! error.");
-=======
         "MueLu::BlockedPFactory::Build: full map in domain map extractor has no striding information!");
->>>>>>> 4103bf6c
 
       std::vector<size_t> stridedData2 = stridedDoFullMap->getStridingData();
       fullDomainMap = StridedMapFactory::Build(
@@ -291,7 +287,7 @@
         } else {
           P->setMatrix(i, j, Teuchos::null);
         }
-    
+
     P->fillComplete();
 
     // Level Set
