// @HEADER
//
// ***********************************************************************
//
//        MueLu: A package for multigrid based preconditioning
//                  Copyright 2012 Sandia Corporation
//
// Under the terms of Contract DE-AC04-94AL85000 with Sandia Corporation,
// the U.S. Government retains certain rights in this software.
//
// Redistribution and use in source and binary forms, with or without
// modification, are permitted provided that the following conditions are
// met:
//
// 1. Redistributions of source code must retain the above copyright
// notice, this list of conditions and the following disclaimer.
//
// 2. Redistributions in binary form must reproduce the above copyright
// notice, this list of conditions and the following disclaimer in the
// documentation and/or other materials provided with the distribution.
//
// 3. Neither the name of the Corporation nor the names of the
// contributors may be used to endorse or promote products derived from
// this software without specific prior written permission.
//
// THIS SOFTWARE IS PROVIDED BY SANDIA CORPORATION "AS IS" AND ANY
// EXPRESS OR IMPLIED WARRANTIES, INCLUDING, BUT NOT LIMITED TO, THE
// IMPLIED WARRANTIES OF MERCHANTABILITY AND FITNESS FOR A PARTICULAR
// PURPOSE ARE DISCLAIMED. IN NO EVENT SHALL SANDIA CORPORATION OR THE
// CONTRIBUTORS BE LIABLE FOR ANY DIRECT, INDIRECT, INCIDENTAL, SPECIAL,
// EXEMPLARY, OR CONSEQUENTIAL DAMAGES (INCLUDING, BUT NOT LIMITED TO,
// PROCUREMENT OF SUBSTITUTE GOODS OR SERVICES; LOSS OF USE, DATA, OR
// PROFITS; OR BUSINESS INTERRUPTION) HOWEVER CAUSED AND ON ANY THEORY OF
// LIABILITY, WHETHER IN CONTRACT, STRICT LIABILITY, OR TORT (INCLUDING
// NEGLIGENCE OR OTHERWISE) ARISING IN ANY WAY OUT OF THE USE OF THIS
// SOFTWARE, EVEN IF ADVISED OF THE POSSIBILITY OF SUCH DAMAGE.
//
// Questions? Contact
//                    Jonathan Hu       (jhu@sandia.gov)
//                    Andrey Prokopenko (aprokop@sandia.gov)
//                    Ray Tuminaro      (rstumin@sandia.gov)
//
// ***********************************************************************
//
// @HEADER

#ifndef MUELU_VISUALIZATIONHELPERS_DECL_HPP_
#define MUELU_VISUALIZATIONHELPERS_DECL_HPP_

#include <Xpetra_Matrix_fwd.hpp>
#include <Xpetra_CrsMatrixWrap_fwd.hpp>

#include "MueLu_ConfigDefs.hpp"
#include "MueLu_VisualizationHelpers_fwd.hpp"
#include "MueLu_GraphBase.hpp"

namespace MueLu {

  class Level;
  //Utility classes used in convex hull algorithm

  class myTriangle
  {
    public:
      myTriangle() : v1(0), v2(0), v3(0) {}
      myTriangle(int v1in, int v2in, int v3in) : v1(v1in), v2(v2in), v3(v3in) {}
      ~myTriangle() {}
      bool operator==(const myTriangle& l)
      {
        if(l.v1 == v1 && l.v2 == v2 && l.v3 == v3)
          return true;
        return false;
      }
      int v1;
      int v2;
      int v3;
  };

  class myVec3
  {
    public:
      myVec3() : x(0), y(0), z(0) {}
      myVec3(double xin, double yin, double zin) : x(xin), y(yin), z(zin) {}
      ~myVec3() {}
      double x;
      double y;
      double z;
  };

  class myVec2
  {
    public:
      myVec2() : x(0), y(0) {}
      myVec2(double xin, double yin) : x(xin), y(yin) {}
      ~myVec2() {}
      double x;
      double y;
  };

  /*!
    @class VisualizationHelpers class.
    @brief Base class providing routines to visualize aggregates and coarsening information.

    This class is the base class for the CoarseningVisualizationFactory as well as the AggregationExporterFactory to
    visualize aggregates or coarsening information from the transfer operators.

  */

  template <class Scalar = double, class LocalOrdinal = int, class GlobalOrdinal = LocalOrdinal, class Node = KokkosClassic::DefaultNode::DefaultNodeType>
  class VisualizationHelpers {
#undef MUELU_VISUALIZATIONHELPERS_SHORT
#include "MueLu_UseShortNames.hpp"

  public:
    //! @name Constructors/Destructors.
    //@{

    //! Constructor.
    VisualizationHelpers() { }

    //! Destructor.
    virtual ~VisualizationHelpers() { }
    //@}

    RCP<ParameterList> GetValidParameterList() const;

  protected:

    void writeFileVTKOpening(std::ofstream & fout, std::vector<LocalOrdinal> & uniqueFine, std::vector<LocalOrdinal> & geomSizesFine) const;
    void writeFileVTKNodes(std::ofstream & fout, std::vector<LocalOrdinal> & uniqueFine, Teuchos::RCP<const Map> & nodeMap) const;
    void writeFileVTKData(std::ofstream & fout, std::vector<LocalOrdinal> & uniqueFine, LocalOrdinal myAggOffset, ArrayRCP<LocalOrdinal> & vertex2AggId, int myRank) const;
    void writeFileVTKCoordinates(std::ofstream & fout, std::vector<LocalOrdinal> & uniqueFine, Teuchos::ArrayRCP<const double> & fx, Teuchos::ArrayRCP<const double> & fy, Teuchos::ArrayRCP<const double> & fz, int dim) const;
    void writeFileVTKCells(std::ofstream & fout, std::vector<LocalOrdinal> & uniqueFine, std::vector<LocalOrdinal> & vertices, std::vector<LocalOrdinal> & geomSize) const;
    void writeFileVTKClosing(std::ofstream & fout) const;
    void writePVTU(std::ofstream& pvtu, std::string baseFname, int numProcs, bool bFineEdges = false, bool bCoarseEdges = false) const;
    void buildColormap() const;

    std::string getFileName(int numProcs, int myRank, int level, const Teuchos::ParameterList& pL) const;
    std::string getBaseFileName(int numProcs, int level, const Teuchos::ParameterList& pL) const;
    std::string getPVTUFileName(int numProcs, int myRank, int level, const Teuchos::ParameterList& pL) const;

    // move these routines to a common base class for visualization factories?
    static void doPointCloud(std::vector<LocalOrdinal>& vertices, std::vector<LocalOrdinal>& geomSizes, LO numLocalAggs, LO numFineNodes);
    static void doJacks(std::vector<LocalOrdinal>& vertices, std::vector<LocalOrdinal>& geomSizes, LO numLocalAggs, LO numFineNodes, const std::vector<bool>& isRoot, const ArrayRCP<LO>& vertex2AggId);
    static void doConvexHulls2D(std::vector<LocalOrdinal>& vertices, std::vector<LocalOrdinal>& geomSizes, LO numLocalAggs, LO numFineNodes, const std::vector<bool>& isRoot, const ArrayRCP<LO>& vertex2AggId, const Teuchos::ArrayRCP<const double>& xCoords, const Teuchos::ArrayRCP<const double>& yCoords, const Teuchos::ArrayRCP<const double>& zCoords);
    static void doConvexHulls3D(std::vector<LocalOrdinal>& vertices, std::vector<LocalOrdinal>& geomSizes, LO numLocalAggs, LO numFineNodes, const std::vector<bool>& isRoot, const ArrayRCP<LO>& vertex2AggId, const Teuchos::ArrayRCP<const double>& xCoords, const Teuchos::ArrayRCP<const double>& yCoords, const Teuchos::ArrayRCP<const double>& zCoords);

<<<<<<< HEAD
    static void doGraphEdges(std::vector<LocalOrdinal>& vertices, std::vector<LocalOrdinal>& geomSizes, Teuchos::RCP<GraphBase>& G, Teuchos::ArrayRCP<const double> & fx, Teuchos::ArrayRCP<const double> & fy, Teuchos::ArrayRCP<const double> & fz);
=======
#ifdef HAVE_MUELU_CGAL
    static void doCGALConvexHulls2D(std::vector<int>& vertices, std::vector<int>& geomSizes, LO numLocalAggs, LO numFineNodes, const std::vector<bool>& isRoot, const ArrayRCP<LO>& vertex2AggId, const Teuchos::ArrayRCP<const double>& xCoords, const Teuchos::ArrayRCP<const double>& yCoords, const Teuchos::ArrayRCP<const double>& zCoords);
    static void doCGALConvexHulls3D(std::vector<int>& vertices, std::vector<int>& geomSizes, LO numLocalAggs, LO numFineNodes, const std::vector<bool>& isRoot, const ArrayRCP<LO>& vertex2AggId, const Teuchos::ArrayRCP<const double>& xCoords, const Teuchos::ArrayRCP<const double>& yCoords, const Teuchos::ArrayRCP<const double>& zCoords);
#endif

    static void doGraphEdges(std::vector<int>& vertices, std::vector<int>& geomSizes, Teuchos::RCP<GraphBase>& G, Teuchos::ArrayRCP<const double> & fx, Teuchos::ArrayRCP<const double> & fy, Teuchos::ArrayRCP<const double> & fz);
>>>>>>> 19902768

    static myVec3 crossProduct(myVec3 v1, myVec3 v2);
    static double dotProduct(myVec2 v1, myVec2 v2);
    static double dotProduct(myVec3 v1, myVec3 v2);
    static bool isInFront(myVec3 point, myVec3 inPlane, myVec3 n);
    static double mymagnitude(myVec2 vec);
    static double mymagnitude(myVec3 vec);
    static double distance(myVec2 p1, myVec2 p2);
    static double distance(myVec3 p1, myVec3 p2);
    static myVec2 vecSubtract(myVec2 v1, myVec2 v2);
    static myVec3 vecSubtract(myVec3 v1, myVec3 v2);
    static myVec2 getNorm(myVec2 v);
    static myVec3 getNorm(myVec3 v1, myVec3 v2, myVec3 v3);
    static double pointDistFromTri(myVec3 point, myVec3 v1, myVec3 v2, myVec3 v3);
    static std::vector<myTriangle> processTriangle(std::list<myTriangle>& tris, myTriangle tri, std::list<int>& pointsInFront, myVec3& barycenter, const Teuchos::ArrayRCP<const double>& xCoords, const Teuchos::ArrayRCP<const double>& yCoords, const Teuchos::ArrayRCP<const double>& zCoords);
    static std::vector<int> giftWrap(std::vector<myVec2>& points, std::vector<int>& nodes, const Teuchos::ArrayRCP<const double> & xCoords, const Teuchos::ArrayRCP<const double> & yCoords);

    std::string replaceAll(std::string result, const std::string& replaceWhat, const std::string& replaceWithWhat) const;
    std::vector<LocalOrdinal> makeUnique(std::vector<LocalOrdinal>& vertices) const; //!< replaces node indices in vertices with compressed unique indices, and returns list of unique points
  }; // class VisualizationHelpers
} // namespace MueLu

#define MUELU_VISUALIZATIONHELPERS_SHORT

#endif /* MUELU_VISUALIZATIONHELPERS_DECL_HPP_ */<|MERGE_RESOLUTION|>--- conflicted
+++ resolved
@@ -145,16 +145,12 @@
     static void doConvexHulls2D(std::vector<LocalOrdinal>& vertices, std::vector<LocalOrdinal>& geomSizes, LO numLocalAggs, LO numFineNodes, const std::vector<bool>& isRoot, const ArrayRCP<LO>& vertex2AggId, const Teuchos::ArrayRCP<const double>& xCoords, const Teuchos::ArrayRCP<const double>& yCoords, const Teuchos::ArrayRCP<const double>& zCoords);
     static void doConvexHulls3D(std::vector<LocalOrdinal>& vertices, std::vector<LocalOrdinal>& geomSizes, LO numLocalAggs, LO numFineNodes, const std::vector<bool>& isRoot, const ArrayRCP<LO>& vertex2AggId, const Teuchos::ArrayRCP<const double>& xCoords, const Teuchos::ArrayRCP<const double>& yCoords, const Teuchos::ArrayRCP<const double>& zCoords);
 
-<<<<<<< HEAD
-    static void doGraphEdges(std::vector<LocalOrdinal>& vertices, std::vector<LocalOrdinal>& geomSizes, Teuchos::RCP<GraphBase>& G, Teuchos::ArrayRCP<const double> & fx, Teuchos::ArrayRCP<const double> & fy, Teuchos::ArrayRCP<const double> & fz);
-=======
 #ifdef HAVE_MUELU_CGAL
     static void doCGALConvexHulls2D(std::vector<int>& vertices, std::vector<int>& geomSizes, LO numLocalAggs, LO numFineNodes, const std::vector<bool>& isRoot, const ArrayRCP<LO>& vertex2AggId, const Teuchos::ArrayRCP<const double>& xCoords, const Teuchos::ArrayRCP<const double>& yCoords, const Teuchos::ArrayRCP<const double>& zCoords);
     static void doCGALConvexHulls3D(std::vector<int>& vertices, std::vector<int>& geomSizes, LO numLocalAggs, LO numFineNodes, const std::vector<bool>& isRoot, const ArrayRCP<LO>& vertex2AggId, const Teuchos::ArrayRCP<const double>& xCoords, const Teuchos::ArrayRCP<const double>& yCoords, const Teuchos::ArrayRCP<const double>& zCoords);
 #endif
 
-    static void doGraphEdges(std::vector<int>& vertices, std::vector<int>& geomSizes, Teuchos::RCP<GraphBase>& G, Teuchos::ArrayRCP<const double> & fx, Teuchos::ArrayRCP<const double> & fy, Teuchos::ArrayRCP<const double> & fz);
->>>>>>> 19902768
+    static void doGraphEdges(std::vector<LocalOrdinal>& vertices, std::vector<LocalOrdinal>& geomSizes, Teuchos::RCP<GraphBase>& G, Teuchos::ArrayRCP<const double> & fx, Teuchos::ArrayRCP<const double> & fy, Teuchos::ArrayRCP<const double> & fz);
 
     static myVec3 crossProduct(myVec3 v1, myVec3 v2);
     static double dotProduct(myVec2 v1, myVec2 v2);
