--- conflicted
+++ resolved
@@ -707,14 +707,9 @@
 
   const Scalar exactSol = 0.2;
 
-<<<<<<< HEAD
-  for (int k = 0; k < num_rows_per_proc; ++k) {
-    typename BMV::little_vec_type ylcl = yBlock.getLocalBlock(k,0);
-=======
   yBlock.sync_host();
   for (int k = 0; k < num_rows_per_proc; ++k) {
     typename BMV::little_host_vec_type ylcl = yBlock.getLocalBlock(k,0);
->>>>>>> 4103bf6c
     Scalar* yb = ylcl.data();
     for (int j = 0; j < blockSize; ++j) {
       TEST_FLOATING_EQUALITY(yb[j],exactSol,1e-14);
@@ -1274,16 +1269,10 @@
   exactSol[1] = -0.25;
   exactSol[2] = 0.625;
 
-<<<<<<< HEAD
-  for (size_t k = 0; k < num_rows_per_proc; ++k) {
-    LO lcl_row = k;
-    typename BMV::little_vec_type ylcl = yBlock.getLocalBlock(lcl_row,0);
-=======
   yBlock.sync_host();
   for (size_t k = 0; k < num_rows_per_proc; ++k) {
     LO lcl_row = k;
     typename BMV::little_host_vec_type ylcl = yBlock.getLocalBlock(lcl_row,0);
->>>>>>> 4103bf6c
     Scalar* yb = ylcl.data();
     for (int j = 0; j < blockSize; ++j) {
       TEST_FLOATING_EQUALITY(yb[j],exactSol[k],1e-14);
@@ -1343,14 +1332,9 @@
   exactSol[1] = -0.25;
   exactSol[2] = 0.5;
 
-<<<<<<< HEAD
-  for (int k = 0; k < num_rows_per_proc; ++k) {
-    typename BMV::little_vec_type ylcl = yBlock.getLocalBlock(k,0);
-=======
   yBlock.sync_host();
   for (int k = 0; k < num_rows_per_proc; ++k) {
     typename BMV::little_host_vec_type ylcl = yBlock.getLocalBlock(k,0);
->>>>>>> 4103bf6c
     auto yb = ylcl.data();
     for (int j = 0; j < blockSize; ++j) {
       TEST_FLOATING_EQUALITY(yb[j],exactSol[k],1e-14);
