--- conflicted
+++ resolved
@@ -163,21 +163,9 @@
   typedef typename local_matrix_device_type::StaticCrsGraphType::device_type::memory_space TemporaryMemorySpace;
   typedef typename local_matrix_device_type::StaticCrsGraphType::device_type::memory_space PersistentMemorySpace;
   typedef typename local_matrix_device_type::StaticCrsGraphType::device_type::execution_space HandleExecSpace;
-<<<<<<< HEAD
   typedef typename KokkosKernels::Experimental::KokkosKernelsHandle
       <typename lno_row_view_t::const_value_type, typename lno_nonzero_view_t::const_value_type, typename scalar_nonzero_view_t::value_type,
       HandleExecSpace, TemporaryMemorySpace,PersistentMemorySpace > kk_handle_type;
-=======
-  typedef typename KokkosKernels::Experimental::KokkosKernelsHandle<typename lno_row_view_t::const_value_type, typename lno_nonzero_view_t::const_value_type, typename scalar_nonzero_view_t::value_type,
-                                                                    HandleExecSpace, TemporaryMemorySpace, PersistentMemorySpace>
-      kk_handle_type;
-  // typedef typename KokkosKernels::Experimental::KokkosKernelsHandle
-  //     <typename lno_row_view_t::non_const_value_type, typename lno_nonzero_view_t::non_const_value_type, typename scalar_nonzero_view_t::value_type,
-  //     HandleExecSpace, TemporaryMemorySpace,PersistentMemorySpace > kk_handle_type;//test
-  Teuchos::RCP<kk_handle_type> KernelHandle_;
-  Teuchos::RCP<kk_handle_type> L_Sptrsv_KernelHandle_;
-  Teuchos::RCP<kk_handle_type> U_Sptrsv_KernelHandle_;
->>>>>>> 295b4225
 
   //@}
 
