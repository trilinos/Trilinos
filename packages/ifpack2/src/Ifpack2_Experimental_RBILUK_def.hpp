--- conflicted
+++ resolved
@@ -77,7 +77,6 @@
   vals_type_nc val_nc_;
 };
 
-<<<<<<< HEAD
 template <typename BsrMatrixType, typename CrsMatrixType>
 CrsMatrixType convertBsrToCrs(const BsrMatrixType& bsrMatrix) {
   using Ordinal     = typename BsrMatrixType::ordinal_type;
@@ -145,14 +144,6 @@
 }
 
 } // namespace
-
-template<class MatrixType>
-RBILUK<MatrixType>::RBILUK (const Teuchos::RCP<const row_matrix_type>& Matrix_in)
-  : RILUK<row_matrix_type>(Teuchos::rcp_dynamic_cast<const row_matrix_type>(Matrix_in) )
-{}
-=======
-}  // namespace
->>>>>>> 295b4225
 
 template <class MatrixType>
 RBILUK<MatrixType>::RBILUK(const Teuchos::RCP<const row_matrix_type>& Matrix_in)
@@ -228,7 +219,6 @@
   using Teuchos::null;
   using Teuchos::rcp;
 
-<<<<<<< HEAD
   if (! this->isAllocated_) {
     if (!this->isKokkosKernelsStream_) {
       // Deallocate any existing storage.  This avoids storing 2x
@@ -273,32 +263,6 @@
       auto lclMtx = A_local_bcrs_->getLocalMatrixDevice();
       const auto numRows = lclMtx.numRows();
       tmp_ = view1d("RBILUK::tmp_", numRows * blockSize_);
-=======
-  if (!this->isAllocated_) {
-    // Deallocate any existing storage.  This avoids storing 2x
-    // memory, since RCP op= does not deallocate until after the
-    // assignment.
-    this->L_ = null;
-    this->U_ = null;
-    this->D_ = null;
-    L_block_ = null;
-    U_block_ = null;
-    D_block_ = null;
-
-    // Allocate Matrix using ILUK graphs
-    L_block_ = rcp(new block_crs_matrix_type(*this->Graph_->getL_Graph(), blockSize_));
-    U_block_ = rcp(new block_crs_matrix_type(*this->Graph_->getU_Graph(), blockSize_));
-    D_block_ = rcp(new block_crs_matrix_type(*(Ifpack2::Details::computeDiagonalGraph(*(this->Graph_->getOverlapGraph()))),
-                                             blockSize_));
-    L_block_->setAllToScalar(STM::zero());  // Zero out L and U matrices
-    U_block_->setAllToScalar(STM::zero());
-    D_block_->setAllToScalar(STM::zero());
-
-    // Allocate temp space for apply
-    if (this->isKokkosKernelsSpiluk_) {
-      const auto numRows = L_block_->getLocalNumRows();
-      tmp_               = decltype(tmp_)("RBILUK::tmp_", numRows * blockSize_);
->>>>>>> 295b4225
     }
   }
   this->isAllocated_ = true;
@@ -415,7 +379,6 @@
     this->isComputed_    = false;
     this->Graph_         = Teuchos::null;
 
-<<<<<<< HEAD
     if (this->isKokkosKernelsSpiluk_) {
       A_local_bcrs_ = Details::getBcrsMatrix(this->A_local_);
       RCP<const crs_matrix_type> A_local_crs = Details::getCrsMatrix(this->A_local_);
@@ -547,31 +510,6 @@
     }
     else {
       this->Graph_->initialize ();
-=======
-    RCP<const crs_graph_type> matrixCrsGraph = getBlockCrsGraph<MatrixType>(this->A_);
-    this->Graph_                             = rcp(new Ifpack2::IlukGraph<crs_graph_type, kk_handle_type>(matrixCrsGraph,
-                                                                              this->LevelOfFill_, 0));
-
-    if (this->isKokkosKernelsSpiluk_) {
-      this->KernelHandle_ = Teuchos::rcp(new kk_handle_type());
-      const auto numRows  = this->A_local_->getLocalNumRows();
-      KernelHandle_->create_spiluk_handle(KokkosSparse::Experimental::SPILUKAlgorithm::SEQLVLSCHD_TP1,
-                                          numRows,
-                                          2 * this->A_local_->getLocalNumEntries() * (this->LevelOfFill_ + 1),
-                                          2 * this->A_local_->getLocalNumEntries() * (this->LevelOfFill_ + 1),
-                                          blockSize_);
-      this->Graph_->initialize(KernelHandle_);  // this calls spiluk_symbolic
-
-      this->L_Sptrsv_KernelHandle_ = Teuchos::rcp(new kk_handle_type());
-      this->U_Sptrsv_KernelHandle_ = Teuchos::rcp(new kk_handle_type());
-
-      KokkosSparse::Experimental::SPTRSVAlgorithm alg = KokkosSparse::Experimental::SPTRSVAlgorithm::SEQLVLSCHD_TP1;
-
-      this->L_Sptrsv_KernelHandle_->create_sptrsv_handle(alg, numRows, true /*lower*/, blockSize_);
-      this->U_Sptrsv_KernelHandle_->create_sptrsv_handle(alg, numRows, false /*upper*/, blockSize_);
-    } else {
-      this->Graph_->initialize();
->>>>>>> 295b4225
     }
 
     allocate_L_and_U_blocks();
@@ -1078,7 +1016,6 @@
       }
     }  // !this->isKokkosKernelsSpiluk_
     else {
-<<<<<<< HEAD
       // If we are not using A_local_ directly, we must copy values in case of pattern reuse. Due
       // to having to deal with filling logical blocks and converting back and forth between CRS and
       // BSR, this is not very performant and a lot of computation has to be repeated. If you are going
@@ -1098,35 +1035,9 @@
             A_local_crs_nc_->insertLocalValues(i, numEntries, reinterpret_cast<scalar_type*>(values.data()),indices.data());
           }
           A_local_crs_nc_->fillComplete (this->A_local_->getDomainMap (), this->A_local_->getRangeMap ());
-=======
-      RCP<const block_crs_matrix_type> A_local_bcrs = Details::getBcrsMatrix(this->A_local_);
-      RCP<const crs_matrix_type> A_local_crs        = Details::getCrsMatrix(this->A_local_);
-      if (A_local_bcrs.is_null()) {
-        if (A_local_crs.is_null()) {
-          local_ordinal_type numRows = this->A_local_->getLocalNumRows();
-          Array<size_t> entriesPerRow(numRows);
-          for (local_ordinal_type i = 0; i < numRows; i++) {
-            entriesPerRow[i] = this->A_local_->getNumEntriesInLocalRow(i);
-          }
-          RCP<crs_matrix_type> A_local_crs_nc =
-              rcp(new crs_matrix_type(this->A_local_->getRowMap(),
-                                      this->A_local_->getColMap(),
-                                      entriesPerRow()));
-          // copy entries into A_local_crs
-          nonconst_local_inds_host_view_type indices("indices", this->A_local_->getLocalMaxNumRowEntries());
-          nonconst_values_host_view_type values("values", this->A_local_->getLocalMaxNumRowEntries());
-          for (local_ordinal_type i = 0; i < numRows; i++) {
-            size_t numEntries = 0;
-            this->A_local_->getLocalRowCopy(i, indices, values, numEntries);
-            A_local_crs_nc->insertLocalValues(i, numEntries, reinterpret_cast<scalar_type*>(values.data()), indices.data());
-          }
-          A_local_crs_nc->fillComplete(this->A_local_->getDomainMap(), this->A_local_->getRangeMap());
-          A_local_crs = Teuchos::rcp_const_cast<const crs_matrix_type>(A_local_crs_nc);
->>>>>>> 295b4225
         }
 
         if (blockSize_ > 1) {
-<<<<<<< HEAD
           auto crs_matrix_block_filled = Tpetra::fillLogicalBlocks(*A_local_crs_nc_, blockSize_);
           Kokkos::deep_copy(A_local_bcrs_->getLocalMatrixDevice().values,
                             crs_matrix_block_filled->getLocalMatrixDevice().values);
@@ -1145,45 +1056,19 @@
 
         // L_block_->resumeFill ();
         // U_block_->resumeFill ();
-=======
-          auto crs_matrix_block_filled = Tpetra::fillLogicalBlocks(*A_local_crs, blockSize_);
-          A_local_bcrs                 = Tpetra::convertToBlockCrsMatrix(*crs_matrix_block_filled, blockSize_);
-        } else {
-          A_local_bcrs = Tpetra::convertToBlockCrsMatrix(*A_local_crs, blockSize_);
-        }
-      }
-
-      TEUCHOS_TEST_FOR_EXCEPTION(
-          this->isKokkosKernelsStream_, std::runtime_error,
-          "Ifpack2::RBILUK::compute: "
-          "streams are not yet supported.");
-
-      auto lclMtx          = A_local_bcrs->getLocalMatrixDevice();
-      auto A_local_rowmap  = lclMtx.graph.row_map;
-      auto A_local_entries = lclMtx.graph.entries;
-      auto A_local_values  = lclMtx.values;
->>>>>>> 295b4225
 
         if (L_block_->isLocallyIndexed ()) {
           L_block_->setAllToScalar (STS::zero ()); // Zero out L and U matrices
           U_block_->setAllToScalar (STS::zero ());
         }
 
-<<<<<<< HEAD
         using row_map_type = typename local_matrix_device_type::row_map_type;
-=======
-      if (L_block_->isLocallyIndexed()) {
-        L_block_->setAllToScalar(STS::zero());  // Zero out L and U matrices
-        U_block_->setAllToScalar(STS::zero());
-      }
->>>>>>> 295b4225
 
         auto lclL = L_block_->getLocalMatrixDevice();
         row_map_type L_rowmap  = lclL.graph.row_map;
         auto L_entries = lclL.graph.entries;
         auto L_values  = lclL.values;
 
-<<<<<<< HEAD
         auto lclU = U_block_->getLocalMatrixDevice();
         row_map_type U_rowmap  = lclU.graph.row_map;
         auto U_entries = lclU.graph.entries;
@@ -1234,21 +1119,6 @@
           U_values_v[i]  = lclU.values;
           KernelHandle_rawptr_v_[i] = KernelHandle_block_v_[i].getRawPtr();
         }
-=======
-      auto lclL             = L_block_->getLocalMatrixDevice();
-      row_map_type L_rowmap = lclL.graph.row_map;
-      auto L_entries        = lclL.graph.entries;
-      auto L_values         = lclL.values;
-
-      auto lclU             = U_block_->getLocalMatrixDevice();
-      row_map_type U_rowmap = lclU.graph.row_map;
-      auto U_entries        = lclU.graph.entries;
-      auto U_values         = lclU.values;
-
-      KokkosSparse::spiluk_numeric(KernelHandle_.getRawPtr(), this->LevelOfFill_,
-                                   A_local_rowmap, A_local_entries, A_local_values,
-                                   L_rowmap, L_entries, L_values, U_rowmap, U_entries, U_values);
->>>>>>> 295b4225
 
         // L_block_->resumeFill ();
         // U_block_->resumeFill ();
@@ -1288,7 +1158,6 @@
   this->computeTime_ += (timer.wallTime() - startTime);
 }
 
-<<<<<<< HEAD
 template<class MatrixType>
 template<typename X, typename Y>
 void
@@ -1346,15 +1215,6 @@
        scalar_type alpha,
        scalar_type beta) const
 {
-=======
-template <class MatrixType>
-void RBILUK<MatrixType>::
-    apply(const Tpetra::MultiVector<scalar_type, local_ordinal_type, global_ordinal_type, node_type>& X,
-          Tpetra::MultiVector<scalar_type, local_ordinal_type, global_ordinal_type, node_type>& Y,
-          Teuchos::ETransp mode,
-          scalar_type alpha,
-          scalar_type beta) const {
->>>>>>> 295b4225
   using Teuchos::RCP;
   typedef Tpetra::BlockMultiVector<scalar_type,
                                    local_ordinal_type, global_ordinal_type, node_type>
@@ -1385,12 +1245,6 @@
 
   const LO rowStride = blockSize_;
 
-<<<<<<< HEAD
-=======
-  BMV yBlock(Y, *(this->Graph_->getA_Graph()->getDomainMap()), blockSize_);
-  const BMV xBlock(X, *(this->A_->getColMap()), blockSize_);
-
->>>>>>> 295b4225
   Teuchos::Array<scalar_type> lclarray(blockSize_);
   little_host_vec_type lclvec((typename little_host_vec_type::value_type*)&lclarray[0], blockSize_);
   const scalar_type one  = STM::one();
@@ -1501,7 +1355,6 @@
       auto Y_views = Y.getLocalViewDevice(Tpetra::Access::ReadWrite);
       const LO numVecs = X.getNumVectors();
 
-<<<<<<< HEAD
       TEUCHOS_TEST_FOR_EXCEPTION(mode != Teuchos::NO_TRANS, std::runtime_error,
                                  "Ifpack2::Experimental::RBILUK::apply: transpose apply is not implemented for the block algorithm");
 
@@ -1510,17 +1363,6 @@
         auto L_rowmap  = lclL.graph.row_map;
         auto L_entries = lclL.graph.entries;
         auto L_values  = lclL.values;
-=======
-      auto lclL      = L_block_->getLocalMatrixDevice();
-      auto L_rowmap  = lclL.graph.row_map;
-      auto L_entries = lclL.graph.entries;
-      auto L_values  = lclL.values;
-
-      auto lclU      = U_block_->getLocalMatrixDevice();
-      auto U_rowmap  = lclU.graph.row_map;
-      auto U_entries = lclU.graph.entries;
-      auto U_values  = lclU.values;
->>>>>>> 295b4225
 
         auto lclU = U_block_->getLocalMatrixDevice();
         auto U_rowmap  = lclU.graph.row_map;
@@ -1532,7 +1374,6 @@
           KokkosSparse::sptrsv_solve(L_Sptrsv_KernelHandle_.getRawPtr(), L_rowmap, L_entries, L_values, X_view, tmp_);
         }
 
-<<<<<<< HEAD
         for (LO vec = 0; vec < numVecs; ++vec) {
           auto Y_view = Kokkos::subview(Y_views, Kokkos::ALL(), vec);
           KokkosSparse::sptrsv_solve(U_Sptrsv_KernelHandle_.getRawPtr(), U_rowmap, U_entries, U_values, tmp_, Y_view);
@@ -1545,16 +1386,6 @@
 
       KokkosBlas::axpby(alpha, Y_views, beta, Y_views);
       //Y.getWrappedDualView().sync();
-=======
-        KokkosBlas::axpby(alpha, Y_views, beta, Y_views);
-      } else {
-        TEUCHOS_TEST_FOR_EXCEPTION(
-            true, std::runtime_error,
-            "Ifpack2::Experimental::RBILUK::apply: transpose apply is not implemented for the block algorithm");
-      }
-
-      // Y.getWrappedDualView().sync();
->>>>>>> 295b4225
     }
   }  // Stop timing
 
