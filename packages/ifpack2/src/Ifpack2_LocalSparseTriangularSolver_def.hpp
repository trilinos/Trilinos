--- conflicted
+++ resolved
@@ -334,16 +334,10 @@
     if (Teuchos::nonnull(kh_)) {
       kh_->destroy_sptrsv_handle();
     }
-<<<<<<< HEAD
   }
   else {
     for (size_t i = 0; i < kh_v_.size(); i++) {
       if (Teuchos::nonnull (kh_v_[i])) {
-=======
-  } else {
-    for (int i = 0; i < num_streams_; i++) {
-      if (Teuchos::nonnull(kh_v_[i])) {
->>>>>>> 295b4225
         kh_v_[i]->destroy_sptrsv_handle();
       }
     }
@@ -523,14 +517,10 @@
       this->diag_            = (newLclTriStructure.diagCount < newLclNumRows) ? "U" : "N";
       this->uplo_            = newLclTriStructure.couldBeLowerTriangular ? "L" : (newLclTriStructure.couldBeUpperTriangular ? "U" : "N");
     }
-<<<<<<< HEAD
   }
   else {
     bool prev_ambiguous = false;
     bool all_ambiguous = true;
-=======
-  } else {
->>>>>>> 295b4225
     for (int i = 0; i < num_streams_; i++) {
       TEUCHOS_TEST_FOR_EXCEPTION(A_crs_v_[i].is_null(), std::runtime_error, prefix << "You must call "
                                                                                       "setMatrix() with a nonnull input matrix before you may call "
@@ -548,7 +538,6 @@
 
       // mfh 30 Apr 2018: See GitHub Issue #2658.
       constexpr bool ignoreMapsForTriStructure = true;
-<<<<<<< HEAD
       std::string prev_uplo = this->uplo_;
       std::string prev_diag = this->diag_;
       auto lclMatrix = A_crs_v_[i]->getLocalMatrixDevice ();
@@ -581,25 +570,6 @@
           ((this->diag_ != prev_diag) || (this->uplo_ != prev_uplo),
            std::logic_error, prefix << "A_crs_'s structures in streams "
            "are different. Please report this bug to the Ifpack2 developers.");
-=======
-      std::string prev_uplo_                   = this->uplo_;
-      std::string prev_diag_                   = this->diag_;
-      auto lclMatrix                           = A_crs_v_[i]->getLocalMatrixDevice();
-      auto lclRowMap                           = A_crs_v_[i]->getRowMap()->getLocalMap();
-      auto lclColMap                           = A_crs_v_[i]->getColMap()->getLocalMap();
-      auto lclTriStruct =
-          determineLocalTriangularStructure(lclMatrix.graph,
-                                            lclRowMap,
-                                            lclColMap,
-                                            ignoreMapsForTriStructure);
-      const LO lclNumRows = lclRowMap.getLocalNumElements();
-      this->diag_         = (lclTriStruct.diagCount < lclNumRows) ? "U" : "N";
-      this->uplo_         = lclTriStruct.couldBeLowerTriangular ? "L" : (lclTriStruct.couldBeUpperTriangular ? "U" : "N");
-      if (i > 0) {
-        TEUCHOS_TEST_FOR_EXCEPTION((this->diag_ != prev_diag_) || (this->uplo_ != prev_uplo_),
-                                   std::logic_error, prefix << "A_crs_'s structures in streams "
-                                                               "are different. Please report this bug to the Ifpack2 developers.");
->>>>>>> 295b4225
       }
     }
     // If all streams were ambiguous, just call it "L"
@@ -990,22 +960,12 @@
       for (int i = 0; i < num_streams_; i++) {
         auto A_crs_i  = Teuchos::rcp_dynamic_cast<const crs_matrix_type>(A_crs_v_[i]);
         auto Alocal_i = A_crs_i->getLocalMatrixDevice();
-<<<<<<< HEAD
         ptr_v[i] = Alocal_i.graph.row_map;
         ind_v[i] = Alocal_i.graph.entries;
         val_v[i] = Alocal_i.values;
         stream_end = stream_begin + Alocal_i.numRows();
         x_v[i] = Kokkos::subview (X_lcl, Kokkos::make_pair(stream_begin, stream_end), 0);
         y_v[i] = Kokkos::subview (Y_lcl, Kokkos::make_pair(stream_begin, stream_end), 0);
-=======
-        ptr_v[i]      = Alocal_i.graph.row_map;
-        ind_v[i]      = Alocal_i.graph.entries;
-        val_v[i]      = Alocal_i.values;
-        stream_end    = stream_begin + Alocal_i.numRows();
-        x_v[i]        = Kokkos::subview(X_lcl, Kokkos::make_pair(stream_begin, stream_end), 0);
-        y_v[i]        = Kokkos::subview(Y_lcl, Kokkos::make_pair(stream_begin, stream_end), 0);
-        ;
->>>>>>> 295b4225
         KernelHandle_rawptr_v_[i] = kh_v_[i].getRawPtr();
         stream_begin              = stream_end;
       }
