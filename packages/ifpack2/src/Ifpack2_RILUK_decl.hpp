--- conflicted
+++ resolved
@@ -581,21 +581,14 @@
   //! The ILU(k) graph.
   Teuchos::RCP<Ifpack2::IlukGraph<Tpetra::CrsGraph<local_ordinal_type,
                                                    global_ordinal_type,
-<<<<<<< HEAD
-                                                   node_type> > > Graph_;
-=======
                                                    node_type>, kk_handle_type> > Graph_;
->>>>>>> 4103bf6c
   /// \brief The matrix whos numbers are used to to compute ILU(k). The graph
   /// may be computed using a crs_matrix_type that initialize() constructs
   /// temporarily.
   Teuchos::RCP<const row_matrix_type> A_local_;
-<<<<<<< HEAD
-=======
   lno_row_view_t A_local_rowmap_; 
   lno_nonzero_view_t A_local_entries_; 
   scalar_nonzero_view_t A_local_values_;
->>>>>>> 4103bf6c
 
   //! The L (lower triangular) factor of ILU(k).
   Teuchos::RCP<crs_matrix_type> L_;
@@ -605,10 +598,7 @@
   Teuchos::RCP<crs_matrix_type> U_;
   //! Sparse triangular solver for U
   Teuchos::RCP<LocalSparseTriangularSolver<row_matrix_type> > U_solver_;
-<<<<<<< HEAD
-=======
-
->>>>>>> 4103bf6c
+
   //! The diagonal entries of the ILU(k) factorization.
   Teuchos::RCP<vec_type> D_;
 
@@ -631,12 +621,9 @@
   magnitude_type Athresh_;
   magnitude_type Rthresh_;
 
-<<<<<<< HEAD
-=======
   //! Optional KokkosKernels implementation.
   bool isKokkosKernelsSpiluk_;
   Teuchos::RCP<kk_handle_type> KernelHandle_;
->>>>>>> 4103bf6c
 };
 
 // NOTE (mfh 11 Feb 2015) This used to exist in order to deal with
