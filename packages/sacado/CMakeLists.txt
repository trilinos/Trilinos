--- conflicted
+++ resolved
@@ -43,7 +43,6 @@
   SACADO_VIEW_CUDA_HIERARCHICAL
   "Enable hierarchical parallelism (currently only for CUDA)."
   FALSE
-<<<<<<< HEAD
   )
 
 TRIBITS_ADD_OPTION_AND_DEFINE(
@@ -60,24 +59,6 @@
   FALSE
   )
 
-=======
-  )
-
-TRIBITS_ADD_OPTION_AND_DEFINE(
-  ${PACKAGE_NAME}_ENABLE_HIERARCHICAL_DFAD
-  SACADO_VIEW_CUDA_HIERARCHICAL_DFAD
-  "Enable hierarchical parallelism using an approach specific to DFad (currently only for CUDA)."
-  FALSE
-  )
-
-TRIBITS_ADD_OPTION_AND_DEFINE(
-  ${PACKAGE_NAME}_ENABLE_MEMORY_POOL
-  SACADO_KOKKOS_USE_MEMORY_POOL
-  "Enable use of memory pool for DFad in Kokkos kernels (currently only useful for hierarchical parallelism)."
-  FALSE
-  )
-
->>>>>>> 4103bf6c
 IF(${PACKAGE_NAME}_ENABLE_HIERARCHICAL AND
     ${PACKAGE_NAME}_ENABLE_HIERARCHICAL_DFAD)
 message(FATAL_ERROR "Cannot simultaneously enable ${PACKAGE_NAME}_ENABLE_HIERARCHICAL and ${PACKAGE_NAME}_ENABLE_HIERARCHICAL_DFAD")
