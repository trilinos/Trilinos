// @HEADER
// ***********************************************************************
//
//                           Sacado Package
//                 Copyright (2006) Sandia Corporation
//
// Under the terms of Contract DE-AC04-94AL85000 with Sandia Corporation,
// the U.S. Government retains certain rights in this software.
//
// This library is free software; you can redistribute it and/or modify
// it under the terms of the GNU Lesser General Public License as
// published by the Free Software Foundation; either version 2.1 of the
// License, or (at your option) any later version.
//
// This library is distributed in the hope that it will be useful, but
// WITHOUT ANY WARRANTY; without even the implied warranty of
// MERCHANTABILITY or FITNESS FOR A PARTICULAR PURPOSE.  See the GNU
// Lesser General Public License for more details.
//
// You should have received a copy of the GNU Lesser General Public
// License along with this library; if not, write to the Free Software
// Foundation, Inc., 51 Franklin St, Fifth Floor, Boston, MA 02110-1301
// USA
// Questions? Contact David M. Gay (dmgay@sandia.gov) or Eric T. Phipps
// (etphipp@sandia.gov).
//
// ***********************************************************************
//
// The forward-mode AD classes in Sacado are a derivative work of the
// expression template classes in the Fad package by Nicolas Di Cesare.
// The following banner is included in the original Fad source code:
//
// ************ DO NOT REMOVE THIS BANNER ****************
//
//  Nicolas Di Cesare <Nicolas.Dicesare@ann.jussieu.fr>
//  http://www.ann.jussieu.fr/~dicesare
//
//            CEMRACS 98 : C++ courses,
//         templates : new C++ techniques
//            for scientific computing
//
//********************************************************
//
//  A short implementation ( not all operators and
//  functions are overloaded ) of 1st order Automatic
//  Differentiation in forward mode (FAD) using
//  EXPRESSION TEMPLATES.
//
//********************************************************
// @HEADER

#ifndef SACADO_ELRFAD_OPS_HPP
#define SACADO_ELRFAD_OPS_HPP

#include "Sacado_ELRFad_Expression.hpp"
#include "Sacado_cmath.hpp"
#include <ostream>      // for std::ostream

#define FAD_UNARYOP_MACRO(OPNAME,OP,VALUE,ADJOINT,                      \
                          LINEAR,DX,FASTACCESSDX)                       \
namespace Sacado {                                                      \
  namespace ELRFad {                                                    \
                                                                        \
    template <typename ExprT>                                           \
    class OP {};                                                        \
                                                                        \
    template <typename ExprT>                                           \
    class Expr< OP<ExprT> > {                                           \
    public:                                                             \
                                                                        \
      typedef typename ExprT::value_type value_type;                    \
      typedef typename ExprT::scalar_type scalar_type;                  \
      typedef typename ExprT::base_expr_type base_expr_type;            \
                                                                        \
      static const int num_args = ExprT::num_args;                      \
                                                                        \
      static const bool is_linear = LINEAR;                             \
                                                                        \
<<<<<<< HEAD
      KOKKOS_INLINE_FUNCTION                                            \
=======
      SACADO_INLINE_FUNCTION                                            \
>>>>>>> 4103bf6c
      explicit Expr(const ExprT& expr_) : expr(expr_)  {}               \
                                                                        \
      SACADO_INLINE_FUNCTION                                            \
      int size() const { return expr.size(); }                          \
                                                                        \
      template <int Arg>                                                \
      SACADO_INLINE_FUNCTION                                            \
      bool isActive() const { return expr.template isActive<Arg>(); }   \
                                                                        \
      SACADO_INLINE_FUNCTION                                            \
      bool isActive2(int j) const { return expr.isActive2(j); }         \
                                                                        \
      SACADO_INLINE_FUNCTION                                            \
      bool updateValue() const { return expr.updateValue(); }           \
                                                                        \
<<<<<<< HEAD
      KOKKOS_INLINE_FUNCTION                                            \
      void cache() const {}                                             \
                                                                        \
      KOKKOS_INLINE_FUNCTION                                            \
=======
      SACADO_INLINE_FUNCTION                                            \
      void cache() const {}                                             \
                                                                        \
      SACADO_INLINE_FUNCTION                                            \
>>>>>>> 4103bf6c
      value_type val() const {                                          \
        return VALUE;                                                   \
      }                                                                 \
                                                                        \
      SACADO_INLINE_FUNCTION                                            \
      void computePartials(const value_type& bar,                       \
                           value_type partials[]) const {               \
        expr.computePartials(ADJOINT, partials);                        \
      }                                                                 \
                                                                        \
      SACADO_INLINE_FUNCTION                                            \
      void getTangents(int i, value_type dots[]) const {                \
        expr.getTangents(i, dots); }                                    \
                                                                        \
      template <int Arg>                                                \
      SACADO_INLINE_FUNCTION                                            \
      const value_type& getTangent(int i) const {                       \
        return expr.template getTangent<Arg>(i);                        \
      }                                                                 \
                                                                        \
      SACADO_INLINE_FUNCTION                                            \
      bool isLinear() const {                                           \
        return LINEAR;                                                  \
      }                                                                 \
                                                                        \
      SACADO_INLINE_FUNCTION                                            \
      bool hasFastAccess() const {                                      \
        return expr.hasFastAccess();                                    \
      }                                                                 \
                                                                        \
      SACADO_INLINE_FUNCTION                                            \
      const value_type dx(int i) const {                                \
        return DX;                                                      \
      }                                                                 \
                                                                        \
      SACADO_INLINE_FUNCTION                                            \
      const value_type fastAccessDx(int i) const {                      \
        return FASTACCESSDX;                                            \
      }                                                                 \
                                                                        \
      SACADO_INLINE_FUNCTION                                            \
      const value_type* getDx(int j) const {                            \
        return expr.getDx(j);                                           \
      }                                                                 \
                                                                        \
      SACADO_INLINE_FUNCTION                                            \
      int numActiveArgs() const {                                       \
        return expr.numActiveArgs();                                    \
      }                                                                 \
                                                                        \
      SACADO_INLINE_FUNCTION                                            \
      void computeActivePartials(const value_type& bar,                 \
                                 value_type *partials) const {          \
        expr.computePartials(ADJOINT, partials);                        \
      }                                                                 \
                                                                        \
    protected:                                                          \
                                                                        \
      const ExprT& expr;                                                \
    };                                                                  \
                                                                        \
    template <typename T>                                               \
    SACADO_INLINE_FUNCTION                                              \
    Expr< OP< Expr<T> > >                                               \
    OPNAME (const Expr<T>& expr)                                        \
    {                                                                   \
      typedef OP< Expr<T> > expr_t;                                     \
                                                                        \
      return Expr<expr_t>(expr);                                        \
    }                                                                   \
  }                                                                     \
}

FAD_UNARYOP_MACRO(operator+,
                  UnaryPlusOp,
                  expr.val(),
                  bar,
                  true,
                  expr.dx(i),
                  expr.fastAccessDx(i))
FAD_UNARYOP_MACRO(operator-,
                  UnaryMinusOp,
                  -expr.val(),
                  -bar,
                  true,
                  -expr.dx(i),
                  -expr.fastAccessDx(i))
FAD_UNARYOP_MACRO(exp,
                  ExpOp,
                  std::exp(expr.val()),
                  bar*std::exp(expr.val()),
                  false,
                  std::exp(expr.val())*expr.dx(i),
                  std::exp(expr.val())*expr.fastAccessDx(i))
FAD_UNARYOP_MACRO(log,
                  LogOp,
                  std::log(expr.val()),
                  bar/expr.val(),
                  false,
                  expr.dx(i)/expr.val(),
                  expr.fastAccessDx(i)/expr.val())
FAD_UNARYOP_MACRO(log10,
                  Log10Op,
                  std::log10(expr.val()),
                  bar/( std::log(value_type(10.))*expr.val() ),
                  false,
                  expr.dx(i)/( std::log(value_type(10))*expr.val()),
                  expr.fastAccessDx(i) / ( std::log(value_type(10))*expr.val()))
FAD_UNARYOP_MACRO(sqrt,
                  SqrtOp,
                  std::sqrt(expr.val()),
                  value_type(0.5)*bar/std::sqrt(expr.val()),
                  false,
                  expr.dx(i)/(value_type(2)* std::sqrt(expr.val())),
                  expr.fastAccessDx(i)/(value_type(2)* std::sqrt(expr.val())))
FAD_UNARYOP_MACRO(safe_sqrt,
                  SafeSqrtOp,
                  std::sqrt(expr.val()),
                  expr.val() == value_type(0.0) ? value_type(0.0) : value_type(value_type(0.5)*bar/std::sqrt(expr.val())),
                  false,
                  expr.val() == value_type(0.0) ? value_type(0.0) : value_type(expr.dx(i)/(value_type(2)*std::sqrt(expr.val()))),
                  expr.val() == value_type(0.0) ? value_type(0.0) : value_type(expr.fastAccessDx(i)/(value_type(2)*std::sqrt(expr.val()))))
FAD_UNARYOP_MACRO(cos,
                  CosOp,
                  std::cos(expr.val()),
                  -bar*std::sin(expr.val()),
                  false,
                  -expr.dx(i)* std::sin(expr.val()),
                  -expr.fastAccessDx(i)* std::sin(expr.val()))
FAD_UNARYOP_MACRO(sin,
                  SinOp,
                  std::sin(expr.val()),
                  bar*std::cos(expr.val()),
                  false,
                  expr.dx(i)* std::cos(expr.val()),
                  expr.fastAccessDx(i)* std::cos(expr.val()))
FAD_UNARYOP_MACRO(tan,
                  TanOp,
                  std::tan(expr.val()),
                  bar*(value_type(1.)+ std::tan(expr.val())*std::tan(expr.val())),
                  false,
                  expr.dx(i)*
                    (value_type(1)+ std::tan(expr.val())* std::tan(expr.val())),
                  expr.fastAccessDx(i)*
                    (value_type(1)+ std::tan(expr.val())* std::tan(expr.val())))
FAD_UNARYOP_MACRO(acos,
                  ACosOp,
                  std::acos(expr.val()),
                  -bar/std::sqrt(value_type(1.)-expr.val()*expr.val()),
                  false,
                  -expr.dx(i)/ std::sqrt(value_type(1)-expr.val()*expr.val()),
                  -expr.fastAccessDx(i) /
                    std::sqrt(value_type(1)-expr.val()*expr.val()))
FAD_UNARYOP_MACRO(asin,
                  ASinOp,
                  std::asin(expr.val()),
                  bar/std::sqrt(value_type(1.)-expr.val()*expr.val()),
                  false,
                  expr.dx(i)/ std::sqrt(value_type(1)-expr.val()*expr.val()),
                  expr.fastAccessDx(i) /
                    std::sqrt(value_type(1)-expr.val()*expr.val()))
FAD_UNARYOP_MACRO(atan,
                  ATanOp,
                  std::atan(expr.val()),
                  bar/(value_type(1.)+expr.val()*expr.val()),
                  false,
                  expr.dx(i)/(value_type(1)+expr.val()*expr.val()),
                  expr.fastAccessDx(i)/(value_type(1)+expr.val()*expr.val()))
FAD_UNARYOP_MACRO(cosh,
                  CoshOp,
                  std::cosh(expr.val()),
                  bar*std::sinh(expr.val()),
                  false,
                  expr.dx(i)* std::sinh(expr.val()),
                  expr.fastAccessDx(i)* std::sinh(expr.val()))
FAD_UNARYOP_MACRO(sinh,
                  SinhOp,
                  std::sinh(expr.val()),
                  bar*std::cosh(expr.val()),
                  false,
                  expr.dx(i)* std::cosh(expr.val()),
                  expr.fastAccessDx(i)* std::cosh(expr.val()))
FAD_UNARYOP_MACRO(tanh,
                  TanhOp,
                  std::tanh(expr.val()),
                  bar*(value_type(1)-std::tanh(expr.val())*std::tanh(expr.val())),
                  false,
                  expr.dx(i)*(value_type(1)-std::tanh(expr.val())*std::tanh(expr.val())),
                  expr.fastAccessDx(i)*(value_type(1)-std::tanh(expr.val())*std::tanh(expr.val())))
FAD_UNARYOP_MACRO(acosh,
                  ACoshOp,
                  std::acosh(expr.val()),
                  bar/std::sqrt((expr.val()-value_type(1.)) *
                                (expr.val()+value_type(1.))),
                  false,
                  expr.dx(i)/ std::sqrt((expr.val()-value_type(1)) *
                                       (expr.val()+value_type(1))),
                  expr.fastAccessDx(i)/ std::sqrt((expr.val()-value_type(1)) *
                                                 (expr.val()+value_type(1))))
FAD_UNARYOP_MACRO(asinh,
                  ASinhOp,
                  std::asinh(expr.val()),
                  bar/std::sqrt(value_type(1.)+expr.val()*expr.val()),
                  false,
                  expr.dx(i)/ std::sqrt(value_type(1)+expr.val()*expr.val()),
                  expr.fastAccessDx(i)/ std::sqrt(value_type(1)+
                                                 expr.val()*expr.val()))
FAD_UNARYOP_MACRO(atanh,
                  ATanhOp,
                  std::atanh(expr.val()),
                  bar/(value_type(1.)-expr.val()*expr.val()),
                  false,
                  expr.dx(i)/(value_type(1)-expr.val()*expr.val()),
                  expr.fastAccessDx(i)/(value_type(1)-
                                                 expr.val()*expr.val()))
FAD_UNARYOP_MACRO(abs,
                  AbsOp,
                  std::abs(expr.val()),
                  (expr.val() >= value_type(0.)) ? bar : value_type(-bar),
                  false,
                  expr.val() >= 0 ? value_type(+expr.dx(i)) :
                    value_type(-expr.dx(i)),
                  expr.val() >= 0 ? value_type(+expr.fastAccessDx(i)) :
                    value_type(-expr.fastAccessDx(i)))
FAD_UNARYOP_MACRO(fabs,
                  FAbsOp,
                  std::fabs(expr.val()),
                  (expr.val() >= value_type(0.)) ? bar : value_type(-bar),
                  false,
                  expr.val() >= 0 ? value_type(+expr.dx(i)) :
                    value_type(-expr.dx(i)),
                  expr.val() >= 0 ? value_type(+expr.fastAccessDx(i)) :
                    value_type(-expr.fastAccessDx(i)))
#ifdef HAVE_SACADO_CXX11
FAD_UNARYOP_MACRO(cbrt,
                  CbrtOp,
                  std::cbrt(expr.val()),
                  bar/(value_type(3)*std::cbrt(expr.val()*expr.val())),
                  false,
                  expr.dx(i)/(value_type(3)*std::cbrt(expr.val()*expr.val())),
                  expr.fastAccessDx(i)/(value_type(3)*std::cbrt(expr.val()*expr.val())))
#endif

#undef FAD_UNARYOP_MACRO

#define FAD_BINARYOP_MACRO(                                             \
  OPNAME,OP,VALUE,LADJOINT,RADJOINT,                                    \
  LINEAR,CONST_LINEAR_1, CONST_LINEAR_2,                                \
  LINEAR_2,CONST_LINEAR_1_2, CONST_LINEAR_2_2,                          \
  DX,FASTACCESSDX,CONST_DX_1,CONST_DX_2,                                \
  CONST_FASTACCESSDX_1,CONST_FASTACCESSDX_2)                            \
namespace Sacado {                                                      \
  namespace ELRFad {                                                    \
                                                                        \
    template <typename ExprT1, typename ExprT2>                         \
    class OP {};                                                        \
                                                                        \
    template <typename ExprT1, typename ExprT2>                         \
    class Expr< OP<ExprT1,ExprT2> > {                                   \
                                                                        \
    public:                                                             \
                                                                        \
      typedef typename ExprT1::value_type value_type_1;                 \
      typedef typename ExprT2::value_type value_type_2;                 \
      typedef typename Sacado::Promote<value_type_1,                    \
                                       value_type_2>::type value_type;  \
                                                                        \
      typedef typename ExprT1::scalar_type scalar_type_1;               \
      typedef typename ExprT2::scalar_type scalar_type_2;               \
      typedef typename Sacado::Promote<scalar_type_1,                   \
                                       scalar_type_2>::type scalar_type; \
                                                                        \
      typedef typename ExprT1::base_expr_type base_expr_type_1;         \
      typedef typename ExprT2::base_expr_type base_expr_type_2;         \
      typedef typename Sacado::Promote<base_expr_type_1,                \
                                       base_expr_type_2>::type base_expr_type; \
                                                                        \
      static const int num_args1 = ExprT1::num_args;                    \
      static const int num_args2 = ExprT2::num_args;                    \
      static const int num_args = num_args1 + num_args2;                \
                                                                        \
      static const bool is_linear = LINEAR_2;                           \
                                                                        \
      SACADO_INLINE_FUNCTION                                            \
      Expr(const ExprT1& expr1_, const ExprT2& expr2_) :                \
        expr1(expr1_), expr2(expr2_) {}                                 \
                                                                        \
      SACADO_INLINE_FUNCTION                                            \
      int size() const {                                                \
        int sz1 = expr1.size(), sz2 = expr2.size();                     \
        return sz1 > sz2 ? sz1 : sz2;                                   \
      }                                                                 \
                                                                        \
      template <int Arg>                                                \
      SACADO_INLINE_FUNCTION                                            \
      bool isActive() const {                                           \
        if (Arg < num_args1)                                            \
          return expr1.template isActive<Arg>();                        \
        else                                                            \
          return expr2.template isActive<Arg-num_args1>();              \
      }                                                                 \
                                                                        \
      SACADO_INLINE_FUNCTION                                            \
      bool isActive2(int j) const {                                     \
        if (j < num_args1)                                              \
          return expr1.isActive2(j);                                    \
        else                                                            \
          return expr2.isActive2(j);                                    \
      }                                                                 \
                                                                        \
      SACADO_INLINE_FUNCTION                                            \
      bool updateValue() const {                                        \
        return expr1.updateValue() && expr2.updateValue();              \
      }                                                                 \
                                                                        \
<<<<<<< HEAD
      KOKKOS_INLINE_FUNCTION                                            \
      void cache() const {}                                             \
                                                                        \
      KOKKOS_INLINE_FUNCTION                                            \
=======
      SACADO_INLINE_FUNCTION                                            \
      void cache() const {}                                             \
                                                                        \
      SACADO_INLINE_FUNCTION                                            \
>>>>>>> 4103bf6c
      value_type val() const {                                          \
        return VALUE;                                                   \
      }                                                                 \
                                                                        \
      SACADO_INLINE_FUNCTION                                            \
      void computePartials(const value_type& bar,                       \
                           value_type partials[]) const {               \
        if (num_args1 > 0)                                              \
          expr1.computePartials(LADJOINT, partials);                    \
        if (num_args2 > 0)                                              \
          expr2.computePartials(RADJOINT, partials+num_args1);          \
      }                                                                 \
                                                                        \
      SACADO_INLINE_FUNCTION                                            \
      void getTangents(int i, value_type dots[]) const {                \
        expr1.getTangents(i, dots);                                     \
        expr2.getTangents(i, dots+num_args1);                           \
      }                                                                 \
                                                                        \
      template <int Arg>                                                \
      SACADO_INLINE_FUNCTION                                            \
      const value_type& getTangent(int i) const {                       \
        if (Arg < num_args1)                                            \
          return expr1.template getTangent<Arg>(i);                     \
        else                                                            \
          return expr2.template getTangent<Arg-num_args1>(i);           \
      }                                                                 \
                                                                        \
      SACADO_INLINE_FUNCTION                                            \
      bool isLinear() const {                                           \
        return LINEAR;                                                  \
      }                                                                 \
                                                                        \
      SACADO_INLINE_FUNCTION                                            \
      bool hasFastAccess() const {                                      \
        return expr1.hasFastAccess() && expr2.hasFastAccess();          \
      }                                                                 \
                                                                        \
      SACADO_INLINE_FUNCTION                                            \
      const value_type dx(int i) const {                                \
        return DX;                                                      \
      }                                                                 \
                                                                        \
      SACADO_INLINE_FUNCTION                                            \
      const value_type fastAccessDx(int i) const {                      \
        return FASTACCESSDX;                                            \
      }                                                                 \
                                                                        \
      SACADO_INLINE_FUNCTION                                            \
      const value_type* getDx(int j) const {                            \
        if (j < num_args1)                                              \
          return expr1.getDx(j);                                        \
        else                                                            \
          return expr2.getDx(j-num_args1);                              \
      }                                                                 \
                                                                        \
      SACADO_INLINE_FUNCTION                                            \
      int numActiveArgs() const {                                       \
        return expr1.numActiveArgs() + expr2.numActiveArgs();           \
      }                                                                 \
                                                                        \
      SACADO_INLINE_FUNCTION                                            \
      void computeActivePartials(const value_type& bar,                 \
                                 value_type *partials) const {          \
        if (expr1.numActiveArgs() > 0)                                  \
          expr1.computePartials(LADJOINT, partials);                    \
        if (expr2.numActiveArgs() > 0)                                  \
          expr2.computePartials(RADJOINT, partials+expr2.numActiveArgs()); \
      }                                                                 \
    protected:                                                          \
                                                                        \
      typename ExprConstRef<ExprT1>::type expr1;                        \
      typename ExprConstRef<ExprT2>::type expr2;                        \
                                                                        \
    };                                                                  \
                                                                        \
    template <typename ExprT1, typename T2>                             \
    class Expr< OP<ExprT1, ConstExpr<T2> > > {                          \
                                                                        \
    public:                                                             \
                                                                        \
      typedef ConstExpr<T2> ExprT2;                                     \
      typedef typename ExprT1::value_type value_type_1;                 \
      typedef typename ExprT2::value_type value_type_2;                 \
      typedef typename Sacado::Promote<value_type_1,                    \
                                       value_type_2>::type value_type;  \
                                                                        \
      typedef typename ExprT1::scalar_type scalar_type_1;               \
      typedef typename ExprT2::scalar_type scalar_type_2;               \
      typedef typename Sacado::Promote<scalar_type_1,                   \
                                       scalar_type_2>::type scalar_type; \
                                                                        \
      typedef typename ExprT1::base_expr_type base_expr_type_1;         \
      typedef typename ExprT2::base_expr_type base_expr_type_2;         \
      typedef typename Sacado::Promote<base_expr_type_1,                \
                                       base_expr_type_2>::type base_expr_type; \
                                                                        \
      static const int num_args = ExprT1::num_args;                     \
                                                                        \
      static const bool is_linear = CONST_LINEAR_2_2;                   \
                                                                        \
      SACADO_INLINE_FUNCTION                                            \
      Expr(const ExprT1& expr1_, const ExprT2& expr2_) :                \
        expr1(expr1_), expr2(expr2_) {}                                 \
                                                                        \
      SACADO_INLINE_FUNCTION                                            \
      int size() const {                                                \
        return expr1.size();                                            \
      }                                                                 \
                                                                        \
      template <int Arg>                                                \
      SACADO_INLINE_FUNCTION                                            \
      bool isActive() const {                                           \
        return expr1.template isActive<Arg>();                          \
      }                                                                 \
                                                                        \
      SACADO_INLINE_FUNCTION                                            \
      bool isActive2(int j) const { return expr1.isActive2(j); }        \
                                                                        \
      SACADO_INLINE_FUNCTION                                            \
      bool updateValue() const {                                        \
        return expr1.updateValue();                                     \
      }                                                                 \
                                                                        \
<<<<<<< HEAD
      KOKKOS_INLINE_FUNCTION                                            \
      void cache() const {}                                             \
                                                                        \
      KOKKOS_INLINE_FUNCTION                                            \
=======
      SACADO_INLINE_FUNCTION                                            \
      void cache() const {}                                             \
                                                                        \
      SACADO_INLINE_FUNCTION                                            \
>>>>>>> 4103bf6c
      value_type val() const {                                          \
        return VALUE;                                                   \
      }                                                                 \
                                                                        \
      SACADO_INLINE_FUNCTION                                            \
      void computePartials(const value_type& bar,                       \
                           value_type partials[]) const {               \
        expr1.computePartials(LADJOINT, partials);                      \
      }                                                                 \
                                                                        \
      SACADO_INLINE_FUNCTION                                            \
      void getTangents(int i, value_type dots[]) const {                \
        expr1.getTangents(i, dots);                                     \
      }                                                                 \
                                                                        \
      template <int Arg>                                                \
      SACADO_INLINE_FUNCTION                                            \
      const value_type& getTangent(int i) const {                       \
        return expr1.template getTangent<Arg>(i);                       \
      }                                                                 \
                                                                        \
      SACADO_INLINE_FUNCTION                                            \
      bool isLinear() const {                                           \
        return CONST_LINEAR_2;                                          \
      }                                                                 \
                                                                        \
      SACADO_INLINE_FUNCTION                                            \
      bool hasFastAccess() const {                                      \
        return expr1.hasFastAccess();                                   \
      }                                                                 \
                                                                        \
      SACADO_INLINE_FUNCTION                                            \
      const value_type dx(int i) const {                                \
        return CONST_DX_2;                                              \
      }                                                                 \
                                                                        \
      SACADO_INLINE_FUNCTION                                            \
      const value_type fastAccessDx(int i) const {                      \
        return CONST_FASTACCESSDX_2;                                    \
      }                                                                 \
                                                                        \
      SACADO_INLINE_FUNCTION                                            \
      const value_type* getDx(int j) const {                            \
        return expr1.getDx(j);                                          \
      }                                                                 \
                                                                        \
      SACADO_INLINE_FUNCTION                                            \
      int numActiveArgs() const {                                       \
        return expr1.numActiveArgs();                                   \
      }                                                                 \
                                                                        \
      SACADO_INLINE_FUNCTION                                            \
      void computeActivePartials(const value_type& bar,                 \
                                 value_type *partials) const {          \
        expr1.computePartials(LADJOINT, partials);                      \
      }                                                                 \
                                                                        \
    protected:                                                          \
                                                                        \
      typename ExprConstRef<ExprT1>::type expr1;                        \
      typename ExprConstRef<ExprT2>::type expr2;                        \
                                                                        \
    };                                                                  \
                                                                        \
    template <typename T1, typename ExprT2>                             \
    class Expr< OP<ConstExpr<T1>,ExprT2> > {                            \
                                                                        \
    public:                                                             \
                                                                        \
      typedef ConstExpr<T1> ExprT1;                                     \
      typedef typename ExprT1::value_type value_type_1;                 \
      typedef typename ExprT2::value_type value_type_2;                 \
      typedef typename Sacado::Promote<value_type_1,                    \
                                       value_type_2>::type value_type;  \
                                                                        \
      typedef typename ExprT1::scalar_type scalar_type_1;               \
      typedef typename ExprT2::scalar_type scalar_type_2;               \
      typedef typename Sacado::Promote<scalar_type_1,                   \
                                       scalar_type_2>::type scalar_type; \
                                                                        \
      typedef typename ExprT1::base_expr_type base_expr_type_1;         \
      typedef typename ExprT2::base_expr_type base_expr_type_2;         \
      typedef typename Sacado::Promote<base_expr_type_1,                \
                                       base_expr_type_2>::type base_expr_type; \
                                                                        \
      static const int num_args = ExprT2::num_args;                     \
                                                                        \
      static const bool is_linear = CONST_LINEAR_1_2;                   \
                                                                        \
      SACADO_INLINE_FUNCTION                                            \
      Expr(const ExprT1& expr1_, const ExprT2& expr2_) :                \
        expr1(expr1_), expr2(expr2_) {}                                 \
                                                                        \
      SACADO_INLINE_FUNCTION                                            \
      int size() const {                                                \
        return expr2.size();                                            \
      }                                                                 \
                                                                        \
      template <int Arg>                                                \
      SACADO_INLINE_FUNCTION                                            \
      bool isActive() const {                                           \
        return expr2.template isActive<Arg>();                          \
      }                                                                 \
                                                                        \
      SACADO_INLINE_FUNCTION                                            \
      bool isActive2(int j) const { return expr2.isActive2(j); }        \
                                                                        \
      SACADO_INLINE_FUNCTION                                            \
      bool updateValue() const {                                        \
        return expr2.updateValue();                                     \
      }                                                                 \
                                                                        \
<<<<<<< HEAD
      KOKKOS_INLINE_FUNCTION                                            \
      void cache() const {}                                             \
                                                                        \
      KOKKOS_INLINE_FUNCTION                                            \
=======
      SACADO_INLINE_FUNCTION                                            \
      void cache() const {}                                             \
                                                                        \
      SACADO_INLINE_FUNCTION                                            \
>>>>>>> 4103bf6c
      value_type val() const {                                          \
        return VALUE;                                                   \
      }                                                                 \
                                                                        \
      SACADO_INLINE_FUNCTION                                            \
      void computePartials(const value_type& bar,                       \
                           value_type partials[]) const {               \
        expr2.computePartials(RADJOINT, partials);                      \
      }                                                                 \
                                                                        \
      SACADO_INLINE_FUNCTION                                            \
      void getTangents(int i, value_type dots[]) const {                \
        expr2.getTangents(i, dots);                                     \
      }                                                                 \
                                                                        \
      template <int Arg>                                                \
      SACADO_INLINE_FUNCTION                                            \
      const value_type& getTangent(int i) const {                       \
        return expr2.template getTangent<Arg>(i);                       \
      }                                                                 \
                                                                        \
      SACADO_INLINE_FUNCTION                                            \
      bool isLinear() const {                                           \
        return CONST_LINEAR_1;                                          \
      }                                                                 \
                                                                        \
      SACADO_INLINE_FUNCTION                                            \
      bool hasFastAccess() const {                                      \
        return expr2.hasFastAccess();                                   \
      }                                                                 \
                                                                        \
      SACADO_INLINE_FUNCTION                                            \
      const value_type dx(int i) const {                                \
        return CONST_DX_1;                                              \
      }                                                                 \
                                                                        \
      SACADO_INLINE_FUNCTION                                            \
      const value_type fastAccessDx(int i) const {                      \
        return CONST_FASTACCESSDX_1;                                    \
      }                                                                 \
                                                                        \
      SACADO_INLINE_FUNCTION                                            \
      const value_type* getDx(int j) const {                            \
        return expr2.getDx(j);                                          \
      }                                                                 \
                                                                        \
      SACADO_INLINE_FUNCTION                                            \
      int numActiveArgs() const {                                       \
        return expr2.numActiveArgs();                                   \
      }                                                                 \
                                                                        \
      SACADO_INLINE_FUNCTION                                            \
      void computeActivePartials(const value_type& bar,                 \
                                 value_type *partials) const {          \
        expr2.computePartials(RADJOINT, partials);                      \
      }                                                                 \
    protected:                                                          \
                                                                        \
      typename ExprConstRef<ExprT1>::type expr1;                        \
      typename ExprConstRef<ExprT2>::type expr2;                        \
                                                                        \
    };                                                                  \
                                                                        \
    template <typename T1, typename T2>                                 \
    SACADO_INLINE_FUNCTION                                              \
    SACADO_FAD_OP_ENABLE_EXPR_EXPR(OP)                                  \
    OPNAME (const T1& expr1, const T2& expr2)                           \
    {                                                                   \
      typedef OP< T1, T2 > expr_t;                                      \
                                                                        \
      return Expr<expr_t>(expr1, expr2);                                \
    }                                                                   \
                                                                        \
    template <typename T>                                               \
    SACADO_INLINE_FUNCTION                                              \
    Expr< OP< Expr<T>, Expr<T> > >                                      \
    OPNAME (const Expr<T>& expr1, const Expr<T>& expr2)                 \
    {                                                                   \
      typedef OP< Expr<T>, Expr<T> > expr_t;                            \
                                                                        \
      return Expr<expr_t>(expr1, expr2);                                \
    }                                                                   \
                                                                        \
    template <typename T>                                               \
    SACADO_INLINE_FUNCTION                                              \
    Expr< OP< ConstExpr<typename Expr<T>::value_type>,                  \
              Expr<T> > >                                               \
    OPNAME (const typename Expr<T>::value_type& c,                      \
            const Expr<T>& expr)                                        \
    {                                                                   \
      typedef ConstExpr<typename Expr<T>::value_type> ConstT;           \
      typedef OP< ConstT, Expr<T> > expr_t;                             \
                                                                        \
      return Expr<expr_t>(ConstT(c), expr);                             \
    }                                                                   \
                                                                        \
    template <typename T>                                               \
    SACADO_INLINE_FUNCTION                                              \
    Expr< OP< Expr<T>,                                                  \
              ConstExpr<typename Expr<T>::value_type> > >               \
    OPNAME (const Expr<T>& expr,                                        \
            const typename Expr<T>::value_type& c)                      \
    {                                                                   \
      typedef ConstExpr<typename Expr<T>::value_type> ConstT;           \
      typedef OP< Expr<T>, ConstT > expr_t;                             \
                                                                        \
      return Expr<expr_t>(expr, ConstT(c));                             \
    }                                                                   \
                                                                        \
    template <typename T>                                               \
    SACADO_INLINE_FUNCTION                                              \
    SACADO_FAD_OP_ENABLE_SCALAR_EXPR(OP)                                \
    OPNAME (const typename Expr<T>::scalar_type& c,                     \
            const Expr<T>& expr)                                        \
    {                                                                   \
      typedef ConstExpr<typename Expr<T>::scalar_type> ConstT;          \
      typedef OP< ConstT, Expr<T> > expr_t;                             \
                                                                        \
      return Expr<expr_t>(ConstT(c), expr);                             \
    }                                                                   \
                                                                        \
    template <typename T>                                               \
    SACADO_INLINE_FUNCTION                                              \
    SACADO_FAD_OP_ENABLE_EXPR_SCALAR(OP)                                \
    OPNAME (const Expr<T>& expr,                                        \
            const typename Expr<T>::scalar_type& c)                     \
    {                                                                   \
      typedef ConstExpr<typename Expr<T>::scalar_type> ConstT;          \
      typedef OP< Expr<T>, ConstT > expr_t;                             \
                                                                        \
      return Expr<expr_t>(expr, ConstT(c));                             \
    }                                                                   \
  }                                                                     \
}


FAD_BINARYOP_MACRO(operator+,
                   AdditionOp,
                   expr1.val() + expr2.val(),
                   bar,
                   bar,
                   expr1.isLinear() && expr2.isLinear(),
                   expr2.isLinear(),
                   expr1.isLinear(),
                   ExprT1::is_linear && ExprT2::is_linear,
                   ExprT2::is_linear,
                   ExprT1::is_linear,
                   expr1.dx(i) + expr2.dx(i),
                   expr1.fastAccessDx(i) + expr2.fastAccessDx(i),
                   expr2.dx(i),
                   expr1.dx(i),
                   expr2.fastAccessDx(i),
                   expr1.fastAccessDx(i))
FAD_BINARYOP_MACRO(operator-,
                   SubtractionOp,
                   expr1.val() - expr2.val(),
                   bar,
                   -bar,
                   expr1.isLinear() && expr2.isLinear(),
                   expr2.isLinear(),
                   expr1.isLinear(),
                   ExprT1::is_linear && ExprT2::is_linear,
                   ExprT2::is_linear,
                   ExprT1::is_linear,
                   expr1.dx(i) - expr2.dx(i),
                   expr1.fastAccessDx(i) - expr2.fastAccessDx(i),
                   -expr2.dx(i),
                   expr1.dx(i),
                   -expr2.fastAccessDx(i),
                   expr1.fastAccessDx(i))
FAD_BINARYOP_MACRO(operator*,
                   MultiplicationOp,
                   expr1.val() * expr2.val(),
                   bar*expr2.val(),
                   bar*expr1.val(),
                   false,
                   expr2.isLinear(),
                   expr1.isLinear(),
                   false,
                   ExprT2::is_linear,
                   ExprT1::is_linear,
                   expr1.val()*expr2.dx(i) + expr1.dx(i)*expr2.val(),
                   expr1.val()*expr2.fastAccessDx(i) +
                     expr1.fastAccessDx(i)*expr2.val(),
                   expr1.val()*expr2.dx(i),
                   expr1.dx(i)*expr2.val(),
                   expr1.val()*expr2.fastAccessDx(i),
                   expr1.fastAccessDx(i)*expr2.val())
FAD_BINARYOP_MACRO(operator/,
                   DivisionOp,
                   expr1.val() / expr2.val(),
                   bar/expr2.val(),
                   -bar*expr1.val()/(expr2.val()*expr2.val()),
                   false,
                   false,
                   expr1.isLinear(),
                   false,
                   false,
                   ExprT1::is_linear,
                   (expr1.dx(i)*expr2.val() - expr2.dx(i)*expr1.val()) /
                     (expr2.val()*expr2.val()),
                   (expr1.fastAccessDx(i)*expr2.val() -
                      expr2.fastAccessDx(i)*expr1.val()) /
                      (expr2.val()*expr2.val()),
                   -expr2.dx(i)*expr1.val() / (expr2.val()*expr2.val()),
                   expr1.dx(i)/expr2.val(),
                   -expr2.fastAccessDx(i)*expr1.val() / (expr2.val()*expr2.val()),
                   expr1.fastAccessDx(i)/expr2.val())
FAD_BINARYOP_MACRO(atan2,
                   Atan2Op,
                   std::atan2(expr1.val(), expr2.val()),
                   bar*expr2.val()/
                   (expr1.val()*expr1.val() + expr2.val()*expr2.val()),
                   -bar*expr1.val()/
                   (expr1.val()*expr1.val() + expr2.val()*expr2.val()),
                   false,
                   false,
                   false,
                   false,
                   false,
                   false,
                   (expr2.val()*expr1.dx(i) - expr1.val()*expr2.dx(i))/                              (expr1.val()*expr1.val() + expr2.val()*expr2.val()),
                   (expr2.val()*expr1.fastAccessDx(i) - expr1.val()*expr2.fastAccessDx(i))/
                     (expr1.val()*expr1.val() + expr2.val()*expr2.val()),
                   (-expr1.val()*expr2.dx(i)) / (expr1.val()*expr1.val() + expr2.val()*expr2.val()),
                   (expr2.val()*expr1.dx(i))/ (expr1.val()*expr1.val() + expr2.val()*expr2.val()),
                   (-expr1.val()*expr2.fastAccessDx(i))/ (expr1.val()*expr1.val() + expr2.val()*expr2.val()),
                   (expr2.val()*expr1.fastAccessDx(i))/ (expr1.val()*expr1.val() + expr2.val()*expr2.val()))
FAD_BINARYOP_MACRO(pow,
                   PowerOp,
                   std::pow(expr1.val(), expr2.val()),
                   expr2.size() == 0 && expr2.val() == value_type(1) ? bar : expr1.val() == value_type(0) ? value_type(0) : value_type(bar*std::pow(expr1.val(),expr2.val())*expr2.val()/expr1.val()),
                   expr1.val() == value_type(0) ? value_type(0) : value_type(bar*std::pow(expr1.val(),expr2.val())*std::log(expr1.val())),
                   false,
                   false,
                   false,
                   false,
                   false,
                   false,
                   expr1.val() == value_type(0) ? value_type(0) : value_type((expr2.dx(i)*std::log(expr1.val())+expr2.val()*expr1.dx(i)/expr1.val())*std::pow(expr1.val(),expr2.val())),
                   expr1.val() == value_type(0) ? value_type(0) : value_type((expr2.fastAccessDx(i)*std::log(expr1.val())+expr2.val()*expr1.fastAccessDx(i)/expr1.val())*std::pow(expr1.val(),expr2.val())),
                   expr1.val() == value_type(0) ? value_type(0) : value_type(expr2.dx(i)*std::log(expr1.val())*std::pow(expr1.val(),expr2.val())),
<<<<<<< HEAD
                   expr1.val() == value_type(0.0) ? value_type(0.0) : value_type(expr2.val()*expr1.dx(i)/expr1.val()*std::pow(expr1.val(),expr2.val())),
                   expr1.val() == value_type(0) ? value_type(0) : value_type(expr2.fastAccessDx(i)*std::log(expr1.val())*std::pow(expr1.val(),expr2.val())),
                   expr1.val() == value_type(0.0) ? value_type(0.0) : value_type(expr2.val()*expr1.fastAccessDx(i)/expr1.val()*std::pow(expr1.val(),expr2.val())))
=======
                   expr2.val() == value_type(1) ? expr1.dx(i) : expr1.val() == value_type(0) ? value_type(0) : value_type(expr2.val()*expr1.dx(i)/expr1.val()*std::pow(expr1.val(),expr2.val())),
                   expr1.val() == value_type(0) ? value_type(0) : value_type(expr2.fastAccessDx(i)*std::log(expr1.val())*std::pow(expr1.val(),expr2.val())),
                   expr2.val() == value_type(1) ? expr1.fastAccessDx(i) : expr1.val() == value_type(0) ? value_type(0) : value_type(expr2.val()*expr1.fastAccessDx(i)/expr1.val()*std::pow(expr1.val(),expr2.val())))
>>>>>>> 4103bf6c
FAD_BINARYOP_MACRO(max,
                   MaxOp,
                   expr1.val() >= expr2.val() ? expr1.val() : expr2.val(),
                   expr1.val() >= expr2.val() ? bar : value_type(0.),
                   expr2.val() > expr1.val() ? bar : value_type(0.),
                   expr1.isLinear() && expr2.isLinear(),
                   expr2.isLinear(),
                   expr1.isLinear(),
                   ExprT1::is_linear && ExprT2::is_linear,
                   ExprT2::is_linear,
                   ExprT1::is_linear,
                   expr1.val() >= expr2.val() ? expr1.dx(i) : expr2.dx(i),
                   expr1.val() >= expr2.val() ? expr1.fastAccessDx(i) :
                                                expr2.fastAccessDx(i),
                   expr1.val() >= expr2.val() ? value_type(0) : expr2.dx(i),
                   expr1.val() >= expr2.val() ? expr1.dx(i) : value_type(0),
                   expr1.val() >= expr2.val() ? value_type(0) :
                                                expr2.fastAccessDx(i),
                   expr1.val() >= expr2.val() ? expr1.fastAccessDx(i) :
                                                value_type(0))
FAD_BINARYOP_MACRO(min,
                   MinOp,
                   expr1.val() <= expr2.val() ? expr1.val() : expr2.val(),
                   expr1.val() <= expr2.val() ? bar : value_type(0.),
                   expr2.val() < expr1.val() ? bar : value_type(0.),
                   expr1.isLinear() && expr2.isLinear(),
                   expr2.isLinear(),
                   expr1.isLinear(),
                   ExprT1::is_linear && ExprT2::is_linear,
                   ExprT2::is_linear,
                   ExprT1::is_linear,
                   expr1.val() <= expr2.val() ? expr1.dx(i) : expr2.dx(i),
                   expr1.val() <= expr2.val() ? expr1.fastAccessDx(i) :
                                                expr2.fastAccessDx(i),
                   expr1.val() <= expr2.val() ? value_type(0) : expr2.dx(i),
                   expr1.val() <= expr2.val() ? expr1.dx(i) : value_type(0),
                   expr1.val() <= expr2.val() ? value_type(0) :
                                                expr2.fastAccessDx(i),
                   expr1.val() <= expr2.val() ? expr1.fastAccessDx(i) :
                                                value_type(0))

#undef FAD_BINARYOP_MACRO

//-------------------------- Relational Operators -----------------------

#define FAD_RELOP_MACRO(OP)                                             \
namespace Sacado {                                                      \
  namespace ELRFad {                                                    \
    template <typename ExprT1, typename ExprT2>                         \
    SACADO_INLINE_FUNCTION                                              \
    bool                                                                \
    operator OP (const Expr<ExprT1>& expr1,                             \
                 const Expr<ExprT2>& expr2)                             \
    {                                                                   \
      return expr1.val() OP expr2.val();                                \
    }                                                                   \
                                                                        \
    template <typename ExprT2>                                          \
    SACADO_INLINE_FUNCTION                                            \
    bool                                                                \
    operator OP (const typename Expr<ExprT2>::value_type& a,            \
                 const Expr<ExprT2>& expr2)                             \
    {                                                                   \
      return a OP expr2.val();                                          \
    }                                                                   \
                                                                        \
    template <typename ExprT1>                                          \
    SACADO_INLINE_FUNCTION                                            \
    bool                                                                \
    operator OP (const Expr<ExprT1>& expr1,                             \
                 const typename Expr<ExprT1>::value_type& b)            \
    {                                                                   \
      return expr1.val() OP b;                                          \
    }                                                                   \
  }                                                                     \
}

FAD_RELOP_MACRO(==)
FAD_RELOP_MACRO(!=)
FAD_RELOP_MACRO(<)
FAD_RELOP_MACRO(>)
FAD_RELOP_MACRO(<=)
FAD_RELOP_MACRO(>=)
FAD_RELOP_MACRO(<<=)
FAD_RELOP_MACRO(>>=)
FAD_RELOP_MACRO(&)
FAD_RELOP_MACRO(|)

#undef FAD_RELOP_MACRO

namespace Sacado {

  namespace ELRFad {

    template <typename ExprT>
    SACADO_INLINE_FUNCTION
    bool operator ! (const Expr<ExprT>& expr)
    {
      return ! expr.val();
    }

  } // namespace ELRFad

} // namespace Sacado

//-------------------------- Boolean Operators -----------------------
namespace Sacado {

  namespace ELRFad {

    template <typename ExprT>
    SACADO_INLINE_FUNCTION
    bool toBool(const Expr<ExprT>& x) {
      bool is_zero = (x.val() == 0.0);
      for (int i=0; i<x.size(); i++)
        is_zero = is_zero && (x.dx(i) == 0.0);
      return !is_zero;
    }

  } // namespace Fad

} // namespace Sacado

#define FAD_BOOL_MACRO(OP)                                              \
namespace Sacado {                                                      \
  namespace ELRFad {                                                    \
    template <typename ExprT1, typename ExprT2>                         \
    SACADO_INLINE_FUNCTION                                              \
    bool                                                                \
    operator OP (const Expr<ExprT1>& expr1,                             \
                 const Expr<ExprT2>& expr2)                             \
    {                                                                   \
      return toBool(expr1) OP toBool(expr2);                            \
    }                                                                   \
                                                                        \
    template <typename ExprT2>                                          \
    SACADO_INLINE_FUNCTION                                              \
    bool                                                                \
    operator OP (const typename Expr<ExprT2>::value_type& a,            \
                 const Expr<ExprT2>& expr2)                             \
    {                                                                   \
      return a OP toBool(expr2);                                        \
    }                                                                   \
                                                                        \
    template <typename ExprT1>                                          \
    SACADO_INLINE_FUNCTION                                              \
    bool                                                                \
    operator OP (const Expr<ExprT1>& expr1,                             \
                 const typename Expr<ExprT1>::value_type& b)            \
    {                                                                   \
      return toBool(expr1) OP b;                                        \
    }                                                                   \
  }                                                                     \
}

FAD_BOOL_MACRO(&&)
FAD_BOOL_MACRO(||)

#undef FAD_BOOL_MACRO

//-------------------------- I/O Operators -----------------------

namespace Sacado {

  namespace ELRFad {

    template <typename ExprT>
    std::ostream& operator << (std::ostream& os, const Expr<ExprT>& x) {
      os << x.val() << " [";

      for (int i=0; i< x.size(); i++) {
        os << " " << x.dx(i);
      }

      os << " ]";
      return os;
    }

  } // namespace Fad

} // namespace Sacado

#endif // SACADO_FAD_OPS_HPP<|MERGE_RESOLUTION|>--- conflicted
+++ resolved
@@ -76,11 +76,7 @@
                                                                         \
       static const bool is_linear = LINEAR;                             \
                                                                         \
-<<<<<<< HEAD
-      KOKKOS_INLINE_FUNCTION                                            \
-=======
-      SACADO_INLINE_FUNCTION                                            \
->>>>>>> 4103bf6c
+      SACADO_INLINE_FUNCTION                                            \
       explicit Expr(const ExprT& expr_) : expr(expr_)  {}               \
                                                                         \
       SACADO_INLINE_FUNCTION                                            \
@@ -96,17 +92,10 @@
       SACADO_INLINE_FUNCTION                                            \
       bool updateValue() const { return expr.updateValue(); }           \
                                                                         \
-<<<<<<< HEAD
-      KOKKOS_INLINE_FUNCTION                                            \
+      SACADO_INLINE_FUNCTION                                            \
       void cache() const {}                                             \
                                                                         \
-      KOKKOS_INLINE_FUNCTION                                            \
-=======
-      SACADO_INLINE_FUNCTION                                            \
-      void cache() const {}                                             \
-                                                                        \
-      SACADO_INLINE_FUNCTION                                            \
->>>>>>> 4103bf6c
+      SACADO_INLINE_FUNCTION                                            \
       value_type val() const {                                          \
         return VALUE;                                                   \
       }                                                                 \
@@ -422,17 +411,10 @@
         return expr1.updateValue() && expr2.updateValue();              \
       }                                                                 \
                                                                         \
-<<<<<<< HEAD
-      KOKKOS_INLINE_FUNCTION                                            \
+      SACADO_INLINE_FUNCTION                                            \
       void cache() const {}                                             \
                                                                         \
-      KOKKOS_INLINE_FUNCTION                                            \
-=======
-      SACADO_INLINE_FUNCTION                                            \
-      void cache() const {}                                             \
-                                                                        \
-      SACADO_INLINE_FUNCTION                                            \
->>>>>>> 4103bf6c
+      SACADO_INLINE_FUNCTION                                            \
       value_type val() const {                                          \
         return VALUE;                                                   \
       }                                                                 \
@@ -557,17 +539,10 @@
         return expr1.updateValue();                                     \
       }                                                                 \
                                                                         \
-<<<<<<< HEAD
-      KOKKOS_INLINE_FUNCTION                                            \
+      SACADO_INLINE_FUNCTION                                            \
       void cache() const {}                                             \
                                                                         \
-      KOKKOS_INLINE_FUNCTION                                            \
-=======
-      SACADO_INLINE_FUNCTION                                            \
-      void cache() const {}                                             \
-                                                                        \
-      SACADO_INLINE_FUNCTION                                            \
->>>>>>> 4103bf6c
+      SACADO_INLINE_FUNCTION                                            \
       value_type val() const {                                          \
         return VALUE;                                                   \
       }                                                                 \
@@ -680,17 +655,10 @@
         return expr2.updateValue();                                     \
       }                                                                 \
                                                                         \
-<<<<<<< HEAD
-      KOKKOS_INLINE_FUNCTION                                            \
+      SACADO_INLINE_FUNCTION                                            \
       void cache() const {}                                             \
                                                                         \
-      KOKKOS_INLINE_FUNCTION                                            \
-=======
-      SACADO_INLINE_FUNCTION                                            \
-      void cache() const {}                                             \
-                                                                        \
-      SACADO_INLINE_FUNCTION                                            \
->>>>>>> 4103bf6c
+      SACADO_INLINE_FUNCTION                                            \
       value_type val() const {                                          \
         return VALUE;                                                   \
       }                                                                 \
@@ -933,15 +901,9 @@
                    expr1.val() == value_type(0) ? value_type(0) : value_type((expr2.dx(i)*std::log(expr1.val())+expr2.val()*expr1.dx(i)/expr1.val())*std::pow(expr1.val(),expr2.val())),
                    expr1.val() == value_type(0) ? value_type(0) : value_type((expr2.fastAccessDx(i)*std::log(expr1.val())+expr2.val()*expr1.fastAccessDx(i)/expr1.val())*std::pow(expr1.val(),expr2.val())),
                    expr1.val() == value_type(0) ? value_type(0) : value_type(expr2.dx(i)*std::log(expr1.val())*std::pow(expr1.val(),expr2.val())),
-<<<<<<< HEAD
-                   expr1.val() == value_type(0.0) ? value_type(0.0) : value_type(expr2.val()*expr1.dx(i)/expr1.val()*std::pow(expr1.val(),expr2.val())),
-                   expr1.val() == value_type(0) ? value_type(0) : value_type(expr2.fastAccessDx(i)*std::log(expr1.val())*std::pow(expr1.val(),expr2.val())),
-                   expr1.val() == value_type(0.0) ? value_type(0.0) : value_type(expr2.val()*expr1.fastAccessDx(i)/expr1.val()*std::pow(expr1.val(),expr2.val())))
-=======
                    expr2.val() == value_type(1) ? expr1.dx(i) : expr1.val() == value_type(0) ? value_type(0) : value_type(expr2.val()*expr1.dx(i)/expr1.val()*std::pow(expr1.val(),expr2.val())),
                    expr1.val() == value_type(0) ? value_type(0) : value_type(expr2.fastAccessDx(i)*std::log(expr1.val())*std::pow(expr1.val(),expr2.val())),
                    expr2.val() == value_type(1) ? expr1.fastAccessDx(i) : expr1.val() == value_type(0) ? value_type(0) : value_type(expr2.val()*expr1.fastAccessDx(i)/expr1.val()*std::pow(expr1.val(),expr2.val())))
->>>>>>> 4103bf6c
 FAD_BINARYOP_MACRO(max,
                    MaxOp,
                    expr1.val() >= expr2.val() ? expr1.val() : expr2.val(),
