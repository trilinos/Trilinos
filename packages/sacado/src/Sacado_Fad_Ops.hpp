--- conflicted
+++ resolved
@@ -77,11 +77,7 @@
       typedef typename ExprT::scalar_type scalar_type;                  \
       typedef typename ExprT::base_expr_type base_expr_type;            \
                                                                         \
-<<<<<<< HEAD
-      KOKKOS_INLINE_FUNCTION                                            \
-=======
-      SACADO_INLINE_FUNCTION                                            \
->>>>>>> 4103bf6c
+      SACADO_INLINE_FUNCTION                                            \
       explicit Expr(const ExprT& expr_) : expr(expr_)  {}               \
                                                                         \
       SACADO_INLINE_FUNCTION                                            \
@@ -96,17 +92,10 @@
       SACADO_INLINE_FUNCTION                                            \
       bool updateValue() const { return expr.updateValue(); }           \
                                                                         \
-<<<<<<< HEAD
-      KOKKOS_INLINE_FUNCTION                                            \
+      SACADO_INLINE_FUNCTION                                            \
       void cache() const {}                                             \
                                                                         \
-      KOKKOS_INLINE_FUNCTION                                            \
-=======
-      SACADO_INLINE_FUNCTION                                            \
-      void cache() const {}                                             \
-                                                                        \
-      SACADO_INLINE_FUNCTION                                            \
->>>>>>> 4103bf6c
+      SACADO_INLINE_FUNCTION                                            \
       value_type val() const {                                          \
         USING                                                           \
         return VALUE;                                                   \
@@ -307,57 +296,31 @@
       typedef typename ExprT::scalar_type scalar_type;
       typedef typename ExprT::base_expr_type base_expr_type;
 
-<<<<<<< HEAD
-      KOKKOS_INLINE_FUNCTION
+      SACADO_INLINE_FUNCTION
       explicit Expr(const ExprT& expr_) : expr(expr_)  {}
 
-      KOKKOS_INLINE_FUNCTION
+      SACADO_INLINE_FUNCTION
       int size() const { return expr.size(); }
 
-      KOKKOS_INLINE_FUNCTION
+      SACADO_INLINE_FUNCTION
       bool hasFastAccess() const { return expr.hasFastAccess(); }
 
-      KOKKOS_INLINE_FUNCTION
+      SACADO_INLINE_FUNCTION
       bool isPassive() const { return expr.isPassive();}
 
-      KOKKOS_INLINE_FUNCTION
+      SACADO_INLINE_FUNCTION
       bool updateValue() const { return expr.updateValue(); }
 
-      KOKKOS_INLINE_FUNCTION
+      SACADO_INLINE_FUNCTION
       void cache() const {}
 
-      KOKKOS_INLINE_FUNCTION
-=======
-      SACADO_INLINE_FUNCTION
-      explicit Expr(const ExprT& expr_) : expr(expr_)  {}
-
-      SACADO_INLINE_FUNCTION
-      int size() const { return expr.size(); }
-
-      SACADO_INLINE_FUNCTION
-      bool hasFastAccess() const { return expr.hasFastAccess(); }
-
-      SACADO_INLINE_FUNCTION
-      bool isPassive() const { return expr.isPassive();}
-
-      SACADO_INLINE_FUNCTION
-      bool updateValue() const { return expr.updateValue(); }
-
-      SACADO_INLINE_FUNCTION
-      void cache() const {}
-
-      SACADO_INLINE_FUNCTION
->>>>>>> 4103bf6c
+      SACADO_INLINE_FUNCTION
       value_type val() const {
         using std::sqrt;
         return sqrt(expr.val());
       }
 
-<<<<<<< HEAD
-      KOKKOS_INLINE_FUNCTION
-=======
-      SACADO_INLINE_FUNCTION
->>>>>>> 4103bf6c
+      SACADO_INLINE_FUNCTION
       value_type dx(int i) const {
         using std::sqrt;
         return if_then_else(
@@ -365,11 +328,7 @@
           value_type(expr.dx(i)/(value_type(2)*sqrt(expr.val()))));
       }
 
-<<<<<<< HEAD
-      KOKKOS_INLINE_FUNCTION
-=======
-      SACADO_INLINE_FUNCTION
->>>>>>> 4103bf6c
+      SACADO_INLINE_FUNCTION
       value_type fastAccessDx(int i) const {
         using std::sqrt;
         return if_then_else(
@@ -393,68 +352,38 @@
       typedef typename ExprT::scalar_type scalar_type;
       typedef typename ExprT::base_expr_type base_expr_type;
 
-<<<<<<< HEAD
-      KOKKOS_INLINE_FUNCTION
+      SACADO_INLINE_FUNCTION
       explicit Expr(const ExprT& expr_) : expr(expr_)  {}
 
-      KOKKOS_INLINE_FUNCTION
+      SACADO_INLINE_FUNCTION
       int size() const { return expr.size(); }
 
-      KOKKOS_INLINE_FUNCTION
+      SACADO_INLINE_FUNCTION
       bool hasFastAccess() const { return expr.hasFastAccess(); }
 
-      KOKKOS_INLINE_FUNCTION
+      SACADO_INLINE_FUNCTION
       bool isPassive() const { return expr.isPassive();}
 
-      KOKKOS_INLINE_FUNCTION
+      SACADO_INLINE_FUNCTION
       bool updateValue() const { return expr.updateValue(); }
 
-      KOKKOS_INLINE_FUNCTION
+      SACADO_INLINE_FUNCTION
       void cache() const {}
 
-      KOKKOS_INLINE_FUNCTION
-=======
-      SACADO_INLINE_FUNCTION
-      explicit Expr(const ExprT& expr_) : expr(expr_)  {}
-
-      SACADO_INLINE_FUNCTION
-      int size() const { return expr.size(); }
-
-      SACADO_INLINE_FUNCTION
-      bool hasFastAccess() const { return expr.hasFastAccess(); }
-
-      SACADO_INLINE_FUNCTION
-      bool isPassive() const { return expr.isPassive();}
-
-      SACADO_INLINE_FUNCTION
-      bool updateValue() const { return expr.updateValue(); }
-
-      SACADO_INLINE_FUNCTION
-      void cache() const {}
-
-      SACADO_INLINE_FUNCTION
->>>>>>> 4103bf6c
+      SACADO_INLINE_FUNCTION
       value_type val() const {
         using std::sqrt;
         return sqrt(expr.val());
       }
 
-<<<<<<< HEAD
-      KOKKOS_INLINE_FUNCTION
-=======
-      SACADO_INLINE_FUNCTION
->>>>>>> 4103bf6c
+      SACADO_INLINE_FUNCTION
       value_type dx(int i) const {
         using std::sqrt;
         return expr.val() == value_type(0.0) ? value_type(0.0) :
           value_type(expr.dx(i)/(value_type(2)*sqrt(expr.val())));
       }
 
-<<<<<<< HEAD
-      KOKKOS_INLINE_FUNCTION
-=======
-      SACADO_INLINE_FUNCTION
->>>>>>> 4103bf6c
+      SACADO_INLINE_FUNCTION
       value_type fastAccessDx(int i) const {
         using std::sqrt;
         return expr.val() == value_type(0.0) ? value_type(0.0) :
@@ -467,11 +396,7 @@
     };
 
     template <typename T>
-<<<<<<< HEAD
-    KOKKOS_INLINE_FUNCTION
-=======
     SACADO_INLINE_FUNCTION
->>>>>>> 4103bf6c
     Expr< SafeSqrtOp< Expr<T> > >
     safe_sqrt (const Expr<T>& expr)
     {
@@ -540,17 +465,10 @@
         return expr1.updateValue() && expr2.updateValue();              \
       }                                                                 \
                                                                         \
-<<<<<<< HEAD
-      KOKKOS_INLINE_FUNCTION                                            \
+      SACADO_INLINE_FUNCTION                                            \
       void cache() const {}                                             \
                                                                         \
-      KOKKOS_INLINE_FUNCTION                                            \
-=======
-      SACADO_INLINE_FUNCTION                                            \
-      void cache() const {}                                             \
-                                                                        \
-      SACADO_INLINE_FUNCTION                                            \
->>>>>>> 4103bf6c
+      SACADO_INLINE_FUNCTION                                            \
       const value_type val() const {                                    \
         USING                                                           \
         return VALUE;                                                   \
@@ -624,17 +542,10 @@
       SACADO_INLINE_FUNCTION                                            \
       bool updateValue() const { return expr1.updateValue(); }          \
                                                                         \
-<<<<<<< HEAD
-      KOKKOS_INLINE_FUNCTION                                            \
+      SACADO_INLINE_FUNCTION                                            \
       void cache() const {}                                             \
                                                                         \
-      KOKKOS_INLINE_FUNCTION                                            \
-=======
-      SACADO_INLINE_FUNCTION                                            \
-      void cache() const {}                                             \
-                                                                        \
-      SACADO_INLINE_FUNCTION                                            \
->>>>>>> 4103bf6c
+      SACADO_INLINE_FUNCTION                                            \
       const value_type val() const {                                    \
         USING                                                           \
         return VAL_CONST_DX_2;                                          \
@@ -708,17 +619,10 @@
       SACADO_INLINE_FUNCTION                                            \
       bool updateValue() const { return expr2.updateValue(); }          \
                                                                         \
-<<<<<<< HEAD
-      KOKKOS_INLINE_FUNCTION                                            \
+      SACADO_INLINE_FUNCTION                                            \
       void cache() const {}                                             \
                                                                         \
-      KOKKOS_INLINE_FUNCTION                                            \
-=======
-      SACADO_INLINE_FUNCTION                                            \
-      void cache() const {}                                             \
-                                                                        \
-      SACADO_INLINE_FUNCTION                                            \
->>>>>>> 4103bf6c
+      SACADO_INLINE_FUNCTION                                            \
       const value_type val() const {                                    \
         USING                                                           \
         return VAL_CONST_DX_1;                                          \
@@ -743,11 +647,7 @@
     };                                                                  \
                                                                         \
     template <typename T1, typename T2>                                 \
-<<<<<<< HEAD
-    KOKKOS_INLINE_FUNCTION                                              \
-=======
     SACADO_INLINE_FUNCTION                                              \
->>>>>>> 4103bf6c
     typename mpl::enable_if_c<                                          \
        ExprLevel< Expr<T1> >::value == ExprLevel< Expr<T2> >::value,    \
        Expr< OP< Expr<T1>, Expr<T2> > >                                 \
@@ -986,17 +886,10 @@
         return expr1.updateValue() && expr2.updateValue();
       }
 
-<<<<<<< HEAD
-      KOKKOS_INLINE_FUNCTION
+      SACADO_INLINE_FUNCTION
       void cache() const {}
 
-      KOKKOS_INLINE_FUNCTION
-=======
-      SACADO_INLINE_FUNCTION
-      void cache() const {}
-
-      SACADO_INLINE_FUNCTION
->>>>>>> 4103bf6c
+      SACADO_INLINE_FUNCTION
       const value_type val() const {
         return expr1.val()*expr2.val();
       }
@@ -1073,17 +966,10 @@
       SACADO_INLINE_FUNCTION
       bool updateValue() const { return expr1.updateValue(); }
 
-<<<<<<< HEAD
-      KOKKOS_INLINE_FUNCTION
+      SACADO_INLINE_FUNCTION
       void cache() const {}
 
-      KOKKOS_INLINE_FUNCTION
-=======
-      SACADO_INLINE_FUNCTION
-      void cache() const {}
-
-      SACADO_INLINE_FUNCTION
->>>>>>> 4103bf6c
+      SACADO_INLINE_FUNCTION
       const value_type val() const {
         return expr1.val()*c.val();
       }
@@ -1153,17 +1039,10 @@
       SACADO_INLINE_FUNCTION
       bool updateValue() const { return expr2.updateValue(); }
 
-<<<<<<< HEAD
-      KOKKOS_INLINE_FUNCTION
+      SACADO_INLINE_FUNCTION
       void cache() const {}
 
-      KOKKOS_INLINE_FUNCTION
-=======
-      SACADO_INLINE_FUNCTION
-      void cache() const {}
-
-      SACADO_INLINE_FUNCTION
->>>>>>> 4103bf6c
+      SACADO_INLINE_FUNCTION
       const value_type val() const {
         return c.val()*expr2.val();
       }
@@ -1185,11 +1064,7 @@
     };
 
     template <typename T1, typename T2>
-<<<<<<< HEAD
-    KOKKOS_INLINE_FUNCTION
-=======
     SACADO_INLINE_FUNCTION
->>>>>>> 4103bf6c
     typename mpl::enable_if_c<
        ExprLevel< Expr<T1> >::value == ExprLevel< Expr<T2> >::value,
        Expr< MultiplicationOp< Expr<T1>, Expr<T2> > >
@@ -1268,1005 +1143,6 @@
 // zero to avoid throwing FPEs.
 namespace Sacado {
   namespace Fad {
-<<<<<<< HEAD
-
-    template <typename ExprT1, typename ExprT2, bool is_simd>
-    class PowerOp {};
-
-    template <typename ExprT1, typename ExprT2>
-    struct ExprSpec< PowerOp< ExprT1, ExprT2 > > {
-      typedef typename ExprSpec<ExprT1>::type type;
-    };
-
-    template <typename ExprT1, typename T2>
-    struct ExprSpec<PowerOp< ExprT1, ConstExpr<T2> > > {
-      typedef typename ExprSpec<ExprT1>::type type;
-    };
-
-    template <typename T1, typename ExprT2>
-    struct ExprSpec< PowerOp< ConstExpr<T1>, ExprT2 > > {
-      typedef typename ExprSpec<ExprT2>::type type;
-    };
-
-    //
-    // Implementation for simd type using if_then_else()
-    //
-    template <typename ExprT1, typename ExprT2>
-    class Expr< PowerOp< ExprT1, ExprT2, true >, ExprSpecDefault > {
-
-    public:
-
-      typedef typename ExprT1::value_type value_type_1;
-      typedef typename ExprT2::value_type value_type_2;
-      typedef typename Sacado::Promote<value_type_1,
-                                       value_type_2>::type value_type;
-
-      typedef typename ExprT1::scalar_type scalar_type_1;
-      typedef typename ExprT2::scalar_type scalar_type_2;
-      typedef typename Sacado::Promote<scalar_type_1,
-                                       scalar_type_2>::type scalar_type;
-
-      typedef typename ExprT1::base_expr_type base_expr_type_1;
-      typedef typename ExprT2::base_expr_type base_expr_type_2;
-      typedef typename Sacado::Promote<base_expr_type_1,
-                                       base_expr_type_2>::type base_expr_type;
-
-      KOKKOS_INLINE_FUNCTION
-      Expr(const ExprT1& expr1_, const ExprT2& expr2_) :
-        expr1(expr1_), expr2(expr2_) {}
-
-      KOKKOS_INLINE_FUNCTION
-      int size() const {
-        int sz1 = expr1.size(), sz2 = expr2.size();
-        return sz1 > sz2 ? sz1 : sz2;
-      }
-
-      KOKKOS_INLINE_FUNCTION
-      bool hasFastAccess() const {
-        return expr1.hasFastAccess() && expr2.hasFastAccess();
-      }
-
-      KOKKOS_INLINE_FUNCTION
-      bool isPassive() const {
-        return expr1.isPassive() && expr2.isPassive();
-      }
-
-      KOKKOS_INLINE_FUNCTION
-      bool updateValue() const {
-        return expr1.updateValue() && expr2.updateValue();
-      }
-
-      KOKKOS_INLINE_FUNCTION
-      void cache() const {}
-
-      KOKKOS_INLINE_FUNCTION
-      const value_type val() const {
-        using std::pow;
-        return pow(expr1.val(), expr2.val());
-      }
-
-      KOKKOS_INLINE_FUNCTION
-      const value_type dx(int i) const {
-        using std::pow; using std::log;
-        return if_then_else( expr1.val() == value_type(0.0), value_type(0.0), value_type((expr2.dx(i)*log(expr1.val())+expr2.val()*expr1.dx(i)/expr1.val())*pow(expr1.val(),expr2.val())) );
-      }
-
-      KOKKOS_INLINE_FUNCTION
-      const value_type fastAccessDx(int i) const {
-        using std::pow; using std::log;
-        return if_then_else( expr1.val() == value_type(0.0), value_type(0.0), value_type((expr2.fastAccessDx(i)*log(expr1.val())+expr2.val()*expr1.fastAccessDx(i)/expr1.val())*pow(expr1.val(),expr2.val())) );
-      }
-
-    protected:
-
-      const ExprT1& expr1;
-      const ExprT2& expr2;
-
-    };
-
-    template <typename ExprT1, typename T2>
-    class Expr< PowerOp< ExprT1, ConstExpr<T2>, true >, ExprSpecDefault > {
-
-    public:
-
-      typedef ConstExpr<T2> ConstT;
-      typedef ConstExpr<T2> ExprT2;
-      typedef typename ExprT1::value_type value_type_1;
-      typedef typename ExprT2::value_type value_type_2;
-      typedef typename Sacado::Promote<value_type_1,
-                                       value_type_2>::type value_type;
-
-      typedef typename ExprT1::scalar_type scalar_type_1;
-      typedef typename ExprT2::scalar_type scalar_type_2;
-      typedef typename Sacado::Promote<scalar_type_1,
-                                       scalar_type_2>::type scalar_type;
-
-      typedef typename ExprT1::base_expr_type base_expr_type_1;
-      typedef typename ExprT2::base_expr_type base_expr_type_2;
-      typedef typename Sacado::Promote<base_expr_type_1,
-                                       base_expr_type_2>::type base_expr_type;
-
-      KOKKOS_INLINE_FUNCTION
-      Expr(const ExprT1& expr1_, const ConstT& c_) :
-        expr1(expr1_), c(c_) {}
-
-      KOKKOS_INLINE_FUNCTION
-      int size() const {
-        return expr1.size();
-      }
-
-      KOKKOS_INLINE_FUNCTION
-      bool hasFastAccess() const {
-        return expr1.hasFastAccess();
-      }
-
-      KOKKOS_INLINE_FUNCTION
-      bool isPassive() const {
-        return expr1.isPassive();
-      }
-
-      KOKKOS_INLINE_FUNCTION
-      bool updateValue() const { return expr1.updateValue(); }
-
-      KOKKOS_INLINE_FUNCTION
-      void cache() const {}
-
-      KOKKOS_INLINE_FUNCTION
-      const value_type val() const {
-        using std::pow;
-        return pow(expr1.val(), c.val());
-      }
-
-      KOKKOS_INLINE_FUNCTION
-      const value_type dx(int i) const {
-        using std::pow;
-        // Don't use formula (a(x)^b)' = b*a(x)^{b-1}*a'(x)
-        // It seems less accurate and caused convergence problems in some codes
-        return if_then_else( expr1.val() == value_type(0.0), value_type(0.0), value_type(c.val()*expr1.dx(i)/expr1.val()*pow(expr1.val(),c.val())) );
-      }
-
-      KOKKOS_INLINE_FUNCTION
-      const value_type fastAccessDx(int i) const {
-        using std::pow;
-        // Don't use formula (a(x)^b)' = b*a(x)^{b-1}*a'(x)
-        // It seems less accurate and caused convergence problems in some codes
-        return if_then_else( expr1.val() == value_type(0.0), value_type(0.0), value_type(c.val()*expr1.fastAccessDx(i)/expr1.val()*pow(expr1.val(),c.val())));
-      }
-
-    protected:
-
-      const ExprT1& expr1;
-      ConstT c;
-    };
-
-    template <typename T1, typename ExprT2>
-    class Expr< PowerOp< ConstExpr<T1>, ExprT2, true >, ExprSpecDefault > {
-
-    public:
-
-      typedef ConstExpr<T1> ConstT;
-      typedef ConstExpr<T1> ExprT1;
-      typedef typename ExprT1::value_type value_type_1;
-      typedef typename ExprT2::value_type value_type_2;
-      typedef typename Sacado::Promote<value_type_1,
-                                       value_type_2>::type value_type;
-
-      typedef typename ExprT1::scalar_type scalar_type_1;
-      typedef typename ExprT2::scalar_type scalar_type_2;
-      typedef typename Sacado::Promote<scalar_type_1,
-                                       scalar_type_2>::type scalar_type;
-
-      typedef typename ExprT1::base_expr_type base_expr_type_1;
-      typedef typename ExprT2::base_expr_type base_expr_type_2;
-      typedef typename Sacado::Promote<base_expr_type_1,
-                                       base_expr_type_2>::type base_expr_type;
-
-
-      KOKKOS_INLINE_FUNCTION
-      Expr(const ConstT& c_, const ExprT2& expr2_) :
-        c(c_), expr2(expr2_) {}
-
-      KOKKOS_INLINE_FUNCTION
-      int size() const {
-        return expr2.size();
-      }
-
-      KOKKOS_INLINE_FUNCTION
-      bool hasFastAccess() const {
-        return expr2.hasFastAccess();
-      }
-
-      KOKKOS_INLINE_FUNCTION
-      bool isPassive() const {
-        return expr2.isPassive();
-      }
-
-      KOKKOS_INLINE_FUNCTION
-      bool updateValue() const { return expr2.updateValue(); }
-
-      KOKKOS_INLINE_FUNCTION
-      void cache() const {}
-
-      KOKKOS_INLINE_FUNCTION
-      const value_type val() const {
-        using std::pow;
-        return pow(c.val(), expr2.val());
-      }
-
-      KOKKOS_INLINE_FUNCTION
-      const value_type dx(int i) const {
-        using std::pow; using std::log;
-        return if_then_else( c.val() == scalar_type(0.0), value_type(0.0), value_type(expr2.dx(i)*log(c.val())*pow(c.val(),expr2.val())) );
-      }
-
-      KOKKOS_INLINE_FUNCTION
-      const value_type fastAccessDx(int i) const {
-        using std::pow; using std::log;
-        return if_then_else( c.val() == scalar_type(0.0), value_type(0.0), value_type(expr2.fastAccessDx(i)*log(c.val())*pow(c.val(),expr2.val())) );
-      }
-
-    protected:
-
-      ConstT c;
-      const ExprT2& expr2;
-    };
-
-    //
-    // Specialization for scalar types using ternary operator
-    //
-
-    template <typename ExprT1, typename ExprT2>
-    class Expr< PowerOp< ExprT1, ExprT2, false >, ExprSpecDefault > {
-
-    public:
-
-      typedef typename ExprT1::value_type value_type_1;
-      typedef typename ExprT2::value_type value_type_2;
-      typedef typename Sacado::Promote<value_type_1,
-                                       value_type_2>::type value_type;
-
-      typedef typename ExprT1::scalar_type scalar_type_1;
-      typedef typename ExprT2::scalar_type scalar_type_2;
-      typedef typename Sacado::Promote<scalar_type_1,
-                                       scalar_type_2>::type scalar_type;
-
-      typedef typename ExprT1::base_expr_type base_expr_type_1;
-      typedef typename ExprT2::base_expr_type base_expr_type_2;
-      typedef typename Sacado::Promote<base_expr_type_1,
-                                       base_expr_type_2>::type base_expr_type;
-
-      KOKKOS_INLINE_FUNCTION
-      Expr(const ExprT1& expr1_, const ExprT2& expr2_) :
-        expr1(expr1_), expr2(expr2_) {}
-
-      KOKKOS_INLINE_FUNCTION
-      int size() const {
-        int sz1 = expr1.size(), sz2 = expr2.size();
-        return sz1 > sz2 ? sz1 : sz2;
-      }
-
-      KOKKOS_INLINE_FUNCTION
-      bool hasFastAccess() const {
-        return expr1.hasFastAccess() && expr2.hasFastAccess();
-      }
-
-      KOKKOS_INLINE_FUNCTION
-      bool isPassive() const {
-        return expr1.isPassive() && expr2.isPassive();
-      }
-
-      KOKKOS_INLINE_FUNCTION
-      bool updateValue() const {
-        return expr1.updateValue() && expr2.updateValue();
-      }
-
-      KOKKOS_INLINE_FUNCTION
-      void cache() const {}
-
-      KOKKOS_INLINE_FUNCTION
-      const value_type val() const {
-        using std::pow;
-        return pow(expr1.val(), expr2.val());
-      }
-
-      KOKKOS_INLINE_FUNCTION
-      const value_type dx(int i) const {
-        using std::pow; using std::log;
-        return expr1.val() == value_type(0.0) ? value_type(0.0) : value_type((expr2.dx(i)*log(expr1.val())+expr2.val()*expr1.dx(i)/expr1.val())*pow(expr1.val(),expr2.val()));
-      }
-
-      KOKKOS_INLINE_FUNCTION
-      const value_type fastAccessDx(int i) const {
-        using std::pow; using std::log;
-        return expr1.val() == value_type(0.0) ? value_type(0.0) : value_type((expr2.fastAccessDx(i)*log(expr1.val())+expr2.val()*expr1.fastAccessDx(i)/expr1.val())*pow(expr1.val(),expr2.val()));
-      }
-
-    protected:
-
-      const ExprT1& expr1;
-      const ExprT2& expr2;
-
-    };
-
-    template <typename ExprT1, typename T2>
-    class Expr< PowerOp< ExprT1, ConstExpr<T2>, false >, ExprSpecDefault > {
-
-    public:
-
-      typedef ConstExpr<T2> ConstT;
-      typedef ConstExpr<T2> ExprT2;
-      typedef typename ExprT1::value_type value_type_1;
-      typedef typename ExprT2::value_type value_type_2;
-      typedef typename Sacado::Promote<value_type_1,
-                                       value_type_2>::type value_type;
-
-      typedef typename ExprT1::scalar_type scalar_type_1;
-      typedef typename ExprT2::scalar_type scalar_type_2;
-      typedef typename Sacado::Promote<scalar_type_1,
-                                       scalar_type_2>::type scalar_type;
-
-      typedef typename ExprT1::base_expr_type base_expr_type_1;
-      typedef typename ExprT2::base_expr_type base_expr_type_2;
-      typedef typename Sacado::Promote<base_expr_type_1,
-                                       base_expr_type_2>::type base_expr_type;
-
-      KOKKOS_INLINE_FUNCTION
-      Expr(const ExprT1& expr1_, const ConstT& c_) :
-        expr1(expr1_), c(c_) {}
-
-      KOKKOS_INLINE_FUNCTION
-      int size() const {
-        return expr1.size();
-      }
-
-      KOKKOS_INLINE_FUNCTION
-      bool hasFastAccess() const {
-        return expr1.hasFastAccess();
-      }
-
-      KOKKOS_INLINE_FUNCTION
-      bool isPassive() const {
-        return expr1.isPassive();
-      }
-
-      KOKKOS_INLINE_FUNCTION
-      bool updateValue() const { return expr1.updateValue(); }
-
-      KOKKOS_INLINE_FUNCTION
-      void cache() const {}
-
-      KOKKOS_INLINE_FUNCTION
-      const value_type val() const {
-        using std::pow;
-        return pow(expr1.val(), c.val());
-      }
-
-      KOKKOS_INLINE_FUNCTION
-      const value_type dx(int i) const {
-        using std::pow;
-        // Don't use formula (a(x)^b)' = b*a(x)^{b-1}*a'(x)
-        // It seems less accurate and caused convergence problems in some codes
-        return expr1.val() == value_type(0.0) ? value_type(0.0) : value_type(c.val()*expr1.dx(i)/expr1.val()*pow(expr1.val(),c.val()));
-      }
-
-      KOKKOS_INLINE_FUNCTION
-      const value_type fastAccessDx(int i) const {
-        using std::pow;
-        // Don't use formula (a(x)^b)' = b*a(x)^{b-1}*a'(x)
-        // It seems less accurate and caused convergence problems in some codes
-        return expr1.val() == value_type(0.0) ? value_type(0.0) : value_type(c.val()*expr1.fastAccessDx(i)/expr1.val()*pow(expr1.val(),c.val()));
-      }
-
-    protected:
-
-      const ExprT1& expr1;
-      ConstT c;
-    };
-
-    template <typename T1, typename ExprT2>
-    class Expr< PowerOp< ConstExpr<T1>, ExprT2, false >, ExprSpecDefault > {
-
-    public:
-
-      typedef ConstExpr<T1> ConstT;
-      typedef ConstExpr<T1> ExprT1;
-      typedef typename ExprT1::value_type value_type_1;
-      typedef typename ExprT2::value_type value_type_2;
-      typedef typename Sacado::Promote<value_type_1,
-                                       value_type_2>::type value_type;
-
-      typedef typename ExprT1::scalar_type scalar_type_1;
-      typedef typename ExprT2::scalar_type scalar_type_2;
-      typedef typename Sacado::Promote<scalar_type_1,
-                                       scalar_type_2>::type scalar_type;
-
-      typedef typename ExprT1::base_expr_type base_expr_type_1;
-      typedef typename ExprT2::base_expr_type base_expr_type_2;
-      typedef typename Sacado::Promote<base_expr_type_1,
-                                       base_expr_type_2>::type base_expr_type;
-
-
-      KOKKOS_INLINE_FUNCTION
-      Expr(const ConstT& c_, const ExprT2& expr2_) :
-        c(c_), expr2(expr2_) {}
-
-      KOKKOS_INLINE_FUNCTION
-      int size() const {
-        return expr2.size();
-      }
-
-      KOKKOS_INLINE_FUNCTION
-      bool hasFastAccess() const {
-        return expr2.hasFastAccess();
-      }
-
-      KOKKOS_INLINE_FUNCTION
-      bool isPassive() const {
-        return expr2.isPassive();
-      }
-
-      KOKKOS_INLINE_FUNCTION
-      bool updateValue() const { return expr2.updateValue(); }
-
-      KOKKOS_INLINE_FUNCTION
-      void cache() const {}
-
-      KOKKOS_INLINE_FUNCTION
-      const value_type val() const {
-        using std::pow;
-        return pow(c.val(), expr2.val());
-      }
-
-      KOKKOS_INLINE_FUNCTION
-      const value_type dx(int i) const {
-        using std::pow; using std::log;
-        return c.val() == scalar_type(0.0) ? value_type(0.0) : value_type(expr2.dx(i)*log(c.val())*pow(c.val(),expr2.val()));
-      }
-
-      KOKKOS_INLINE_FUNCTION
-      const value_type fastAccessDx(int i) const {
-        using std::pow; using std::log;
-        return c.val() == scalar_type(0.0) ? value_type(0.0) : value_type(expr2.fastAccessDx(i)*log(c.val())*pow(c.val(),expr2.val()));
-      }
-
-    protected:
-
-      ConstT c;
-      const ExprT2& expr2;
-    };
-
-    template <typename T1, typename T2>
-    KOKKOS_INLINE_FUNCTION
-    typename mpl::enable_if_c<
-       ExprLevel< Expr<T1> >::value == ExprLevel< Expr<T2> >::value,
-       Expr< PowerOp< Expr<T1>, Expr<T2> > >
-     >::type
-    /*SACADO_FAD_OP_ENABLE_EXPR_EXPR(PowerOp)*/
-    pow (const Expr<T1>& expr1, const Expr<T2>& expr2)
-    {
-      typedef PowerOp< Expr<T1>, Expr<T2> > expr_t;
-
-      return Expr<expr_t>(expr1, expr2);
-    }
-
-    template <typename T>
-    KOKKOS_INLINE_FUNCTION
-    Expr< PowerOp< Expr<T>, Expr<T> > >
-    pow (const Expr<T>& expr1, const Expr<T>& expr2)
-    {
-      typedef PowerOp< Expr<T>, Expr<T> > expr_t;
-
-      return Expr<expr_t>(expr1, expr2);
-    }
-
-    template <typename T>
-    KOKKOS_INLINE_FUNCTION
-    Expr< PowerOp< ConstExpr<typename Expr<T>::value_type>, Expr<T> > >
-    pow (const typename Expr<T>::value_type& c,
-         const Expr<T>& expr)
-    {
-      typedef ConstExpr<typename Expr<T>::value_type> ConstT;
-      typedef PowerOp< ConstT, Expr<T> > expr_t;
-
-      return Expr<expr_t>(ConstT(c), expr);
-    }
-
-    template <typename T>
-    KOKKOS_INLINE_FUNCTION
-    Expr< PowerOp< Expr<T>, ConstExpr<typename Expr<T>::value_type> > >
-    pow (const Expr<T>& expr,
-         const typename Expr<T>::value_type& c)
-    {
-      typedef ConstExpr<typename Expr<T>::value_type> ConstT;
-      typedef PowerOp< Expr<T>, ConstT > expr_t;
-
-      return Expr<expr_t>(expr, ConstT(c));
-    }
-
-    template <typename T>
-    KOKKOS_INLINE_FUNCTION
-    SACADO_FAD_OP_ENABLE_SCALAR_EXPR(PowerOp)
-    pow (const typename Expr<T>::scalar_type& c,
-         const Expr<T>& expr)
-    {
-      typedef ConstExpr<typename Expr<T>::scalar_type> ConstT;
-      typedef PowerOp< ConstT, Expr<T> > expr_t;
-
-      return Expr<expr_t>(ConstT(c), expr);
-    }
-
-    template <typename T>
-    KOKKOS_INLINE_FUNCTION
-    SACADO_FAD_OP_ENABLE_EXPR_SCALAR(PowerOp)
-    pow (const Expr<T>& expr,
-         const typename Expr<T>::scalar_type& c)
-    {
-      typedef ConstExpr<typename Expr<T>::scalar_type> ConstT;
-      typedef PowerOp< Expr<T>, ConstT > expr_t;
-
-      return Expr<expr_t>(expr, ConstT(c));
-    }
-  }
-}
-
-//--------------------------if_then_else operator -----------------------
-// Can't use the above macros because it is a ternary operator (sort of).
-// Also, relies on C++11
-
-#ifdef  HAVE_SACADO_CXX11
-
-namespace Sacado {
-  namespace Fad {
-
-    template <typename CondT, typename ExprT1, typename ExprT2>
-    class IfThenElseOp {};
-
-    template <typename CondT, typename ExprT1, typename ExprT2>
-    struct ExprSpec< IfThenElseOp< CondT, ExprT1, ExprT2 > > {
-      typedef typename ExprSpec<ExprT1>::type type;
-    };
-
-    template <typename CondT, typename ExprT1, typename ExprT2>
-    class Expr< IfThenElseOp< CondT, ExprT1, ExprT2 >,ExprSpecDefault > {
-
-    public:
-
-      typedef typename ExprT1::value_type value_type_1;
-      typedef typename ExprT2::value_type value_type_2;
-      typedef typename Sacado::Promote<value_type_1,
-                                       value_type_2>::type value_type;
-
-      typedef typename ExprT1::scalar_type scalar_type_1;
-      typedef typename ExprT2::scalar_type scalar_type_2;
-      typedef typename Sacado::Promote<scalar_type_1,
-                                       scalar_type_2>::type scalar_type;
-
-      typedef typename ExprT1::base_expr_type base_expr_type_1;
-      typedef typename ExprT2::base_expr_type base_expr_type_2;
-      typedef typename Sacado::Promote<base_expr_type_1,
-                                       base_expr_type_2>::type base_expr_type;
-
-      KOKKOS_INLINE_FUNCTION
-      Expr(const CondT& cond_, const ExprT1& expr1_, const ExprT2& expr2_) :
-        cond(cond_), expr1(expr1_), expr2(expr2_) {}
-
-      KOKKOS_INLINE_FUNCTION
-      int size() const {
-        int sz1 = expr1.size(), sz2 = expr2.size();
-        return sz1 > sz2 ? sz1 : sz2;
-      }
-
-      KOKKOS_INLINE_FUNCTION
-      bool hasFastAccess() const {
-        return expr1.hasFastAccess() && expr2.hasFastAccess();
-      }
-
-      KOKKOS_INLINE_FUNCTION
-      bool isPassive() const {
-        return expr1.isPassive() && expr2.isPassive();
-      }
-
-      KOKKOS_INLINE_FUNCTION
-      bool updateValue() const {
-        return expr1.updateValue() && expr2.updateValue();
-      }
-
-      KOKKOS_INLINE_FUNCTION
-      void cache() const {}
-
-      KOKKOS_INLINE_FUNCTION
-      const value_type val() const {
-        using Sacado::if_then_else;
-        return if_then_else( cond, expr1.val(), expr2.val() );
-      }
-
-      KOKKOS_INLINE_FUNCTION
-      const value_type dx(int i) const {
-        using Sacado::if_then_else;
-        return if_then_else( cond, expr1.dx(i), expr2.dx(i) );
-      }
-
-      KOKKOS_INLINE_FUNCTION
-      const value_type fastAccessDx(int i) const {
-        using Sacado::if_then_else;
-        return if_then_else( cond, expr1.fastAccessDx(i), expr2.fastAccessDx(i) );
-      }
-
-    protected:
-
-      const CondT&  cond;
-      const ExprT1& expr1;
-      const ExprT2& expr2;
-
-    };
-
-    template <typename CondT, typename ExprT1, typename T2>
-    struct ExprSpec< IfThenElseOp< CondT, ExprT1, ConstExpr<T2> > > {
-      typedef typename ExprSpec<ExprT1>::type type;
-    };
-
-    template <typename CondT, typename ExprT1, typename T2>
-    class Expr< IfThenElseOp< CondT, ExprT1, ConstExpr<T2> >,ExprSpecDefault > {
-
-    public:
-
-      typedef ConstExpr<T2> ConstT;
-      typedef ConstExpr<T2> ExprT2;
-      typedef typename ExprT1::value_type value_type_1;
-      typedef typename ExprT2::value_type value_type_2;
-      typedef typename Sacado::Promote<value_type_1,
-                                       value_type_2>::type value_type;
-
-      typedef typename ExprT1::scalar_type scalar_type_1;
-      typedef typename ExprT2::scalar_type scalar_type_2;
-      typedef typename Sacado::Promote<scalar_type_1,
-                                       scalar_type_2>::type scalar_type;
-
-      typedef typename ExprT1::base_expr_type base_expr_type_1;
-      typedef typename ExprT2::base_expr_type base_expr_type_2;
-      typedef typename Sacado::Promote<base_expr_type_1,
-                                       base_expr_type_2>::type base_expr_type;
-
-      KOKKOS_INLINE_FUNCTION
-      Expr(const CondT& cond_, const ExprT1& expr1_, const ConstT& c_) :
-        cond(cond_), expr1(expr1_), c(c_) {}
-
-      KOKKOS_INLINE_FUNCTION
-      int size() const {
-        return expr1.size();
-      }
-
-      KOKKOS_INLINE_FUNCTION
-      bool hasFastAccess() const {
-        return expr1.hasFastAccess();
-      }
-
-      KOKKOS_INLINE_FUNCTION
-      bool isPassive() const {
-        return expr1.isPassive();
-      }
-
-      KOKKOS_INLINE_FUNCTION
-      bool updateValue() const { return expr1.updateValue(); }
-
-      KOKKOS_INLINE_FUNCTION
-      void cache() const {}
-
-      KOKKOS_INLINE_FUNCTION
-      const value_type val() const {
-        using Sacado::if_then_else;
-        return if_then_else( cond, expr1.val(), c.val() );
-      }
-
-      KOKKOS_INLINE_FUNCTION
-      const value_type dx(int i) const {
-        using Sacado::if_then_else;
-        return if_then_else( cond, expr1.dx(i), value_type(0.0) );
-      }
-
-      KOKKOS_INLINE_FUNCTION
-      const value_type fastAccessDx(int i) const {
-        using Sacado::if_then_else;
-        return if_then_else( cond, expr1.fastAccessDx(i), value_type(0.0) );
-      }
-
-    protected:
-
-      const CondT&  cond;
-      const ExprT1& expr1;
-      ConstT c;
-    };
-
-    template <typename CondT, typename T1, typename ExprT2>
-    struct ExprSpec< IfThenElseOp< CondT, ConstExpr<T1>, ExprT2 > > {
-      typedef typename ExprSpec<ExprT2>::type type;
-    };
-
-    template <typename CondT, typename T1, typename ExprT2>
-    class Expr< IfThenElseOp< CondT, ConstExpr<T1>, ExprT2 >,ExprSpecDefault > {
-
-    public:
-
-      typedef ConstExpr<T1> ConstT;
-      typedef ConstExpr<T1> ExprT1;
-      typedef typename ExprT1::value_type value_type_1;
-      typedef typename ExprT2::value_type value_type_2;
-      typedef typename Sacado::Promote<value_type_1,
-                                       value_type_2>::type value_type;
-
-      typedef typename ExprT1::scalar_type scalar_type_1;
-      typedef typename ExprT2::scalar_type scalar_type_2;
-      typedef typename Sacado::Promote<scalar_type_1,
-                                       scalar_type_2>::type scalar_type;
-
-      typedef typename ExprT1::base_expr_type base_expr_type_1;
-      typedef typename ExprT2::base_expr_type base_expr_type_2;
-      typedef typename Sacado::Promote<base_expr_type_1,
-                                       base_expr_type_2>::type base_expr_type;
-
-      KOKKOS_INLINE_FUNCTION
-      Expr(const CondT& cond_, const ConstT& c_, const ExprT2& expr2_) :
-        cond(cond_), c(c_), expr2(expr2_) {}
-
-      KOKKOS_INLINE_FUNCTION
-      int size() const {
-        return expr2.size();
-      }
-
-      KOKKOS_INLINE_FUNCTION
-      bool hasFastAccess() const {
-        return expr2.hasFastAccess();
-      }
-
-      KOKKOS_INLINE_FUNCTION
-      bool isPassive() const {
-        return expr2.isPassive();
-      }
-
-      KOKKOS_INLINE_FUNCTION
-      bool updateValue() const { return expr2.updateValue(); }
-
-      KOKKOS_INLINE_FUNCTION
-      void cache() const {}
-
-      KOKKOS_INLINE_FUNCTION
-      const value_type val() const {
-        using Sacado::if_then_else;
-        return if_then_else( cond, c.val(), expr2.val() );
-      }
-
-      KOKKOS_INLINE_FUNCTION
-      const value_type dx(int i) const {
-        using Sacado::if_then_else;
-        return if_then_else( cond, value_type(0.0), expr2.dx(i) );
-      }
-
-      KOKKOS_INLINE_FUNCTION
-      const value_type fastAccessDx(int i) const {
-        using Sacado::if_then_else;
-        return if_then_else( cond, value_type(0.0), expr2.fastAccessDx(i) );
-      }
-
-    protected:
-
-      const CondT&  cond;
-      ConstT c;
-      const ExprT2& expr2;
-    };
-
-    template <typename CondT, typename T1, typename T2>
-    KOKKOS_INLINE_FUNCTION
-    typename mpl::enable_if_c< IsFadExpr<T1>::value && IsFadExpr<T2>::value &&
-                               ExprLevel<T1>::value == ExprLevel<T2>::value,
-                               Expr< IfThenElseOp< CondT, T1, T2 > >
-                             >::type
-    if_then_else (const CondT& cond, const T1& expr1, const T2& expr2)
-    {
-      typedef IfThenElseOp< CondT, T1, T2 > expr_t;
-
-      return Expr<expr_t>(cond, expr1, expr2);
-    }
-
-    template <typename CondT, typename T>
-    KOKKOS_INLINE_FUNCTION
-    Expr< IfThenElseOp< CondT, Expr<T>, Expr<T> > >
-    if_then_else (const CondT& cond, const Expr<T>& expr1, const Expr<T>& expr2)
-    {
-      typedef IfThenElseOp< CondT, Expr<T>, Expr<T> > expr_t;
-
-      return Expr<expr_t>(cond, expr1, expr2);
-    }
-
-    template <typename CondT, typename T>
-    KOKKOS_INLINE_FUNCTION
-    Expr< IfThenElseOp< CondT, ConstExpr<typename Expr<T>::value_type>,
-                        Expr<T> > >
-    if_then_else (const CondT& cond, const typename Expr<T>::value_type& c,
-                  const Expr<T>& expr)
-    {
-      typedef ConstExpr<typename Expr<T>::value_type> ConstT;
-      typedef IfThenElseOp< CondT, ConstT, Expr<T> > expr_t;
-
-      return Expr<expr_t>(cond, ConstT(c), expr);
-    }
-
-    template <typename CondT, typename T>
-    KOKKOS_INLINE_FUNCTION
-    Expr< IfThenElseOp< CondT, Expr<T>,
-                        ConstExpr<typename Expr<T>::value_type> > >
-    if_then_else (const CondT& cond, const Expr<T>& expr,
-                  const typename Expr<T>::value_type& c)
-    {
-      typedef ConstExpr<typename Expr<T>::value_type> ConstT;
-      typedef IfThenElseOp< CondT, Expr<T>, ConstT > expr_t;
-
-      return Expr<expr_t>(cond, expr, ConstT(c));
-    }
-
-    template <typename CondT, typename T>
-    KOKKOS_INLINE_FUNCTION
-    typename mpl::disable_if<
-      mpl::is_same< typename Expr<T>::value_type,
-                    typename Expr<T>::scalar_type>,
-      Expr< IfThenElseOp< CondT, ConstExpr<typename Expr<T>::scalar_type>,
-                          Expr<T> > >
-      >::type
-    if_then_else (const CondT& cond, const typename Expr<T>::scalar_type& c,
-                  const Expr<T>& expr)
-    {
-      typedef ConstExpr<typename Expr<T>::scalar_type> ConstT;
-      typedef IfThenElseOp< CondT, ConstT, Expr<T> > expr_t;
-
-      return Expr<expr_t>(cond, ConstT(c), expr);
-    }
-
-    template <typename CondT, typename T>
-    KOKKOS_INLINE_FUNCTION
-    typename mpl::disable_if<
-      mpl::is_same< typename Expr<T>::value_type,
-                    typename Expr<T>::scalar_type>,
-      Expr< IfThenElseOp< CondT, Expr<T>,
-                          ConstExpr<typename Expr<T>::scalar_type> > >
-      >::type
-    if_then_else (const CondT& cond, const Expr<T>& expr,
-                  const typename Expr<T>::scalar_type& c)
-    {
-      typedef ConstExpr<typename Expr<T>::scalar_type> ConstT;
-      typedef IfThenElseOp< CondT, Expr<T>, ConstT > expr_t;
-
-      return Expr<expr_t>(cond, expr, ConstT(c));
-    }
-  }
-}
-
-#endif
-
-//-------------------------- Relational Operators -----------------------
-
-#ifdef  HAVE_SACADO_CXX11
-
-namespace Sacado {
-  namespace Fad {
-    template <typename T1, typename T2 = T1>
-    struct ConditionalReturnType {
-      typedef decltype( std::declval<T1>() == std::declval<T2>() ) type;
-    };
-  }
-}
-
-#define FAD_RELOP_MACRO(OP)                                             \
-namespace Sacado {                                                      \
-  namespace Fad {                                                       \
-    template <typename ExprT1, typename ExprT2>                         \
-    KOKKOS_INLINE_FUNCTION                                              \
-    typename ConditionalReturnType<typename Expr<ExprT1>::value_type,   \
-                                   typename Expr<ExprT2>::value_type>::type \
-    operator OP (const Expr<ExprT1>& expr1,                             \
-                 const Expr<ExprT2>& expr2)                             \
-    {                                                                   \
-      return expr1.val() OP expr2.val();                                \
-    }                                                                   \
-                                                                        \
-    template <typename ExprT2>                                          \
-    KOKKOS_INLINE_FUNCTION                                              \
-    typename ConditionalReturnType<typename Expr<ExprT2>::value_type>::type \
-    operator OP (const typename Expr<ExprT2>::value_type& a,            \
-                 const Expr<ExprT2>& expr2)                             \
-    {                                                                   \
-      return a OP expr2.val();                                          \
-    }                                                                   \
-                                                                        \
-    template <typename ExprT1>                                          \
-    KOKKOS_INLINE_FUNCTION                                              \
-    typename ConditionalReturnType<typename Expr<ExprT1>::value_type>::type \
-    operator OP (const Expr<ExprT1>& expr1,                             \
-                 const typename Expr<ExprT1>::value_type& b)            \
-    {                                                                   \
-      return expr1.val() OP b;                                          \
-    }                                                                   \
-  }                                                                     \
-}
-
-#else
-
-#define FAD_RELOP_MACRO(OP)                                             \
-namespace Sacado {                                                      \
-  namespace Fad {                                                       \
-    template <typename ExprT1, typename ExprT2>                         \
-    KOKKOS_INLINE_FUNCTION                                              \
-    bool                                                                \
-    operator OP (const Expr<ExprT1>& expr1,                             \
-                 const Expr<ExprT2>& expr2)                             \
-    {                                                                   \
-      return expr1.val() OP expr2.val();                                \
-    }                                                                   \
-                                                                        \
-    template <typename ExprT2>                                          \
-    KOKKOS_INLINE_FUNCTION                                              \
-    bool                                                                \
-    operator OP (const typename Expr<ExprT2>::value_type& a,            \
-                 const Expr<ExprT2>& expr2)                             \
-    {                                                                   \
-      return a OP expr2.val();                                          \
-    }                                                                   \
-                                                                        \
-    template <typename ExprT1>                                          \
-    KOKKOS_INLINE_FUNCTION                                              \
-    bool                                                                \
-    operator OP (const Expr<ExprT1>& expr1,                             \
-                 const typename Expr<ExprT1>::value_type& b)            \
-    {                                                                   \
-      return expr1.val() OP b;                                          \
-    }                                                                   \
-  }                                                                     \
-}
-
-#endif
-
-FAD_RELOP_MACRO(==)
-FAD_RELOP_MACRO(!=)
-FAD_RELOP_MACRO(<)
-FAD_RELOP_MACRO(>)
-FAD_RELOP_MACRO(<=)
-FAD_RELOP_MACRO(>=)
-FAD_RELOP_MACRO(<<=)
-FAD_RELOP_MACRO(>>=)
-FAD_RELOP_MACRO(&)
-FAD_RELOP_MACRO(|)
-
-#undef FAD_RELOP_MACRO
-
-namespace Sacado {
-
-  namespace Fad {
-
-    template <typename ExprT>
-    KOKKOS_INLINE_FUNCTION
-    bool operator ! (const Expr<ExprT>& expr)
-    {
-      return ! expr.val();
-    }
-
-  } // namespace Fad
-
-} // namespace Sacado
-
-//-------------------------- Boolean Operators -----------------------
-namespace Sacado {
-
-  namespace Fad {
-
-    template <typename ExprT>
-    KOKKOS_INLINE_FUNCTION
-    bool toBool(const Expr<ExprT>& x) {
-      bool is_zero = (x.val() == 0.0);
-      for (int i=0; i<x.size(); i++)
-        is_zero = is_zero && (x.dx(i) == 0.0);
-      return !is_zero;
-    }
-
-  } // namespace Fad
-=======
 
     template <typename ExprT1, typename ExprT2, typename Impl>
     class PowerOp {};
@@ -2411,7 +1287,6 @@
       bool isPassive() const {
         return expr1.isPassive();
       }
->>>>>>> 4103bf6c
 
       SACADO_INLINE_FUNCTION
       bool updateValue() const { return expr1.updateValue(); }
@@ -2419,8 +1294,6 @@
       SACADO_INLINE_FUNCTION
       void cache() const {}
 
-<<<<<<< HEAD
-=======
       SACADO_INLINE_FUNCTION
       const value_type val() const {
         using std::pow;
@@ -3751,16 +2624,11 @@
 
 } // namespace Sacado
 
->>>>>>> 4103bf6c
 #define FAD_BOOL_MACRO(OP)                                              \
 namespace Sacado {                                                      \
   namespace Fad {                                                       \
     template <typename ExprT1, typename ExprT2>                         \
-<<<<<<< HEAD
-    KOKKOS_INLINE_FUNCTION                                              \
-=======
     SACADO_INLINE_FUNCTION                                              \
->>>>>>> 4103bf6c
     bool                                                                \
     operator OP (const Expr<ExprT1>& expr1,                             \
                  const Expr<ExprT2>& expr2)                             \
@@ -3769,11 +2637,7 @@
     }                                                                   \
                                                                         \
     template <typename ExprT2>                                          \
-<<<<<<< HEAD
-    KOKKOS_INLINE_FUNCTION                                              \
-=======
     SACADO_INLINE_FUNCTION                                              \
->>>>>>> 4103bf6c
     bool                                                                \
     operator OP (const typename Expr<ExprT2>::value_type& a,            \
                  const Expr<ExprT2>& expr2)                             \
@@ -3782,11 +2646,7 @@
     }                                                                   \
                                                                         \
     template <typename ExprT1>                                          \
-<<<<<<< HEAD
-    KOKKOS_INLINE_FUNCTION                                              \
-=======
     SACADO_INLINE_FUNCTION                                              \
->>>>>>> 4103bf6c
     bool                                                                \
     operator OP (const Expr<ExprT1>& expr1,                             \
                  const typename Expr<ExprT1>::value_type& b)            \
