--- conflicted
+++ resolved
@@ -140,7 +140,7 @@
 {
   // SWIG initialization
   static swig_type_info * swig_EMV_ptr =
-    SWIG_TypeQuery("Teuchos::RCP< PyTrilinos::Epetra_NumPyMultiVector >*");
+    SWIG_TypeQuery("Teuchos::RCP< Epetra_MultiVector >*");
   static swig_type_info * swig_DMDV_ptr =
     SWIG_TypeQuery("Teuchos::RCP< Domi::MDVector<double> >*");
   //
@@ -203,8 +203,9 @@
   {
     if (PyArray_Check(pyobj))
     {
+      // This probably won't compile...
       result = Teuchos::RCP< Epetra_MultiVector >(
-                 new Epetra_NumPyMultiVector(pyobj));
+                 new Epetra_MultiVector());
       return result;
     }
   }
@@ -224,7 +225,7 @@
 {
   // SWIG initialization
   static swig_type_info * swig_EV_ptr =
-    SWIG_TypeQuery("Teuchos::RCP< PyTrilinos::Epetra_NumPyVector >*");
+    SWIG_TypeQuery("Teuchos::RCP< PyTrilinos::Epetra_Vector >*");
   static swig_type_info * swig_DMDV_ptr =
     SWIG_TypeQuery("Teuchos::RCP< Domi::MDVector<double> >*");
   //
@@ -287,11 +288,9 @@
   {
     if (PyArray_Check(pyobj))
     {
-<<<<<<< HEAD
-=======
+      // This probably won't compile...
       result = Teuchos::RCP< Epetra_Vector >(
-                 new Epetra_NumPyVector(pyobj));
->>>>>>> 43a59593
+                 new Epetra_Vector());
       return result;
     }
   }
