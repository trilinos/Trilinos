//@HEADER
// ************************************************************************
//
//               ShyLU: Hybrid preconditioner package
//                 Copyright 2012 Sandia Corporation
//
// Under the terms of Contract DE-AC04-94AL85000 with Sandia Corporation,
// the U.S. Government retains certain rights in this software.
//
// Redistribution and use in source and binary forms, with or without
// modification, are permitted provided that the following conditions are
// met:
//
// 1. Redistributions of source code must retain the above copyright
// notice, this list of conditions and the following disclaimer.
//
// 2. Redistributions in binary form must reproduce the above copyright
// notice, this list of conditions and the following disclaimer in the
// documentation and/or other materials provided with the distribution.
//
// 3. Neither the name of the Corporation nor the names of the
// contributors may be used to endorse or promote products derived from
// this software without specific prior written permission.
//
// THIS SOFTWARE IS PROVIDED BY SANDIA CORPORATION "AS IS" AND ANY
// EXPRESS OR IMPLIED WARRANTIES, INCLUDING, BUT NOT LIMITED TO, THE
// IMPLIED WARRANTIES OF MERCHANTABILITY AND FITNESS FOR A PARTICULAR
// PURPOSE ARE DISCLAIMED. IN NO EVENT SHALL SANDIA CORPORATION OR THE
// CONTRIBUTORS BE LIABLE FOR ANY DIRECT, INDIRECT, INCIDENTAL, SPECIAL,
// EXEMPLARY, OR CONSEQUENTIAL DAMAGES (INCLUDING, BUT NOT LIMITED TO,
// PROCUREMENT OF SUBSTITUTE GOODS OR SERVICES; LOSS OF USE, DATA, OR
// PROFITS; OR BUSINESS INTERRUPTION) HOWEVER CAUSED AND ON ANY THEORY OF
// LIABILITY, WHETHER IN CONTRACT, STRICT LIABILITY, OR TORT (INCLUDING
// NEGLIGENCE OR OTHERWISE) ARISING IN ANY WAY OUT OF THE USE OF THIS
// SOFTWARE, EVEN IF ADVISED OF THE POSSIBILITY OF SUCH DAMAGE.
//
// Questions? Contact Alexander Heinlein (alexander.heinlein@uni-koeln.de)
//
// ************************************************************************
//@HEADER

#ifndef _FROSCH_GDSWCOARSEOPERATOR_DEF_HPP
#define _FROSCH_GDSWCOARSEOPERATOR_DEF_HPP

#include <FROSch_GDSWCoarseOperator_decl.hpp>

namespace FROSch {
    
    template <class SC,class LO,class GO,class NO>
    GDSWCoarseOperator<SC,LO,GO,NO>::GDSWCoarseOperator(CrsMatrixPtr k,
                                                        ParameterListPtr parameterList) :
    HarmonicCoarseOperator<SC,LO,GO,NO> (k,parameterList),
    DDInterface_ ()
    {
        
    }
    
    template <class SC,class LO,class GO,class NO>
    int GDSWCoarseOperator<SC,LO,GO,NO>::initialize(UN dimension,
                                                    MapPtr repeatedMap)
    {
        buildCoarseSpace(dimension,repeatedMap);
        this->IsInitialized_ = true;
        this->IsComputed_ = false;
        return 0;
    }
    
    template <class SC,class LO,class GO,class NO>
    int GDSWCoarseOperator<SC,LO,GO,NO>::initialize(UN dimension,
                                                    MapPtr repeatedMap,
                                                    GOVecPtr dirichletBoundaryDofs)
    {
        buildCoarseSpace(dimension,repeatedMap,dirichletBoundaryDofs);
        this->IsInitialized_ = true;
        this->IsComputed_ = false;
        return 0;
    }
    
    template <class SC,class LO,class GO,class NO>
    int GDSWCoarseOperator<SC,LO,GO,NO>::initialize(UN dimension,
                                                    UN dofsPerNode,
                                                    MapPtr repeatedNodesMap,
                                                    MapPtrVecPtr repeatedDofMaps)
    {
        buildCoarseSpace(dimension,dofsPerNode,repeatedNodesMap,repeatedDofMaps);
        this->IsInitialized_ = true;
        this->IsComputed_ = false;
        return 0;
    }
    
    template <class SC,class LO,class GO,class NO>
    int GDSWCoarseOperator<SC,LO,GO,NO>::initialize(UN dimension,
                                                    UN dofsPerNode,
                                                    MapPtr repeatedNodesMap,
                                                    MapPtrVecPtr repeatedDofMaps,
                                                    GOVecPtr dirichletBoundaryDofs)
    {
        buildCoarseSpace(dimension,dofsPerNode,repeatedNodesMap,repeatedDofMaps,dirichletBoundaryDofs);
        this->IsInitialized_ = true;
        this->IsComputed_ = false;
        return 0;
    }
    
    template <class SC,class LO,class GO,class NO>
    int GDSWCoarseOperator<SC,LO,GO,NO>::initialize(UN dimension,
                                                    UN dofsPerNode,
                                                    MapPtr repeatedNodesMap,
                                                    MapPtrVecPtr repeatedDofMaps,
                                                    MultiVectorPtr nodeList)
    {
        buildCoarseSpace(dimension,dofsPerNode,repeatedNodesMap,repeatedDofMaps,nodeList);
        this->IsInitialized_ = true;
        this->IsComputed_ = false;
        return 0;
    }
    
    template <class SC,class LO,class GO,class NO>
    int GDSWCoarseOperator<SC,LO,GO,NO>::initialize(UN dimension,
                                                    UN dofsPerNode,
                                                    MapPtr repeatedNodesMap,
                                                    MapPtrVecPtr repeatedDofMaps,
                                                    GOVecPtr dirichletBoundaryDofs,
                                                    MultiVectorPtr nodeList)
    {
        buildCoarseSpace(dimension,dofsPerNode,repeatedNodesMap,repeatedDofMaps,dirichletBoundaryDofs,nodeList);
        this->IsInitialized_ = true;
        this->IsComputed_ = false;
        return 0;
    }
    
    template <class SC,class LO,class GO,class NO>
    int GDSWCoarseOperator<SC,LO,GO,NO>::initialize(UN dimension,
                                                    UNVecPtr dofsPerNodeVec,
                                                    MapPtrVecPtr repeatedNodesMapVec,
                                                    MapPtrVecPtr2D repeatedDofMapsVec,
                                                    GOVecPtr2D dirichletBoundaryDofsVec,
                                                    MultiVectorPtrVecPtr nodeListVec)
    {
        buildCoarseSpace(dimension,dofsPerNodeVec,repeatedNodesMapVec,repeatedDofMapsVec,dirichletBoundaryDofsVec,nodeListVec);
        this->IsInitialized_ = true;
        this->IsComputed_ = false;
        return 0;
    }

    
    template <class SC,class LO,class GO,class NO>
    void GDSWCoarseOperator<SC,LO,GO,NO>::describe(Teuchos::FancyOStream &out,
                                                   const Teuchos::EVerbosityLevel verbLevel) const
    {
        FROSCH_ASSERT(false,"describe() has be implemented properly...");
    }
    
    template <class SC,class LO,class GO,class NO>
    std::string GDSWCoarseOperator<SC,LO,GO,NO>::description() const
    {
        return "GDSW Coarse Operator";
    }
    
    template <class SC,class LO,class GO,class NO>
    int GDSWCoarseOperator<SC,LO,GO,NO>::buildCoarseSpace(UN dimension,
                                                          MapPtr nodesMap)
    {
        MapPtrVecPtr dofsMaps(1);
        dofsMaps[0] = nodesMap;
        buildCoarseSpace(dimension,1,nodesMap,dofsMaps);
        
        return 0;
    }
    
    template <class SC,class LO,class GO,class NO>
    int GDSWCoarseOperator<SC,LO,GO,NO>::buildCoarseSpace(UN dimension,
                                                          MapPtr nodesMap,
                                                          GOVecPtr dirichletBoundaryDofs)
    {
        MapPtrVecPtr dofsMaps(1);
        dofsMaps[0] = nodesMap;
        buildCoarseSpace(dimension,1,nodesMap,dofsMaps,dirichletBoundaryDofs);
        
        return 0;
    }
    
    template <class SC,class LO,class GO,class NO>
    int GDSWCoarseOperator<SC,LO,GO,NO>::buildCoarseSpace(UN dimension,
                                                          UN dofsPerNode,
                                                          MapPtr nodesMap,
                                                          MapPtrVecPtr dofsMaps)
    {
        GOVecPtr dirichletBoundaryDofs = FindOneEntryOnlyRowsGlobal(this->K_,nodesMap);
        buildCoarseSpace(dimension,dofsPerNode,nodesMap,dofsMaps,dirichletBoundaryDofs);
        
        return 0;
    }
    
    template <class SC,class LO,class GO,class NO>
    int GDSWCoarseOperator<SC,LO,GO,NO>::buildCoarseSpace(UN dimension,
                                                          UN dofsPerNode,
                                                          MapPtr nodesMap,
                                                          MapPtrVecPtr dofsMaps,
                                                          GOVecPtr dirichletBoundaryDofs)
    {        
        MultiVectorPtr nodeList;
        buildCoarseSpace(dimension,dofsPerNode,nodesMap,dofsMaps,dirichletBoundaryDofs,nodeList);
        
        return 0;
    }
    
    template <class SC,class LO,class GO,class NO>
    int GDSWCoarseOperator<SC,LO,GO,NO>::buildCoarseSpace(UN dimension,
                                                          UN dofsPerNode,
                                                          MapPtr nodesMap,
                                                          MapPtrVecPtr dofsMaps,
                                                          MultiVectorPtr nodeList)
    {
        GOVecPtr dirichletBoundaryDofs = FindOneEntryOnlyRowsGlobal(this->K_,nodesMap);
        buildCoarseSpace(dimension,dofsPerNode,nodesMap,dofsMaps,dirichletBoundaryDofs,nodeList);
        
        return 0;
    }
    
    template <class SC,class LO,class GO,class NO>
    int GDSWCoarseOperator<SC,LO,GO,NO>::buildCoarseSpace(UN dimension,
                                                          UN dofsPerNode,
                                                          MapPtr nodesMap,
                                                          MapPtrVecPtr dofsMaps,
                                                          GOVecPtr dirichletBoundaryDofs,
                                                          MultiVectorPtr nodeList)
    {
        FROSCH_ASSERT(dofsMaps.size()==dofsPerNode,"dofsMaps.size()!=dofsPerNode");
        
        // Das könnte man noch ändern
        // TODO: DAS SOLLTE ALLES IN EINE FUNKTION IN HARMONICCOARSEOPERATOR
        this->GammaDofs_.resize(this->GammaDofs_.size()+1);
        this->IDofs_.resize(this->IDofs_.size()+1);
        this->InterfaceCoarseSpaces_.resize(this->InterfaceCoarseSpaces_.size()+1);
        this->DofsMaps_.resize(this->DofsMaps_.size()+1);
        this->DofsPerNode_.resize(this->DofsPerNode_.size()+1);
        this->BlockCoarseDimension_.resize(this->BlockCoarseDimension_.size()+1);
        this->NumberOfBlocks_++;
        
        resetCoarseSpaceBlock(this->NumberOfBlocks_-1,dimension,dofsPerNode,nodesMap,dofsMaps,dirichletBoundaryDofs,nodeList);
        
        return 0;
    }
    
    
    
    template <class SC,class LO,class GO,class NO>
    int GDSWCoarseOperator<SC,LO,GO,NO>::buildCoarseSpace(UN dimension,
                                                          UNVecPtr dofsPerNodeVec,
                                                          MapPtrVecPtr repeatedNodesMapVec,
                                                          MapPtrVecPtr2D repeatedDofMapsVec,
                                                          GOVecPtr2D dirichletBoundaryDofsVec,
                                                          MultiVectorPtrVecPtr nodeListVec)
    {
        // Das könnte man noch ändern
        // TODO: DAS SOLLTE ALLES IN EINE FUNKTION IN HARMONICCOARSEOPERATOR
        for (UN i=0; i<repeatedNodesMapVec.size(); i++) {
            this->GammaDofs_.resize(this->GammaDofs_.size()+1);
            this->IDofs_.resize(this->IDofs_.size()+1);
            this->InterfaceCoarseSpaces_.resize(this->InterfaceCoarseSpaces_.size()+1);
            this->DofsMaps_.resize(this->DofsMaps_.size()+1);
            this->DofsPerNode_.resize(this->DofsPerNode_.size()+1);
            this->BlockCoarseDimension_.resize(this->BlockCoarseDimension_.size()+1);
            this->NumberOfBlocks_++;
            resetCoarseSpaceBlock(this->NumberOfBlocks_-1,dimension,dofsPerNodeVec[i],repeatedNodesMapVec[i],repeatedDofMapsVec[i],dirichletBoundaryDofsVec[i],nodeListVec[i]);
        }
        return 0;
    }
    
    
    template <class SC,class LO,class GO,class NO>
    int GDSWCoarseOperator<SC,LO,GO,NO>::resetCoarseSpaceBlock(UN blockId,
                                                               UN dimension,
                                                               UN dofsPerNode,
                                                               MapPtr nodesMap,
                                                               MapPtrVecPtr dofsMaps,
                                                               GOVecPtr dirichletBoundaryDofs,
                                                               MultiVectorPtr nodeList)
    {
        
        FROSCH_ASSERT(dofsMaps.size()==dofsPerNode,"dofsMaps.size()!=dofsPerNode");
        FROSCH_ASSERT(blockId<this->NumberOfBlocks_,"Block does not exist yet and can therefore not be reset.");
        
        // Process the parameter list
        std::stringstream blockIdStringstream;
        blockIdStringstream << blockId+1;
        std::string blockIdString = blockIdStringstream.str();
        Teuchos::RCP<Teuchos::ParameterList> coarseSpaceList = sublist(sublist(this->ParameterList_,"Blocks"),blockIdString.c_str());
        
        bool useForCoarseSpace = coarseSpaceList->get("Use For Coarse Space",true);
        
        bool useVertexTranslations = coarseSpaceList->sublist("Custom").get("Vertices: translations",true);
        
        bool useShortEdgeTranslations = coarseSpaceList->sublist("Custom").get("ShortEdges: translations",true);
        bool useShortEdgeRotations = coarseSpaceList->sublist("Custom").get("ShortEdges: rotations",true);
        
        bool useStraightEdgeTranslations = coarseSpaceList->sublist("Custom").get("StraightEdges: translations",true);
        bool useStraightEdgeRotations = coarseSpaceList->sublist("Custom").get("StraightEdges: rotations",true);
        
        bool useEdgeTranslations = coarseSpaceList->sublist("Custom").get("Edges: translations",true);
        bool useEdgeRotations = coarseSpaceList->sublist("Custom").get("Edges: rotations",true);
        
        bool useFaceTranslations = coarseSpaceList->sublist("Custom").get("Faces: translations",true);
        bool useFaceRotations = coarseSpaceList->sublist("Custom").get("Faces: rotations",true);
        
        bool useRotations = coarseSpaceList->get("Rotations",true);
        if (useRotations && nodeList.is_null()) {
            useRotations = false;
            if (this->Verbose_) std::cout << "\nWarning: Rotations cannot be used!\n";
        }
        if (!useRotations) {
            useShortEdgeRotations = false;
            useStraightEdgeRotations = false;
            useEdgeRotations = false;
            useFaceRotations = false;
        }
        
        this->DofsMaps_[blockId] = dofsMaps;
        this->DofsPerNode_[blockId] = dofsPerNode;
        
        Teuchos::Array<GO> tmpDirichletBoundaryDofs(dirichletBoundaryDofs()); // Here, we do a copy. Maybe, this is not necessary
        sortunique(tmpDirichletBoundaryDofs);
        
        DDInterface_.reset(new DDInterface<SC,LO,GO,NO>(dimension,this->DofsPerNode_[blockId],nodesMap));
        DDInterface_->resetGlobalDofs(dofsMaps);
        DDInterface_->removeDirichletNodes(tmpDirichletBoundaryDofs());
        if (this->ParameterList_->get("Test Unconnected Interface",true)) {
            DDInterface_->divideUnconnectedEntities(this->K_);
        }
        
<<<<<<< HEAD

=======
>>>>>>> 76893d9d
        DDInterface_->sortVerticesEdgesFaces(nodeList);
        
        EntitySetPtr vertices,shortEdges,straightEdges,edges,faces,interface,interior;
        
        interface = DDInterface_->getInterface();
        interior = DDInterface_->getInterior();

        
        // Check for interface
        if (interface->getNumEntities()==0) {
            this->computeVolumeFunctions(blockId,dimension,nodesMap,nodeList,interior);
        } else {
            this->GammaDofs_[blockId] = LOVecPtr(this->DofsPerNode_[blockId]*interface->getEntity(0)->getNumNodes());
            this->IDofs_[blockId] = LOVecPtr(this->DofsPerNode_[blockId]*interior->getEntity(0)->getNumNodes());
            for (UN k=0; k<this->DofsPerNode_[blockId]; k++) {
                for (UN i=0; i<interface->getEntity(0)->getNumNodes(); i++) {
                    this->GammaDofs_[blockId][this->DofsPerNode_[blockId]*i+k] = interface->getEntity(0)->getLocalDofID(i,k);
                }
                for (UN i=0; i<interior->getEntity(0)->getNumNodes(); i++) {
                    this->IDofs_[blockId][this->DofsPerNode_[blockId]*i+k] = interior->getEntity(0)->getLocalDofID(i,k);
                }
            }

            this->InterfaceCoarseSpaces_[blockId].reset(new CoarseSpace<SC,LO,GO,NO>());
            if (useForCoarseSpace && (useVertexTranslations||useShortEdgeTranslations||useShortEdgeRotations||useStraightEdgeTranslations||useStraightEdgeRotations||useEdgeTranslations||useEdgeRotations||useFaceTranslations||useFaceRotations)) {
                
                ////////////////////////////////
                // Build Processor Map Coarse //
                ////////////////////////////////
                // Vertices
                if (useVertexTranslations) {
                    vertices = DDInterface_->getVertices();
                    vertices->buildEntityMap(nodesMap);
                    
                    MultiVectorPtrVecPtr translations = this->computeTranslations(blockId,vertices);
                    for (UN i=0; i<translations.size(); i++) {
                        this->InterfaceCoarseSpaces_[blockId]->addSubspace(vertices->getEntityMap(),translations[i]);
                    }
                }
                // ShortEdges
                if (useShortEdgeTranslations || useShortEdgeRotations) {
                    shortEdges = DDInterface_->getShortEdges();
                    shortEdges->buildEntityMap(nodesMap);
                    if (useShortEdgeTranslations) {
                        MultiVectorPtrVecPtr translations = this->computeTranslations(blockId,shortEdges);
                        for (UN i=0; i<translations.size(); i++) {
                            this->InterfaceCoarseSpaces_[blockId]->addSubspace(shortEdges->getEntityMap(),translations[i]);
                        }
                    }

                    if (useShortEdgeRotations) {
                        MultiVectorPtrVecPtr rotations = this->computeRotations(blockId,dimension,nodeList,shortEdges);
                        for (UN i=0; i<rotations.size(); i++) {
                            this->InterfaceCoarseSpaces_[blockId]->addSubspace(shortEdges->getEntityMap(),rotations[i]);
                        }
                    }
                   

                }
                // StraightEdges
                if (useStraightEdgeTranslations || useStraightEdgeRotations) {
                    straightEdges = DDInterface_->getStraightEdges();
                    straightEdges->buildEntityMap(nodesMap);
                    
                    if (useShortEdgeTranslations) {
                        MultiVectorPtrVecPtr translations = this->computeTranslations(blockId,straightEdges);
                        for (UN i=0; i<translations.size(); i++) {
                            this->InterfaceCoarseSpaces_[blockId]->addSubspace(straightEdges->getEntityMap(),translations[i]);
                        }
                    }
                    if (useShortEdgeRotations) {
                        MultiVectorPtrVecPtr rotations = this->computeRotations(blockId,dimension,nodeList,straightEdges);
                        for (UN i=0; i<rotations.size(); i++) {
                            this->InterfaceCoarseSpaces_[blockId]->addSubspace(straightEdges->getEntityMap(),rotations[i]);
                        }
                    }
                }

                // Edges
                if (useEdgeTranslations || useEdgeRotations) {
                    edges = DDInterface_->getEdges();
                    edges->buildEntityMap(nodesMap);
                    
                    if (useShortEdgeTranslations) {
                        MultiVectorPtrVecPtr translations = this->computeTranslations(blockId,edges);
                        for (UN i=0; i<translations.size(); i++) {
                            this->InterfaceCoarseSpaces_[blockId]->addSubspace(edges->getEntityMap(),translations[i]);
                        }
                    }
                    if (useShortEdgeRotations) {
                        MultiVectorPtrVecPtr rotations = this->computeRotations(blockId,dimension,nodeList,edges);
                        for (UN i=0; i<rotations.size(); i++) {
                            this->InterfaceCoarseSpaces_[blockId]->addSubspace(edges->getEntityMap(),rotations[i]);
                        }
                    }
                }

                // Faces
                if (useFaceTranslations || useFaceRotations) {
                    faces = DDInterface_->getFaces();
                    faces->buildEntityMap(nodesMap);
                    
                    if (useShortEdgeTranslations) {
                        MultiVectorPtrVecPtr translations = this->computeTranslations(blockId,faces);
                        for (UN i=0; i<translations.size(); i++) {
                            this->InterfaceCoarseSpaces_[blockId]->addSubspace(faces->getEntityMap(),translations[i]);
                        }
                    }
                    if (useShortEdgeRotations) {
                        MultiVectorPtrVecPtr rotations = this->computeRotations(blockId,dimension,nodeList,faces);
                        for (UN i=0; i<rotations.size(); i++) {
                            this->InterfaceCoarseSpaces_[blockId]->addSubspace(faces->getEntityMap(),rotations[i]);
                        }
                    }
                }

                
                this->InterfaceCoarseSpaces_[blockId]->assembleCoarseSpace();
                
                // Count entities
                GOVec numEntitiesGlobal(5);
                if (useVertexTranslations) {
                    numEntitiesGlobal[0] = vertices->getEntityMap()->getMaxAllGlobalIndex();
                    if (vertices->getEntityMap()->lib()==Xpetra::UseEpetra || vertices->getEntityMap()->getGlobalNumElements()>0) {
                        numEntitiesGlobal[0] += 1;
                    }
                } else {
                    numEntitiesGlobal[0] = -1;
                }
                if (useShortEdgeTranslations || useShortEdgeRotations) {
                    numEntitiesGlobal[1] = shortEdges->getEntityMap()->getMaxAllGlobalIndex();
                    if (shortEdges->getEntityMap()->lib()==Xpetra::UseEpetra || shortEdges->getEntityMap()->getGlobalNumElements()>0) {
                        numEntitiesGlobal[1] += 1;
                    }
                } else {
                    numEntitiesGlobal[1] = -1;
                }
                if (useStraightEdgeTranslations || useStraightEdgeRotations) {
                    numEntitiesGlobal[2] = straightEdges->getEntityMap()->getMaxAllGlobalIndex();
                    if (straightEdges->getEntityMap()->lib()==Xpetra::UseEpetra || straightEdges->getEntityMap()->getGlobalNumElements()>0) {
                        numEntitiesGlobal[2] += 1;
                    }
                } else {
                    numEntitiesGlobal[2] = -1;
                }
                if (useEdgeTranslations || useEdgeRotations) {
                    numEntitiesGlobal[3] = edges->getEntityMap()->getMaxAllGlobalIndex();
                    if (edges->getEntityMap()->lib()==Xpetra::UseEpetra || edges->getEntityMap()->getGlobalNumElements()>0) {
                        numEntitiesGlobal[3] += 1;
                    }
                } else {
                    numEntitiesGlobal[3] = -1;
                }
                if (useFaceTranslations || useFaceRotations) {
                    numEntitiesGlobal[4] = faces->getEntityMap()->getMaxAllGlobalIndex();
                    if (faces->getEntityMap()->lib()==Xpetra::UseEpetra || faces->getEntityMap()->getGlobalNumElements()>0) {
                        numEntitiesGlobal[4] += 1;
                    }
                } else {
                    numEntitiesGlobal[4] = -1;
                }
                
                for (UN i=0; i<numEntitiesGlobal.size(); i++) {
                    if (numEntitiesGlobal[i]<0) {
                        numEntitiesGlobal[i] = 0;
                    }
                }
                FROSCH_ASSERT(dimension==2 && numEntitiesGlobal[3]==0,"dimension==2 && global number of faces (edges)!=0");
                
                if (this->Verbose_) {
                    
                    std::cout << "\n\
                    --------------------------------------------\n\
                    # vertices:       --- " << numEntitiesGlobal[0] << "\n\
                    # shortEdges:     --- " << numEntitiesGlobal[1] << "\n\
                    # straightEdges:  --- " << numEntitiesGlobal[2] << "\n";
                    if (dimension==2) {
                    std::cout << "\
                    # edges:          --- " << numEntitiesGlobal[4] << "\n";
                    } else if (dimension==3) {
                    std::cout << "\
                    # edges:          --- " << numEntitiesGlobal[3] << "\n\
                    # faces:          --- " << numEntitiesGlobal[4] << "\n";
                    }
                    std::cout << "\
                    --------------------------------------------\n\
                    Coarse space:\n\
                    --------------------------------------------\n\
                    vertices: translations      --- " << useVertexTranslations << "\n\
                    shortEdges: translations    --- " << useShortEdgeTranslations << "\n\
                    shortEdges: rotations       --- " << useShortEdgeRotations << "\n\
                    straightEdges: translations --- " << useStraightEdgeTranslations << "\n\
                    straightEdges: rotations    --- " << useStraightEdgeRotations << "\n\
                    edges: translations         --- " << useEdgeTranslations << "\n\
                    edges: rotations            --- " << useEdgeRotations << "\n\
                    faces: translations         --- " << useFaceTranslations << "\n\
                    faces: rotations            --- " << useFaceRotations << "\n\
                    --------------------------------------------\n";
                }

                GOVec2D shortSubs,straightSubs,edgesSubs,facesSubs,entriesGraph;
                entriesGraph.resize(this->K_->getMap()->getComm()->getSize());
                
                InterfaceEntityPtrVec ShortEntityVec = shortEdges->getEntityVector();
                GO SizeShortEdge = ShortEntityVec.size();
                shortSubs.resize(SizeShortEdge);
                for(GO i = 0;i<SizeShortEdge;i++){
                    shortSubs[i] = ShortEntityVec[i]->getSubdomainsVector();
                    //std::cout<<shortSubs[i];
                }
                
                InterfaceEntityPtrVec StraightEntityVec = straightEdges->getEntityVector();
                GO SizeStraightEdge = StraightEntityVec.size();
                straightSubs.resize(SizeStraightEdge);
                for(GO i = 0;i<SizeStraightEdge;i++){
                    straightSubs[i] = StraightEntityVec[i]->getSubdomainsVector();
                    //std::cout<<straightSubs[i];
                }
                
                Teuchos::Array<GO> entries;
                std::map<GO,int> rep;
                
                
                if(dimension == 2){
                    InterfaceEntityPtrVec EdgeEntityVec = edges->getEntityVector();
                    GO SizeEdge = EdgeEntityVec.size();
                    if(SizeEdge>0){
                        edgesSubs.resize(SizeEdge);
                        for(GO i = 0;i<SizeEdge;i++){
                            edgesSubs[i] = EdgeEntityVec[i]->getSubdomainsVector();
                            for(int j = 0;j<edgesSubs[i].size();j++) rep.insert(std::pair<GO,int>(edgesSubs.at(i).at(j),edges->getEntityMap()->getComm()->getRank()));
                        }
                        for (auto& x: rep) {
                            entries.push_back(x.first);
                        }
                    }
                    
                    InterfaceEntityPtrVec SEdgeEntityVec = shortEdges->getEntityVector();
                    GO SizeSEdge = SEdgeEntityVec.size();
                    if(SizeSEdge>0){
                        shortSubs.resize(SizeSEdge);
                        for(GO i = 0;i<SizeSEdge;i++){
                            shortSubs[i] = SEdgeEntityVec[i]->getSubdomainsVector();
                        for(int j = 0;j<shortSubs[i].size();j++) rep.insert(std::pair<GO,int>(shortSubs.at(i).at(j),shortEdges->getEntityMap()->getComm()->getRank()));
                        }
                        for (auto& x: rep) {
                            entries.push_back(x.first);
                        }
                    }
                    if(SizeSEdge==0 && SizeEdge == 0){
                        GO a  =shortEdges->getEntityMap()->getComm()->getRank();
                        rep.insert(std::pair<GO,int>(a,shortEdges->getEntityMap()->getComm()->getRank()));
                        for (auto& x: rep) {
                            entries.push_back(x.first);
                        }
                        
                    }
                }else if (dimension == 3){
                    
                    // std::cout<<std::endl;
                    InterfaceEntityPtrVec FaceEntityVec = faces->getEntityVector();
                    GO SizeFace = FaceEntityVec.size();
                    facesSubs.resize(SizeFace);
                    for(GO i = 0;i<SizeFace;i++){
                        facesSubs[i] = FaceEntityVec[i]->getSubdomainsVector();
                        for(int j = 0;j<facesSubs[i].size();j++) rep.insert(std::pair<GO,int>(facesSubs.at(i).at(j),faces->getEntityMap()->getComm()->getRank()));
                    }
                    for (auto& x: rep) {
                        entries.push_back(x.first);
                    }
                } else{
                    FROSCH_ASSERT(0!=0,"Only Implemented for 2D and 3D");
                }
                
                
                Teuchos::RCP<Teuchos::FancyOStream> fancy = fancyOStream(Teuchos::rcpFromRef(std::cout));
                MapPtr GraphMap = Xpetra::MapFactory<LO,GO,NO>::Build(this->K_->getMap()->lib(),this->K_->getMap()->getComm()->getSize(),1,0,this->K_->getMap()->getComm());
                
                std::vector<GO> col_vec(entries.size());
                for(int i = 0;i<entries.size();i++)
                {
                    col_vec.at(i) =i;
                }
                Teuchos::ArrayView<GO> cols(col_vec);
                this->GraphEntriesList_ =  Teuchos::rcp(new Xpetra::TpetraCrsMatrix<GO> (GraphMap, 10));
                this->GraphEntriesList_->insertGlobalValues(edges->getEntityMap()->getComm()->getRank(),cols,entries());
                this->GraphEntriesList_->fillComplete();
                
                
                this->BlockCoarseDimension_[blockId] = 0;
                for (UN i=0; i<numEntitiesGlobal.size(); i++) {
                    this->BlockCoarseDimension_[blockId] += numEntitiesGlobal[i];
                }
            }
        }
        return 0;
    }    
}


#endif<|MERGE_RESOLUTION|>--- conflicted
+++ resolved
@@ -328,10 +328,7 @@
             DDInterface_->divideUnconnectedEntities(this->K_);
         }
         
-<<<<<<< HEAD
-
-=======
->>>>>>> 76893d9d
+
         DDInterface_->sortVerticesEdgesFaces(nodeList);
         
         EntitySetPtr vertices,shortEdges,straightEdges,edges,faces,interface,interior;
