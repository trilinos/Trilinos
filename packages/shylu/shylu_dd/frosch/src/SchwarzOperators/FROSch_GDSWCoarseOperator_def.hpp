//@HEADER
// ************************************************************************
//
//               ShyLU: Hybrid preconditioner package
//                 Copyright 2012 Sandia Corporation
//
// Under the terms of Contract DE-AC04-94AL85000 with Sandia Corporation,
// the U.S. Government retains certain rights in this software.
//
// Redistribution and use in source and binary forms, with or without
// modification, are permitted provided that the following conditions are
// met:
//
// 1. Redistributions of source code must retain the above copyright
// notice, this list of conditions and the following disclaimer.
//
// 2. Redistributions in binary form must reproduce the above copyright
// notice, this list of conditions and the following disclaimer in the
// documentation and/or other materials provided with the distribution.
//
// 3. Neither the name of the Corporation nor the names of the
// contributors may be used to endorse or promote products derived from
// this software without specific prior written permission.
//
// THIS SOFTWARE IS PROVIDED BY SANDIA CORPORATION "AS IS" AND ANY
// EXPRESS OR IMPLIED WARRANTIES, INCLUDING, BUT NOT LIMITED TO, THE
// IMPLIED WARRANTIES OF MERCHANTABILITY AND FITNESS FOR A PARTICULAR
// PURPOSE ARE DISCLAIMED. IN NO EVENT SHALL SANDIA CORPORATION OR THE
// CONTRIBUTORS BE LIABLE FOR ANY DIRECT, INDIRECT, INCIDENTAL, SPECIAL,
// EXEMPLARY, OR CONSEQUENTIAL DAMAGES (INCLUDING, BUT NOT LIMITED TO,
// PROCUREMENT OF SUBSTITUTE GOODS OR SERVICES; LOSS OF USE, DATA, OR
// PROFITS; OR BUSINESS INTERRUPTION) HOWEVER CAUSED AND ON ANY THEORY OF
// LIABILITY, WHETHER IN CONTRACT, STRICT LIABILITY, OR TORT (INCLUDING
// NEGLIGENCE OR OTHERWISE) ARISING IN ANY WAY OUT OF THE USE OF THIS
// SOFTWARE, EVEN IF ADVISED OF THE POSSIBILITY OF SUCH DAMAGE.
//
// Questions? Contact Alexander Heinlein (alexander.heinlein@uni-koeln.de)
//
// ************************************************************************
//@HEADER

#ifndef _FROSCH_GDSWCOARSEOPERATOR_DEF_HPP
#define _FROSCH_GDSWCOARSEOPERATOR_DEF_HPP

#include <FROSch_GDSWCoarseOperator_decl.hpp>

namespace FROSch {
    
    template <class SC,class LO,class GO,class NO>
    GDSWCoarseOperator<SC,LO,GO,NO>::GDSWCoarseOperator(CrsMatrixPtr k,
                                                        ParameterListPtr parameterList) :
    HarmonicCoarseOperator<SC,LO,GO,NO> (k,parameterList),
    DDInterface_ ()
    {
        
    }
    
    template <class SC,class LO,class GO,class NO>
    int GDSWCoarseOperator<SC,LO,GO,NO>::initialize(UN dimension,
                                                    MapPtr repeatedMap)
    {
        buildCoarseSpace(dimension,repeatedMap);
        this->IsInitialized_ = true;
        this->IsComputed_ = false;
        return 0;
    }
    
    template <class SC,class LO,class GO,class NO>
    int GDSWCoarseOperator<SC,LO,GO,NO>::initialize(UN dimension,
                                                    MapPtr repeatedMap,
                                                    GOVecPtr dirichletBoundaryDofs)
    {
        buildCoarseSpace(dimension,repeatedMap,dirichletBoundaryDofs);
        this->IsInitialized_ = true;
        this->IsComputed_ = false;
        return 0;
    }
    
    template <class SC,class LO,class GO,class NO>
    int GDSWCoarseOperator<SC,LO,GO,NO>::initialize(UN dimension,
                                                    UN dofsPerNode,
                                                    MapPtr repeatedNodesMap,
                                                    MapPtrVecPtr repeatedDofMaps)
    {
        buildCoarseSpace(dimension,dofsPerNode,repeatedNodesMap,repeatedDofMaps);
        this->IsInitialized_ = true;
        this->IsComputed_ = false;
        return 0;
    }
    
    template <class SC,class LO,class GO,class NO>
    int GDSWCoarseOperator<SC,LO,GO,NO>::initialize(UN dimension,
                                                    UN dofsPerNode,
                                                    MapPtr repeatedNodesMap,
                                                    MapPtrVecPtr repeatedDofMaps,
                                                    GOVecPtr dirichletBoundaryDofs)
    {
        buildCoarseSpace(dimension,dofsPerNode,repeatedNodesMap,repeatedDofMaps,dirichletBoundaryDofs);
        this->IsInitialized_ = true;
        this->IsComputed_ = false;
        return 0;
    }
    
    template <class SC,class LO,class GO,class NO>
    int GDSWCoarseOperator<SC,LO,GO,NO>::initialize(UN dimension,
                                                    UN dofsPerNode,
                                                    MapPtr repeatedNodesMap,
                                                    MapPtrVecPtr repeatedDofMaps,
                                                    MultiVectorPtr nodeList)
    {
        buildCoarseSpace(dimension,dofsPerNode,repeatedNodesMap,repeatedDofMaps,nodeList);
        this->IsInitialized_ = true;
        this->IsComputed_ = false;
        return 0;
    }
    
    template <class SC,class LO,class GO,class NO>
    int GDSWCoarseOperator<SC,LO,GO,NO>::initialize(UN dimension,
                                                    UN dofsPerNode,
                                                    MapPtr repeatedNodesMap,
                                                    MapPtrVecPtr repeatedDofMaps,
                                                    GOVecPtr dirichletBoundaryDofs,
                                                    MultiVectorPtr nodeList)
    {
        buildCoarseSpace(dimension,dofsPerNode,repeatedNodesMap,repeatedDofMaps,dirichletBoundaryDofs,nodeList);
        this->IsInitialized_ = true;
        this->IsComputed_ = false;
        return 0;
    }
    
    template <class SC,class LO,class GO,class NO>
    int GDSWCoarseOperator<SC,LO,GO,NO>::initialize(UN dimension,
                                                    UNVecPtr dofsPerNodeVec,
                                                    MapPtrVecPtr repeatedNodesMapVec,
                                                    MapPtrVecPtr2D repeatedDofMapsVec,
                                                    GOVecPtr2D dirichletBoundaryDofsVec,
                                                    MultiVectorPtrVecPtr nodeListVec)
    {
        buildCoarseSpace(dimension,dofsPerNodeVec,repeatedNodesMapVec,repeatedDofMapsVec,dirichletBoundaryDofsVec,nodeListVec);
        this->IsInitialized_ = true;
        this->IsComputed_ = false;
        return 0;
    }

    
    template <class SC,class LO,class GO,class NO>
    void GDSWCoarseOperator<SC,LO,GO,NO>::describe(Teuchos::FancyOStream &out,
                                                   const Teuchos::EVerbosityLevel verbLevel) const
    {
        FROSCH_ASSERT(false,"describe() has be implemented properly...");
    }
    
    template <class SC,class LO,class GO,class NO>
    std::string GDSWCoarseOperator<SC,LO,GO,NO>::description() const
    {
        return "GDSW Coarse Operator";
    }
    
    template <class SC,class LO,class GO,class NO>
    int GDSWCoarseOperator<SC,LO,GO,NO>::buildCoarseSpace(UN dimension,
                                                          MapPtr nodesMap)
    {
        MapPtrVecPtr dofsMaps(1);
        dofsMaps[0] = nodesMap;
        buildCoarseSpace(dimension,1,nodesMap,dofsMaps);
        
        return 0;
    }
    
    template <class SC,class LO,class GO,class NO>
    int GDSWCoarseOperator<SC,LO,GO,NO>::buildCoarseSpace(UN dimension,
                                                          MapPtr nodesMap,
                                                          GOVecPtr dirichletBoundaryDofs)
    {
        MapPtrVecPtr dofsMaps(1);
        dofsMaps[0] = nodesMap;
        buildCoarseSpace(dimension,1,nodesMap,dofsMaps,dirichletBoundaryDofs);
        
        return 0;
    }
    
    template <class SC,class LO,class GO,class NO>
    int GDSWCoarseOperator<SC,LO,GO,NO>::buildCoarseSpace(UN dimension,
                                                          UN dofsPerNode,
                                                          MapPtr nodesMap,
                                                          MapPtrVecPtr dofsMaps)
    {
        GOVecPtr dirichletBoundaryDofs = FindOneEntryOnlyRowsGlobal(this->K_,nodesMap);
        buildCoarseSpace(dimension,dofsPerNode,nodesMap,dofsMaps,dirichletBoundaryDofs);
        
        return 0;
    }
    
    template <class SC,class LO,class GO,class NO>
    int GDSWCoarseOperator<SC,LO,GO,NO>::buildCoarseSpace(UN dimension,
                                                          UN dofsPerNode,
                                                          MapPtr nodesMap,
                                                          MapPtrVecPtr dofsMaps,
                                                          GOVecPtr dirichletBoundaryDofs)
    {        
        MultiVectorPtr nodeList;
        buildCoarseSpace(dimension,dofsPerNode,nodesMap,dofsMaps,dirichletBoundaryDofs,nodeList);
        
        return 0;
    }
    
    template <class SC,class LO,class GO,class NO>
    int GDSWCoarseOperator<SC,LO,GO,NO>::buildCoarseSpace(UN dimension,
                                                          UN dofsPerNode,
                                                          MapPtr nodesMap,
                                                          MapPtrVecPtr dofsMaps,
                                                          MultiVectorPtr nodeList)
    {
        GOVecPtr dirichletBoundaryDofs = FindOneEntryOnlyRowsGlobal(this->K_,nodesMap);
        buildCoarseSpace(dimension,dofsPerNode,nodesMap,dofsMaps,dirichletBoundaryDofs,nodeList);
        
        return 0;
    }
    
    template <class SC,class LO,class GO,class NO>
    int GDSWCoarseOperator<SC,LO,GO,NO>::buildCoarseSpace(UN dimension,
                                                          UN dofsPerNode,
                                                          MapPtr nodesMap,
                                                          MapPtrVecPtr dofsMaps,
                                                          GOVecPtr dirichletBoundaryDofs,
                                                          MultiVectorPtr nodeList)
    {
        FROSCH_ASSERT(dofsMaps.size()==dofsPerNode,"dofsMaps.size()!=dofsPerNode");
        
        // Das könnte man noch ändern
        // TODO: DAS SOLLTE ALLES IN EINE FUNKTION IN HARMONICCOARSEOPERATOR
        this->GammaDofs_.resize(this->GammaDofs_.size()+1);
        this->IDofs_.resize(this->IDofs_.size()+1);
        this->InterfaceCoarseSpaces_.resize(this->InterfaceCoarseSpaces_.size()+1);
        this->DofsMaps_.resize(this->DofsMaps_.size()+1);
        this->DofsPerNode_.resize(this->DofsPerNode_.size()+1);
        this->BlockCoarseDimension_.resize(this->BlockCoarseDimension_.size()+1);
        this->NumberOfBlocks_++;
        
        resetCoarseSpaceBlock(this->NumberOfBlocks_-1,dimension,dofsPerNode,nodesMap,dofsMaps,dirichletBoundaryDofs,nodeList);
        
        return 0;
    }
    
    
    
    template <class SC,class LO,class GO,class NO>
    int GDSWCoarseOperator<SC,LO,GO,NO>::buildCoarseSpace(UN dimension,
                                                          UNVecPtr dofsPerNodeVec,
                                                          MapPtrVecPtr repeatedNodesMapVec,
                                                          MapPtrVecPtr2D repeatedDofMapsVec,
                                                          GOVecPtr2D dirichletBoundaryDofsVec,
                                                          MultiVectorPtrVecPtr nodeListVec)
    {
        // Das könnte man noch ändern
        // TODO: DAS SOLLTE ALLES IN EINE FUNKTION IN HARMONICCOARSEOPERATOR
        for (UN i=0; i<repeatedNodesMapVec.size(); i++) {
            this->GammaDofs_.resize(this->GammaDofs_.size()+1);
            this->IDofs_.resize(this->IDofs_.size()+1);
            this->InterfaceCoarseSpaces_.resize(this->InterfaceCoarseSpaces_.size()+1);
            this->DofsMaps_.resize(this->DofsMaps_.size()+1);
            this->DofsPerNode_.resize(this->DofsPerNode_.size()+1);
            this->BlockCoarseDimension_.resize(this->BlockCoarseDimension_.size()+1);
            this->NumberOfBlocks_++;
            resetCoarseSpaceBlock(this->NumberOfBlocks_-1,dimension,dofsPerNodeVec[i],repeatedNodesMapVec[i],repeatedDofMapsVec[i],dirichletBoundaryDofsVec[i],nodeListVec[i]);
        }
        return 0;
    }
    
    
    template <class SC,class LO,class GO,class NO>
    int GDSWCoarseOperator<SC,LO,GO,NO>::resetCoarseSpaceBlock(UN blockId,
                                                               UN dimension,
                                                               UN dofsPerNode,
                                                               MapPtr nodesMap,
                                                               MapPtrVecPtr dofsMaps,
                                                               GOVecPtr dirichletBoundaryDofs,
                                                               MultiVectorPtr nodeList)
    {
        
        FROSCH_ASSERT(dofsMaps.size()==dofsPerNode,"dofsMaps.size()!=dofsPerNode");
        FROSCH_ASSERT(blockId<this->NumberOfBlocks_,"Block does not exist yet and can therefore not be reset.");
        
        // Process the parameter list
        std::stringstream blockIdStringstream;
        blockIdStringstream << blockId+1;
        std::string blockIdString = blockIdStringstream.str();
        Teuchos::RCP<Teuchos::ParameterList> coarseSpaceList = sublist(sublist(this->ParameterList_,"Blocks"),blockIdString.c_str());
        
        bool useForCoarseSpace = coarseSpaceList->get("Use For Coarse Space",true);
        
        bool useVertexTranslations = coarseSpaceList->sublist("Custom").get("Vertices: translations",true);
        
        bool useShortEdgeTranslations = coarseSpaceList->sublist("Custom").get("ShortEdges: translations",true);
        bool useShortEdgeRotations = coarseSpaceList->sublist("Custom").get("ShortEdges: rotations",true);
        
        bool useStraightEdgeTranslations = coarseSpaceList->sublist("Custom").get("StraightEdges: translations",true);
        bool useStraightEdgeRotations = coarseSpaceList->sublist("Custom").get("StraightEdges: rotations",true);
        
        bool useEdgeTranslations = coarseSpaceList->sublist("Custom").get("Edges: translations",true);
        bool useEdgeRotations = coarseSpaceList->sublist("Custom").get("Edges: rotations",true);
        
        bool useFaceTranslations = coarseSpaceList->sublist("Custom").get("Faces: translations",true);
        bool useFaceRotations = coarseSpaceList->sublist("Custom").get("Faces: rotations",true);
        
        bool useRotations = coarseSpaceList->get("Rotations",true);
        if (useRotations && nodeList.is_null()) {
            useRotations = false;
            if (this->Verbose_) std::cout << "\nWarning: Rotations cannot be used!\n";
        }
        if (!useRotations) {
            useShortEdgeRotations = false;
            useStraightEdgeRotations = false;
            useEdgeRotations = false;
            useFaceRotations = false;
        }
        
        this->DofsMaps_[blockId] = dofsMaps;
        this->DofsPerNode_[blockId] = dofsPerNode;
        
        Teuchos::Array<GO> tmpDirichletBoundaryDofs(dirichletBoundaryDofs()); // Here, we do a copy. Maybe, this is not necessary
        sortunique(tmpDirichletBoundaryDofs);
        
        DDInterface_.reset(new DDInterface<SC,LO,GO,NO>(dimension,this->DofsPerNode_[blockId],nodesMap));
        DDInterface_->resetGlobalDofs(dofsMaps);
        DDInterface_->removeDirichletNodes(tmpDirichletBoundaryDofs());
        if (this->ParameterList_->get("Test Unconnected Interface",true)) {
            DDInterface_->divideUnconnectedEntities(this->K_);
        }
        
<<<<<<< HEAD
        DDInterface_->sortEntities(nodeList);
=======
        DDInterface_->sortVerticesEdgesFaces(nodeList);
        
>>>>>>> 9e4327b6
        EntitySetPtr vertices,shortEdges,straightEdges,edges,faces,interface,interior;
        
        interface = DDInterface_->getInterface();
        interior = DDInterface_->getInterior();

        
        // Check for interface
        if (interface->getNumEntities()==0) {
            this->computeVolumeFunctions(blockId,dimension,nodesMap,nodeList,interior);
        } else {
            this->GammaDofs_[blockId] = LOVecPtr(this->DofsPerNode_[blockId]*interface->getEntity(0)->getNumNodes());
            this->IDofs_[blockId] = LOVecPtr(this->DofsPerNode_[blockId]*interior->getEntity(0)->getNumNodes());
            for (UN k=0; k<this->DofsPerNode_[blockId]; k++) {
                for (UN i=0; i<interface->getEntity(0)->getNumNodes(); i++) {
                    this->GammaDofs_[blockId][this->DofsPerNode_[blockId]*i+k] = interface->getEntity(0)->getLocalDofID(i,k);
                }
                for (UN i=0; i<interior->getEntity(0)->getNumNodes(); i++) {
                    this->IDofs_[blockId][this->DofsPerNode_[blockId]*i+k] = interior->getEntity(0)->getLocalDofID(i,k);
                }
            }

            this->InterfaceCoarseSpaces_[blockId].reset(new CoarseSpace<SC,LO,GO,NO>());
            if (useForCoarseSpace && (useVertexTranslations||useShortEdgeTranslations||useShortEdgeRotations||useStraightEdgeTranslations||useStraightEdgeRotations||useEdgeTranslations||useEdgeRotations||useFaceTranslations||useFaceRotations)) {
                
                ////////////////////////////////
                // Build Processor Map Coarse //
                ////////////////////////////////
                // Vertices
                if (useVertexTranslations) {
                    vertices = DDInterface_->getVertices();
                    vertices->buildEntityMap(nodesMap);
                    
                    MultiVectorPtrVecPtr translations = this->computeTranslations(blockId,vertices);
                    for (UN i=0; i<translations.size(); i++) {
                        this->InterfaceCoarseSpaces_[blockId]->addSubspace(vertices->getEntityMap(),translations[i]);
                    }
                }
                // ShortEdges
                if (useShortEdgeTranslations || useShortEdgeRotations) {
                    shortEdges = DDInterface_->getShortEdges();
                    shortEdges->buildEntityMap(nodesMap);
                    if (useShortEdgeTranslations) {
                        MultiVectorPtrVecPtr translations = this->computeTranslations(blockId,shortEdges);
                        for (UN i=0; i<translations.size(); i++) {
                            this->InterfaceCoarseSpaces_[blockId]->addSubspace(shortEdges->getEntityMap(),translations[i]);
                        }
                    }

                    if (useShortEdgeRotations) {
                        MultiVectorPtrVecPtr rotations = this->computeRotations(blockId,dimension,nodeList,shortEdges);
                        for (UN i=0; i<rotations.size(); i++) {
                            this->InterfaceCoarseSpaces_[blockId]->addSubspace(shortEdges->getEntityMap(),rotations[i]);
                        }
                    }
                   

                }
                // StraightEdges
                if (useStraightEdgeTranslations || useStraightEdgeRotations) {
                    straightEdges = DDInterface_->getStraightEdges();
                    straightEdges->buildEntityMap(nodesMap);
                    
                    if (useShortEdgeTranslations) {
                        MultiVectorPtrVecPtr translations = this->computeTranslations(blockId,straightEdges);
                        for (UN i=0; i<translations.size(); i++) {
                            this->InterfaceCoarseSpaces_[blockId]->addSubspace(straightEdges->getEntityMap(),translations[i]);
                        }
                    }
                    if (useShortEdgeRotations) {
                        MultiVectorPtrVecPtr rotations = this->computeRotations(blockId,dimension,nodeList,straightEdges);
                        for (UN i=0; i<rotations.size(); i++) {
                            this->InterfaceCoarseSpaces_[blockId]->addSubspace(straightEdges->getEntityMap(),rotations[i]);
                        }
                    }
                }

                // Edges
                if (useEdgeTranslations || useEdgeRotations) {
                    edges = DDInterface_->getEdges();
                    edges->buildEntityMap(nodesMap);
                    
                    if (useShortEdgeTranslations) {
                        MultiVectorPtrVecPtr translations = this->computeTranslations(blockId,edges);
                        for (UN i=0; i<translations.size(); i++) {
                            this->InterfaceCoarseSpaces_[blockId]->addSubspace(edges->getEntityMap(),translations[i]);
                        }
                    }
                    if (useShortEdgeRotations) {
                        MultiVectorPtrVecPtr rotations = this->computeRotations(blockId,dimension,nodeList,edges);
                        for (UN i=0; i<rotations.size(); i++) {
                            this->InterfaceCoarseSpaces_[blockId]->addSubspace(edges->getEntityMap(),rotations[i]);
                        }
                    }
                }

                // Faces
                if (useFaceTranslations || useFaceRotations) {
                    faces = DDInterface_->getFaces();
                    faces->buildEntityMap(nodesMap);
                    
                    if (useShortEdgeTranslations) {
                        MultiVectorPtrVecPtr translations = this->computeTranslations(blockId,faces);
                        for (UN i=0; i<translations.size(); i++) {
                            this->InterfaceCoarseSpaces_[blockId]->addSubspace(faces->getEntityMap(),translations[i]);
                        }
                    }
                    if (useShortEdgeRotations) {
                        MultiVectorPtrVecPtr rotations = this->computeRotations(blockId,dimension,nodeList,faces);
                        for (UN i=0; i<rotations.size(); i++) {
                            this->InterfaceCoarseSpaces_[blockId]->addSubspace(faces->getEntityMap(),rotations[i]);
                        }
                    }
                }

                
                this->InterfaceCoarseSpaces_[blockId]->assembleCoarseSpace();
                
                // Count entities
                GOVec numEntitiesGlobal(5);
                if (useVertexTranslations) {
                    numEntitiesGlobal[0] = vertices->getEntityMap()->getMaxAllGlobalIndex();
                    if (vertices->getEntityMap()->lib()==Xpetra::UseEpetra || vertices->getEntityMap()->getGlobalNumElements()>0) {
                        numEntitiesGlobal[0] += 1;
                    }
                } else {
                    numEntitiesGlobal[0] = -1;
                }
                if (useShortEdgeTranslations || useShortEdgeRotations) {
                    numEntitiesGlobal[1] = shortEdges->getEntityMap()->getMaxAllGlobalIndex();
                    if (shortEdges->getEntityMap()->lib()==Xpetra::UseEpetra || shortEdges->getEntityMap()->getGlobalNumElements()>0) {
                        numEntitiesGlobal[1] += 1;
                    }
                } else {
                    numEntitiesGlobal[1] = -1;
                }
                if (useStraightEdgeTranslations || useStraightEdgeRotations) {
                    numEntitiesGlobal[2] = straightEdges->getEntityMap()->getMaxAllGlobalIndex();
                    if (straightEdges->getEntityMap()->lib()==Xpetra::UseEpetra || straightEdges->getEntityMap()->getGlobalNumElements()>0) {
                        numEntitiesGlobal[2] += 1;
                    }
                } else {
                    numEntitiesGlobal[2] = -1;
                }
                if (useEdgeTranslations || useEdgeRotations) {
                    numEntitiesGlobal[3] = edges->getEntityMap()->getMaxAllGlobalIndex();
                    if (edges->getEntityMap()->lib()==Xpetra::UseEpetra || edges->getEntityMap()->getGlobalNumElements()>0) {
                        numEntitiesGlobal[3] += 1;
                    }
                } else {
                    numEntitiesGlobal[3] = -1;
                }
                if (useFaceTranslations || useFaceRotations) {
                    numEntitiesGlobal[4] = faces->getEntityMap()->getMaxAllGlobalIndex();
                    if (faces->getEntityMap()->lib()==Xpetra::UseEpetra || faces->getEntityMap()->getGlobalNumElements()>0) {
                        numEntitiesGlobal[4] += 1;
                    }
                } else {
                    numEntitiesGlobal[4] = -1;
                }
                
                for (UN i=0; i<numEntitiesGlobal.size(); i++) {
                    if (numEntitiesGlobal[i]<0) {
                        numEntitiesGlobal[i] = 0;
                    }
                }
                
                if (this->Verbose_) {
                    
                    std::cout << "\n\
                    --------------------------------------------\n\
                    # vertices:       --- " << numEntitiesGlobal[0] << "\n\
                    # shortEdges:     --- " << numEntitiesGlobal[1] << "\n\
                    # straightEdges:  --- " << numEntitiesGlobal[2] << "\n\
                    # edges:          --- " << numEntitiesGlobal[3] << "\n\
                    # faces:          --- " << numEntitiesGlobal[4] << "\n\
                    --------------------------------------------\n\
                    Coarse space:\n\
                    --------------------------------------------\n\
                    vertices: translations      --- " << useVertexTranslations << "\n\
                    shortEdges: translations    --- " << useShortEdgeTranslations << "\n\
                    shortEdges: rotations       --- " << useShortEdgeRotations << "\n\
                    straightEdges: translations --- " << useStraightEdgeTranslations << "\n\
                    straightEdges: rotations    --- " << useStraightEdgeRotations << "\n\
                    edges: translations         --- " << useEdgeTranslations << "\n\
                    edges: rotations            --- " << useEdgeRotations << "\n\
                    faces: translations         --- " << useFaceTranslations << "\n\
                    faces: rotations            --- " << useFaceRotations << "\n\
                    --------------------------------------------\n";
                }

                GOVec2D shortSubs,straightSubs,edgesSubs,facesSubs,entriesGraph;
                entriesGraph.resize(this->K_->getMap()->getComm()->getSize());
                
                InterfaceEntityPtrVec ShortEntityVec = shortEdges->getEntityVector();
                GO SizeShortEdge = ShortEntityVec.size();
                shortSubs.resize(SizeShortEdge);
                for(GO i = 0;i<SizeShortEdge;i++){
                    shortSubs[i] = ShortEntityVec[i]->getSubdomainsVector();
                    //std::cout<<shortSubs[i];
                }
                
                InterfaceEntityPtrVec StraightEntityVec = straightEdges->getEntityVector();
                GO SizeStraightEdge = StraightEntityVec.size();
                straightSubs.resize(SizeStraightEdge);
                for(GO i = 0;i<SizeStraightEdge;i++){
                    straightSubs[i] = StraightEntityVec[i]->getSubdomainsVector();
                    //std::cout<<straightSubs[i];
                }
                
                Teuchos::Array<GO> entries;
                std::map<GO,int> rep;
                
                
                if(dimension == 2){
                    InterfaceEntityPtrVec EdgeEntityVec = edges->getEntityVector();
                    GO SizeEdge = EdgeEntityVec.size();
                    if(SizeEdge>0){
                        edgesSubs.resize(SizeEdge);
                        for(GO i = 0;i<SizeEdge;i++){
                            edgesSubs[i] = EdgeEntityVec[i]->getSubdomainsVector();
                            for(int j = 0;j<edgesSubs[i].size();j++) rep.insert(std::pair<GO,int>(edgesSubs.at(i).at(j),edges->getEntityMap()->getComm()->getRank()));
                        }
                        for (auto& x: rep) {
                            entries.push_back(x.first);
                        }
                    }
                    
                    InterfaceEntityPtrVec SEdgeEntityVec = shortEdges->getEntityVector();
                    GO SizeSEdge = SEdgeEntityVec.size();
                    if(SizeSEdge>0){
                        shortSubs.resize(SizeSEdge);
                        for(GO i = 0;i<SizeSEdge;i++){
                            shortSubs[i] = SEdgeEntityVec[i]->getSubdomainsVector();
                        for(int j = 0;j<shortSubs[i].size();j++) rep.insert(std::pair<GO,int>(shortSubs.at(i).at(j),shortEdges->getEntityMap()->getComm()->getRank()));
                        }
                        for (auto& x: rep) {
                            entries.push_back(x.first);
                        }
                    }
                    if(SizeSEdge==0 && SizeEdge == 0){
                        GO a  =shortEdges->getEntityMap()->getComm()->getRank();
                        rep.insert(std::pair<GO,int>(a,shortEdges->getEntityMap()->getComm()->getRank()));
                        for (auto& x: rep) {
                            entries.push_back(x.first);
                        }
                        
                    }
                }else if (dimension == 3){
                    
                    // std::cout<<std::endl;
                    InterfaceEntityPtrVec FaceEntityVec = faces->getEntityVector();
                    GO SizeFace = FaceEntityVec.size();
                    facesSubs.resize(SizeFace);
                    for(GO i = 0;i<SizeFace;i++){
                        facesSubs[i] = FaceEntityVec[i]->getSubdomainsVector();
                        for(int j = 0;j<facesSubs[i].size();j++) rep.insert(std::pair<GO,int>(facesSubs.at(i).at(j),faces->getEntityMap()->getComm()->getRank()));
                    }
                    for (auto& x: rep) {
                        entries.push_back(x.first);
                    }
                } else{
                    FROSCH_ASSERT(0!=0,"Only Implemented for 2D and 3D");
                }
                
                
                Teuchos::RCP<Teuchos::FancyOStream> fancy = fancyOStream(Teuchos::rcpFromRef(std::cout));
                MapPtr GraphMap = Xpetra::MapFactory<LO,GO,NO>::Build(this->K_->getMap()->lib(),this->K_->getMap()->getComm()->getSize(),1,0,this->K_->getMap()->getComm());
                
                std::vector<GO> col_vec(entries.size());
                for(int i = 0;i<entries.size();i++)
                {
                    col_vec.at(i) =i;
                }
                Teuchos::ArrayView<GO> cols(col_vec);
                this->GraphEntriesList_ =  Teuchos::rcp(new Xpetra::TpetraCrsMatrix<GO> (GraphMap, 10));
                this->GraphEntriesList_->insertGlobalValues(edges->getEntityMap()->getComm()->getRank(),cols,entries());
                this->GraphEntriesList_->fillComplete();
                
                
                this->BlockCoarseDimension_[blockId] = 0;
                for (UN i=0; i<numEntitiesGlobal.size(); i++) {
                    this->BlockCoarseDimension_[blockId] += numEntitiesGlobal[i];
                }
            }
        }
        return 0;
    }    
}


#endif<|MERGE_RESOLUTION|>--- conflicted
+++ resolved
@@ -328,12 +328,9 @@
             DDInterface_->divideUnconnectedEntities(this->K_);
         }
         
-<<<<<<< HEAD
-        DDInterface_->sortEntities(nodeList);
-=======
+
         DDInterface_->sortVerticesEdgesFaces(nodeList);
         
->>>>>>> 9e4327b6
         EntitySetPtr vertices,shortEdges,straightEdges,edges,faces,interface,interior;
         
         interface = DDInterface_->getInterface();
