#ifndef __TACHOEXP_TASKFUNCTOR_FACTORIZE_CHOL_PANEL_HPP__
#define __TACHOEXP_TASKFUNCTOR_FACTORIZE_CHOL_PANEL_HPP__

/// \file TachoExp_TaskFunctor_FactorizeCholPanel.hpp
/// \author Kyungjoo Kim (kyukim@sandia.gov)

#include "TachoExp_Util.hpp"

#include "TachoExp_CholSupernodes.hpp"
#include "TachoExp_CholSupernodes_SerialPanel.hpp"

namespace Tacho {

  namespace Experimental {

    template<typename MatValueType, typename ExecSpace>
    struct TaskFunctor_FactorizeCholPanel {
    public:
      typedef ExecSpace exec_space;

      typedef Kokkos::TaskScheduler<exec_space> sched_type;
      typedef typename sched_type::member_type member_type;

      typedef Kokkos::MemoryPool<exec_space> memory_pool_type;

      typedef int value_type; // functor return type
      typedef Kokkos::Future<int,exec_space> future_type;

      typedef MatValueType mat_value_type; // matrix value type

      typedef SupernodeInfo<mat_value_type,exec_space> supernode_info_type;
      typedef typename supernode_info_type::supernode_type supernode_type;

      typedef Kokkos::pair<ordinal_type,ordinal_type> range_type;

    private:
      sched_type _sched;
      memory_pool_type _bufpool;

      supernode_info_type _info;
      ordinal_type _sid;

      //supernode_type _s;

      ordinal_type _nb;

      ordinal_type _state;

    public:
      KOKKOS_INLINE_FUNCTION
      TaskFunctor_FactorizeCholPanel() = delete;

      KOKKOS_INLINE_FUNCTION
      TaskFunctor_FactorizeCholPanel(const sched_type &sched,
                                     const memory_pool_type &bufpool,
                                     const supernode_info_type &info,
                                     const ordinal_type sid,
                                     const ordinal_type nb)
        : _sched(sched),
          _bufpool(bufpool),
          _info(info),
          _sid(sid),
          //_s(info.supernodes(sid)),
          _nb(nb),
          _state(0) {}

      KOKKOS_INLINE_FUNCTION
      ordinal_type factorize_internal(member_type &member, const ordinal_type n, const bool final) {
        const size_t team_size = member.team_size();
        const size_t bufsize = (_nb*n + _info.max_schur_size*team_size)*sizeof(mat_value_type);
        
        mat_value_type *buf = NULL;
        Kokkos::single(Kokkos::PerTeam(member), [&](mat_value_type *&val) {        
            val = bufsize > 0 ? (mat_value_type*)_bufpool.allocate(bufsize) : NULL;
          }, buf);

        if (buf == NULL && bufsize) 
          return -1; // allocation fails
        
        CholSupernodes<Algo::Workflow::SerialPanel>
          ::factorize_recursive_serial(_sched, member, _info, _sid, final, buf, bufsize, _nb);
        
        Kokkos::single(Kokkos::PerTeam(member), [&]() {
            if (bufsize > 0) 
              _bufpool.deallocate(buf, bufsize);
          });
        
        return 0;
      }

      KOKKOS_INLINE_FUNCTION
      void operator()(member_type &member, value_type &r_val) {
<<<<<<< HEAD
        const auto &_s = _info.supernodes(_sid);
        constexpr ordinal_type done = 2;
        TACHO_TEST_FOR_ABORT(_state == done, "dead lock");

        Kokkos::single(Kokkos::PerTeam(member), [&]() {
            if (_s.nchildren == 0 && _state == 0) _state = 1;
          });

        switch (_state) {
        case 0: { // tree parallelsim
          if (false && _info.serial_thres_size > _s.max_decendant_supernode_size) {
            r_val = factorize_internal(member, _s.max_decendant_schur_size, true);

            Kokkos::single(Kokkos::PerTeam(member), [&]() {
                if (r_val) Kokkos::respawn(this, _sched, Kokkos::TaskPriority::Low);
                else       _state = done;
              });
          } else {
            Kokkos::single(Kokkos::PerTeam(member), [&]() {
                // allocate dependence array to handle variable number of children schur contributions
                future_type dep[MaxDependenceSize]; /* 4 */

                // spawn children tasks and this (their parent) depends on the children tasks
                for (ordinal_type i=0;i<_s.nchildren;++i) {
                  auto f = Kokkos::task_spawn(Kokkos::TaskTeam(_sched, Kokkos::TaskPriority::Regular),
=======
        if (get_team_rank(member) == 0) {
          constexpr ordinal_type done = 2;
          TACHO_TEST_FOR_ABORT(_state == done, "dead lock");

          if (_s.nchildren == 0 && _state == 0) _state = 1;

          switch (_state) {
          case 0: { // tree parallelsim
            if (_info.serial_thres_size > _s.max_decendant_supernode_size) {
              r_val = factorize_internal(member, _s.max_decendant_schur_size, true);

              // allocation fails
              if (r_val) 
                Kokkos::respawn(this, _sched, Kokkos::TaskPriority::Low);
              else
                _state = done;
            } else {
              // allocate dependence array to handle variable number of children schur contributions
              future_type *dep = NULL, depbuf[MaxDependenceSize]; 
              size_t depbuf_size = _s.nchildren > MaxDependenceSize ? _s.nchildren*sizeof(future_type) : 0;
              if (depbuf_size) {
                dep = (future_type*)_sched.memory()->allocate(depbuf_size);
                clear((char*)dep, depbuf_size);
              } else {
                dep = &depbuf[0];
              }
              
              // spawn children tasks and this (their parent) depends on the children tasks
              if (dep != NULL) {
                for (ordinal_type i=0;i<_s.nchildren;++i) {
                  auto f = Kokkos::task_spawn(Kokkos::TaskSingle(_sched, Kokkos::TaskPriority::Regular),
>>>>>>> ce2ea1cc
                                              TaskFunctor_FactorizeCholPanel(_sched, _bufpool, _info, _s.children[i], _nb));
                  TACHO_TEST_FOR_ABORT(f.is_null(), "task allocation fails");
                  dep[i] = f;
                }

                // respawn with updating state
                _state = 1;
                Kokkos::respawn(this, Kokkos::when_all(dep, _s.nchildren), Kokkos::TaskPriority::Regular);
<<<<<<< HEAD
              });
=======
                
                if (depbuf_size) {
                  for (ordinal_type i=0;i<_s.nchildren;++i) (dep+i)->~future_type();
                  _sched.memory()->deallocate(dep, depbuf_size);
                }
              } else {
                // fail to allocate depbuf
                Kokkos::respawn(this, _sched, Kokkos::TaskPriority::Regular);
              }
            }
            break;
          }
          case 1: {
            r_val = factorize_internal(member, _s.n - _s.m, false);
            // allocation fails
            if (r_val) 
              Kokkos::respawn(this, _sched, Kokkos::TaskPriority::Low);
            else
              _state = done;
            break;
          }
>>>>>>> ce2ea1cc
          }
          break;
        }
        case 1: {
          r_val = factorize_internal(member, _s.n - _s.m, false);
          Kokkos::single(Kokkos::PerTeam(member), [&]() {
              if (r_val) Kokkos::respawn(this, _sched, Kokkos::TaskPriority::Low);
              else       _state = done;
            });
          break;
        }
        }
      }
    };
  }
}

#endif<|MERGE_RESOLUTION|>--- conflicted
+++ resolved
@@ -90,7 +90,6 @@
 
       KOKKOS_INLINE_FUNCTION
       void operator()(member_type &member, value_type &r_val) {
-<<<<<<< HEAD
         const auto &_s = _info.supernodes(_sid);
         constexpr ordinal_type done = 2;
         TACHO_TEST_FOR_ABORT(_state == done, "dead lock");
@@ -116,39 +115,6 @@
                 // spawn children tasks and this (their parent) depends on the children tasks
                 for (ordinal_type i=0;i<_s.nchildren;++i) {
                   auto f = Kokkos::task_spawn(Kokkos::TaskTeam(_sched, Kokkos::TaskPriority::Regular),
-=======
-        if (get_team_rank(member) == 0) {
-          constexpr ordinal_type done = 2;
-          TACHO_TEST_FOR_ABORT(_state == done, "dead lock");
-
-          if (_s.nchildren == 0 && _state == 0) _state = 1;
-
-          switch (_state) {
-          case 0: { // tree parallelsim
-            if (_info.serial_thres_size > _s.max_decendant_supernode_size) {
-              r_val = factorize_internal(member, _s.max_decendant_schur_size, true);
-
-              // allocation fails
-              if (r_val) 
-                Kokkos::respawn(this, _sched, Kokkos::TaskPriority::Low);
-              else
-                _state = done;
-            } else {
-              // allocate dependence array to handle variable number of children schur contributions
-              future_type *dep = NULL, depbuf[MaxDependenceSize]; 
-              size_t depbuf_size = _s.nchildren > MaxDependenceSize ? _s.nchildren*sizeof(future_type) : 0;
-              if (depbuf_size) {
-                dep = (future_type*)_sched.memory()->allocate(depbuf_size);
-                clear((char*)dep, depbuf_size);
-              } else {
-                dep = &depbuf[0];
-              }
-              
-              // spawn children tasks and this (their parent) depends on the children tasks
-              if (dep != NULL) {
-                for (ordinal_type i=0;i<_s.nchildren;++i) {
-                  auto f = Kokkos::task_spawn(Kokkos::TaskSingle(_sched, Kokkos::TaskPriority::Regular),
->>>>>>> ce2ea1cc
                                               TaskFunctor_FactorizeCholPanel(_sched, _bufpool, _info, _s.children[i], _nb));
                   TACHO_TEST_FOR_ABORT(f.is_null(), "task allocation fails");
                   dep[i] = f;
@@ -157,31 +123,8 @@
                 // respawn with updating state
                 _state = 1;
                 Kokkos::respawn(this, Kokkos::when_all(dep, _s.nchildren), Kokkos::TaskPriority::Regular);
-<<<<<<< HEAD
               });
-=======
-                
-                if (depbuf_size) {
-                  for (ordinal_type i=0;i<_s.nchildren;++i) (dep+i)->~future_type();
-                  _sched.memory()->deallocate(dep, depbuf_size);
-                }
-              } else {
-                // fail to allocate depbuf
-                Kokkos::respawn(this, _sched, Kokkos::TaskPriority::Regular);
-              }
-            }
-            break;
-          }
-          case 1: {
-            r_val = factorize_internal(member, _s.n - _s.m, false);
-            // allocation fails
-            if (r_val) 
-              Kokkos::respawn(this, _sched, Kokkos::TaskPriority::Low);
-            else
-              _state = done;
-            break;
-          }
->>>>>>> ce2ea1cc
+
           }
           break;
         }
