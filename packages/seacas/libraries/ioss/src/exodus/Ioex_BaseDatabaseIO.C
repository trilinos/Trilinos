// Copyright(C) 1999-2020 National Technology & Engineering Solutions
// of Sandia, LLC (NTESS).  Under the terms of Contract DE-NA0003525 with
// NTESS, the U.S. Government retains certain rights in this software.
//
// See packages/seacas/LICENSE for details

#include <Ioss_CodeTypes.h>
#include <Ioss_ElementTopology.h>
#include <Ioss_FileInfo.h>
#include <Ioss_ParallelUtils.h>
#include <Ioss_SerializeIO.h>
#include <Ioss_SurfaceSplit.h>
#include <Ioss_Utils.h>
#include <algorithm>
#include <cassert>
#include <cctype>
#include <cfloat>
#include <cstddef>
#include <cstdio>
#include <cstdlib>
#include <cstring>
#include <ctime>
#include <exodus/Ioex_BaseDatabaseIO.h>
#include <exodus/Ioex_Internals.h>
#include <exodus/Ioex_Utils.h>
#include <exodusII.h>
#include <fmt/ostream.h>
#include <functional>
#include <iostream>
#include <map>
#include <set>
#include <string>
#include <utility>
#include <vector>

#include "Ioss_Assembly.h"
#include "Ioss_Blob.h"
#include "Ioss_CommSet.h"
#include "Ioss_CoordinateFrame.h"
#include "Ioss_DBUsage.h"
#include "Ioss_DatabaseIO.h"
#include "Ioss_EdgeBlock.h"
#include "Ioss_EdgeSet.h"
#include "Ioss_ElementBlock.h"
#include "Ioss_ElementSet.h"
#include "Ioss_EntityBlock.h"
#include "Ioss_EntitySet.h"
#include "Ioss_EntityType.h"
#include "Ioss_FaceBlock.h"
#include "Ioss_FaceSet.h"
#include "Ioss_Field.h"
#include "Ioss_GroupingEntity.h"
#include "Ioss_Map.h"
#include "Ioss_NodeBlock.h"
#include "Ioss_NodeSet.h"
#include "Ioss_Property.h"
#include "Ioss_Region.h"
#include "Ioss_SideBlock.h"
#include "Ioss_SideSet.h"
#include "Ioss_SmartAssert.h"
#include "Ioss_State.h"
#include "Ioss_VariableType.h"

// Transitioning from treating global variables as Ioss::Field::TRANSIENT
// to Ioss::Field::REDUCTION.  To get the old behavior, define the value
<<<<<<< HEAD
// below to '1'.  Not sure if how new behavior will affect STK and Trilinos...
#if defined(BUILT_IN_SIERRA)
#define GLOBALS_ARE_TRANSIENT 0
#else
#define GLOBALS_ARE_TRANSIENT 0
#endif
=======
// below to '1'.
#define GLOBALS_ARE_TRANSIENT 1
>>>>>>> 7199365c

// ========================================================================
// Static internal helper functions
// ========================================================================
namespace {
  std::vector<ex_entity_type> exodus_types({EX_GLOBAL, EX_BLOB, EX_ASSEMBLY, EX_NODE_BLOCK,
                                            EX_EDGE_BLOCK, EX_FACE_BLOCK, EX_ELEM_BLOCK,
                                            EX_NODE_SET, EX_EDGE_SET, EX_FACE_SET, EX_ELEM_SET,
                                            EX_SIDE_SET});

  const size_t max_line_length = MAX_LINE_LENGTH;

  const char *complex_suffix[] = {".re", ".im"};

  void check_variable_consistency(const ex_var_params &exo_params, int my_processor,
                                  const std::string &filename, const Ioss::ParallelUtils &util);

  void check_attribute_index_order(Ioss::GroupingEntity *block);

  template <typename T>
  void write_attribute_names(int exoid, ex_entity_type type, const std::vector<T *> &entities,
                             char suffix_separator);

  template <typename T>
  void generate_block_truth_table(Ioex::VariableNameMap &variables, Ioss::IntVector &truth_table,
                                  std::vector<T *> &blocks, char field_suffix_separator);

} // namespace

namespace Ioex {
  BaseDatabaseIO::BaseDatabaseIO(Ioss::Region *region, const std::string &filename,
                                 Ioss::DatabaseUsage db_usage, MPI_Comm communicator,
                                 const Ioss::PropertyManager &props)
      : Ioss::DatabaseIO(region, filename, db_usage, communicator, props)
  {
    m_groupCount[EX_GLOBAL]     = 1; // To make some common code work more cleanly.
    m_groupCount[EX_NODE_BLOCK] = 1; // To make some common code work more cleanly.

    // A history file is only written on processor 0...
    if (db_usage == Ioss::WRITE_HISTORY) {
      isParallel = false;
    }

    timeLastFlush = time(nullptr);
    dbState       = Ioss::STATE_UNKNOWN;

    // Set exodusII warning level.
    if (util().get_environment("EX_DEBUG", isParallel)) {
      fmt::print(
          Ioss::DEBUG(),
          "IOEX: Setting EX_VERBOSE|EX_DEBUG because EX_DEBUG environment variable is set.\n");
      ex_opts(EX_VERBOSE | EX_DEBUG);
    }

    if (!is_input()) {
      if (util().get_environment("EX_MODE", exodusMode, isParallel)) {
        fmt::print(
            Ioss::OUTPUT(),
            "IOEX: Exodus create mode set to {} from value of EX_MODE environment variable.\n",
            exodusMode);
      }

      if (util().get_environment("EX_MINIMIZE_OPEN_FILES", isParallel)) {
        fmt::print(Ioss::OUTPUT(),
                   "IOEX: Minimizing open files because EX_MINIMIZE_OPEN_FILES environment "
                   "variable is set.\n");
        minimizeOpenFiles = true;
      }
      else {
        Ioss::Utils::check_set_bool_property(properties, "MINIMIZE_OPEN_FILES", minimizeOpenFiles);
      }

      {
        bool file_per_state = false;
        Ioss::Utils::check_set_bool_property(properties, "FILE_PER_STATE", file_per_state);
        if (file_per_state) {
          set_file_per_state(true);
        }
      }
    }

    // See if there are any properties that need to (or can) be
    // handled prior to opening/creating database...
    bool compress = ((properties.exists("COMPRESSION_LEVEL") &&
                      properties.get("COMPRESSION_LEVEL").get_int() > 0) ||
                     (properties.exists("COMPRESSION_SHUFFLE") &&
                      properties.get("COMPRESSION_SHUFFLE").get_int() > 0));

    if (compress) {
      exodusMode |= EX_NETCDF4;
    }

    if (properties.exists("FILE_TYPE")) {
      std::string type = properties.get("FILE_TYPE").get_string();
      if (type == "netcdf4" || type == "netcdf-4" || type == "hdf5") {
        exodusMode |= EX_NETCDF4;
      }
      else if (type == "netcdf5" || type == "netcdf-5" || type == "cdf5") {
        exodusMode |= EX_64BIT_DATA;
      }
    }

    if (properties.exists("ENABLE_FILE_GROUPS")) {
      exodusMode |= EX_NETCDF4;
      exodusMode |= EX_NOCLASSIC;
    }

    if (properties.exists("MAXIMUM_NAME_LENGTH")) {
      maximumNameLength = properties.get("MAXIMUM_NAME_LENGTH").get_int();
    }

    if (properties.exists("REAL_SIZE_DB")) {
      int rsize = properties.get("REAL_SIZE_DB").get_int();
      if (rsize == 4) {
        dbRealWordSize = 4; // Only used for file create...
      }
    }

    if (properties.exists("INTEGER_SIZE_DB")) {
      int isize = properties.get("INTEGER_SIZE_DB").get_int();
      if (isize == 8) {
        exodusMode |= EX_ALL_INT64_DB;
      }
    }

    if (properties.exists("INTEGER_SIZE_API")) {
      int isize = properties.get("INTEGER_SIZE_API").get_int();
      if (isize == 8) {
        set_int_byte_size_api(Ioss::USE_INT64_API);
      }
    }

    if (!is_input()) {
      if (properties.exists("FLUSH_INTERVAL")) {
        int interval  = properties.get("FLUSH_INTERVAL").get_int();
        flushInterval = interval;
      }
    }

    // Don't open output files until they are actually going to be
    // written to.  This is needed for proper support of the topology
    // files and auto restart so we don't overwrite a file with data we
    // need to save...
  }

  void BaseDatabaseIO::set_int_byte_size_api(Ioss::DataSize size) const
  {
    if (m_exodusFilePtr > 0) {
      int old_status = ex_int64_status(get_file_pointer());
      if (size == 8) {
        ex_set_int64_status(get_file_pointer(), EX_ALL_INT64_API | old_status);
      }
      else {
        // Need to clear EX_ALL_INT64_API if set...
        if ((old_status & EX_ALL_INT64_API) != 0) {
          old_status &= ~EX_ALL_INT64_API;
          assert(!(old_status & EX_ALL_INT64_API));
          ex_set_int64_status(m_exodusFilePtr, old_status);
        }
      }
    }
    else {
      if (size == 8) {
        exodusMode |= EX_ALL_INT64_API;
      }
      else {
        exodusMode &= ~EX_ALL_INT64_API;
      }
    }
    dbIntSizeAPI = size; // mutable
  }

  // Returns byte size of integers stored on the database...
  int BaseDatabaseIO::int_byte_size_db() const
  {
    int status = ex_int64_status(get_file_pointer());
    if (status & EX_MAPS_INT64_DB || status & EX_IDS_INT64_DB || status & EX_BULK_INT64_DB) {
      return 8;
    }
    else {
      return 4;
    }
  }

  // common
  BaseDatabaseIO::~BaseDatabaseIO()
  {
    try {
      free_file_pointer();
    }
    catch (...) {
    }
  }

  // common
  unsigned BaseDatabaseIO::entity_field_support() const
  {
    return Ioss::NODEBLOCK | Ioss::EDGEBLOCK | Ioss::FACEBLOCK | Ioss::ELEMENTBLOCK |
           Ioss::NODESET | Ioss::EDGESET | Ioss::FACESET | Ioss::ELEMENTSET | Ioss::SIDESET |
           Ioss::SIDEBLOCK | Ioss::REGION | Ioss::SUPERELEMENT;
  }

  // common
  int BaseDatabaseIO::get_file_pointer() const
  {
    // Returns the file_pointer used to access the file on disk.
    // Checks that the file is open and if not, opens it first.
    if (m_exodusFilePtr < 0) {
      bool write_message  = true;
      bool abort_if_error = true;
      if (is_input()) {
        open_input_file(write_message, nullptr, nullptr, abort_if_error);
      }
      else {
        bool overwrite = true;
        handle_output_file(write_message, nullptr, nullptr, overwrite, abort_if_error);
      }

      if (!m_groupName.empty()) {
        ex_get_group_id(m_exodusFilePtr, m_groupName.c_str(), &m_exodusFilePtr);
      }
    }
    assert(m_exodusFilePtr >= 0);
    fileExists = true;
    return m_exodusFilePtr;
  }

  int BaseDatabaseIO::free_file_pointer() const
  {
    if (m_exodusFilePtr != -1) {
      bool do_timer = false;
      if (isParallel) {
        Ioss::Utils::check_set_bool_property(properties, "IOSS_TIME_FILE_OPEN_CLOSE", do_timer);
      }
      double t_begin = (do_timer ? Ioss::Utils::timer() : 0);

      ex_close(m_exodusFilePtr);
      closeDW();
      if (do_timer && isParallel) {
        double t_end    = Ioss::Utils::timer();
        double duration = util().global_minmax(t_end - t_begin, Ioss::ParallelUtils::DO_MAX);
        if (myProcessor == 0) {
          fmt::print(Ioss::DEBUG(), "File Close Time = {}\n", duration);
        }
      }
    }
    m_exodusFilePtr = -1;

    return m_exodusFilePtr;
  }

  bool BaseDatabaseIO::ok__(bool write_message, std::string *error_msg, int *bad_count) const
  {
    // For input, we try to open the existing file.

    // For output, we do not want to overwrite or clobber the output
    // file if it already exists since the app might be reading the restart
    // data from this file and then later clobbering it and then writing
    // restart data to the same file. So, for output, we first check
    // whether the file exists and if it it and is writable, assume
    // that we can later create a new or append to existing file.

    // Returns the number of processors on which this file is *NOT* ok in 'bad_count' if not null.
    // Will return 'true' only if file ok on all processors.

    if (fileExists) {
      // File has already been opened at least once...
      return dbState != Ioss::STATE_INVALID;
    }

    bool abort_if_error = false;
    bool is_ok;
    if (is_input()) {
      is_ok = open_input_file(write_message, error_msg, bad_count, abort_if_error);
    }
    else {
      // See if file exists... Don't overwrite (yet) it it exists.
      bool overwrite = false;
      is_ok = handle_output_file(write_message, error_msg, bad_count, overwrite, abort_if_error);
      // Close all open files...
      if (m_exodusFilePtr >= 0) {
        ex_close(m_exodusFilePtr);
        m_exodusFilePtr = -1;
      }
    }
    return is_ok;
  }

  void BaseDatabaseIO::finalize_file_open() const
  {
    assert(m_exodusFilePtr >= 0);
    // Check byte-size of integers stored on the database...
    if ((ex_int64_status(m_exodusFilePtr) & EX_ALL_INT64_DB) != 0) {
      if (myProcessor == 0) {
        fmt::print(Ioss::OUTPUT(),
                   "IOSS: Input database contains 8-byte integers. Setting Ioss to use "
                   "8-byte integers.\n");
      }
      ex_set_int64_status(m_exodusFilePtr, EX_ALL_INT64_API);
      set_int_byte_size_api(Ioss::USE_INT64_API);
    }

    // Check for maximum name length used on the input file.
    int max_name_length = ex_inquire_int(m_exodusFilePtr, EX_INQ_DB_MAX_USED_NAME_LENGTH);
    if (max_name_length > maximumNameLength) {
      maximumNameLength = max_name_length;
    }

    ex_set_max_name_length(m_exodusFilePtr, maximumNameLength);
  }

  bool BaseDatabaseIO::open_group__(const std::string &group_name)
  {
    // Get existing file pointer...
    bool success = false;

    int exoid = get_file_pointer();

    m_groupName = group_name;
    ex_get_group_id(exoid, m_groupName.c_str(), &m_exodusFilePtr);

    if (m_exodusFilePtr < 0) {
      std::ostringstream errmsg;
      fmt::print(errmsg, "ERROR: Could not open group named '{}' in file '{}'.\n", m_groupName,
                 get_filename());
      IOSS_ERROR(errmsg);
    }
    else {
      success = true;
    }
    return success;
  }

  bool BaseDatabaseIO::create_subgroup__(const std::string &group_name)
  {
    bool success = false;
    if (!is_input()) {
      // Get existing file pointer...
      int exoid = get_file_pointer();

      // Check name for '/' which is not allowed since it is the
      // separator character in a full group path
      if (group_name.find('/') != std::string::npos) {
        std::ostringstream errmsg;
        fmt::print(errmsg, "ERROR: Invalid group name '{}' contains a '/' which is not allowed.\n",
                   m_groupName);
        IOSS_ERROR(errmsg);
      }

      m_groupName = group_name;
      exoid       = ex_create_group(exoid, m_groupName.c_str());
      if (exoid < 0) {
        std::ostringstream errmsg;
        fmt::print(errmsg, "ERROR: Could not create group named '{}' in file '{}'.\n", m_groupName,
                   get_filename());
        IOSS_ERROR(errmsg);
      }
      else {
        m_exodusFilePtr = exoid;
        success         = true;
      }
    }
    return success;
  }

  // common
  void BaseDatabaseIO::put_qa()
  {
    struct qa_element
    {
      char *qa_record[1][4];
    };

    size_t num_qa_records = qaRecords.size() / 4;

    auto qa = new qa_element[num_qa_records + 1];
    for (size_t i = 0; i < num_qa_records + 1; i++) {
      for (int j = 0; j < 4; j++) {
        qa[i].qa_record[0][j] = new char[MAX_STR_LENGTH + 1];
      }
    }

    {
      int j = 0;
      for (size_t i = 0; i < num_qa_records; i++) {
        Ioss::Utils::copy_string(qa[i].qa_record[0][0], qaRecords[j++], MAX_STR_LENGTH + 1);
        Ioss::Utils::copy_string(qa[i].qa_record[0][1], qaRecords[j++], MAX_STR_LENGTH + 1);
        Ioss::Utils::copy_string(qa[i].qa_record[0][2], qaRecords[j++], MAX_STR_LENGTH + 1);
        Ioss::Utils::copy_string(qa[i].qa_record[0][3], qaRecords[j++], MAX_STR_LENGTH + 1);
      }
    }

    Ioss::Utils::time_and_date(qa[num_qa_records].qa_record[0][3],
                               qa[num_qa_records].qa_record[0][2], MAX_STR_LENGTH);

    std::string codename = "unknown";
    std::string version  = "unknown";

    if (get_region()->property_exists("code_name")) {
      codename = get_region()->get_property("code_name").get_string();
    }
    if (get_region()->property_exists("code_version")) {
      version = get_region()->get_property("code_version").get_string();
    }

    Ioss::Utils::copy_string(qa[num_qa_records].qa_record[0][0], codename, MAX_STR_LENGTH + 1);
    Ioss::Utils::copy_string(qa[num_qa_records].qa_record[0][1], version, MAX_STR_LENGTH + 1);

    int ierr = ex_put_qa(get_file_pointer(), num_qa_records + 1, qa[0].qa_record);
    if (ierr < 0) {
      Ioex::exodus_error(get_file_pointer(), __LINE__, __func__, __FILE__);
    }

    for (size_t i = 0; i < num_qa_records + 1; i++) {
      for (int j = 0; j < 4; j++) {
        delete[] qa[i].qa_record[0][j];
      }
    }
    delete[] qa;
  }

  // common
  void BaseDatabaseIO::put_info()
  {
    // dump info records, include the product_registry
    // See if the input file was specified as a property on the database...
    std::string              filename;
    std::vector<std::string> input_lines;
    if (get_region()->property_exists("input_file_name")) {
      filename = get_region()->get_property("input_file_name").get_string();
      // Determine size of input file so can embed it in info records...
      Ioss::Utils::input_file(filename, &input_lines, max_line_length);
    }

    // See if the client added any "information_records"
    size_t info_rec_size = informationRecords.size();
    size_t in_lines      = input_lines.size();
    size_t qa_lines      = 2; // Platform info and Version info...

    size_t total_lines = in_lines + qa_lines + info_rec_size;

    char **info = Ioss::Utils::get_name_array(
        total_lines, max_line_length); // 'total_lines' pointers to char buffers

    int i = 0;
    Ioss::Utils::copy_string(info[i++], Ioss::Utils::platform_information(), max_line_length + 1);

    Ioss::Utils::copy_string(info[i++], Ioex::Version(), max_line_length + 1);

    // Copy input file lines into 'info' array...
    for (size_t j = 0; j < input_lines.size(); j++, i++) {
      Ioss::Utils::copy_string(info[i], input_lines[j], max_line_length + 1);
    }

    // Copy "information_records" property data ...
    for (size_t j = 0; j < informationRecords.size(); j++, i++) {
      Ioss::Utils::copy_string(info[i], informationRecords[j], max_line_length + 1);
    }

    int ierr = ex_put_info(get_file_pointer(), total_lines, info);
    if (ierr < 0) {
      Ioex::exodus_error(get_file_pointer(), __LINE__, __func__, __FILE__);
    }

    Ioss::Utils::delete_name_array(info, total_lines);
  }

  // common
  int BaseDatabaseIO::get_current_state() const
  {
    int step = get_region()->get_current_state();

    if (step <= 0) {
      std::ostringstream errmsg;
      fmt::print(errmsg,
                 "ERROR: No currently active state.  The calling code must call "
                 "Ioss::Region::begin_state(int step)\n"
                 "       to set the database timestep from which to read the transient data.\n"
                 "       [{}]\n",
                 get_filename());
      IOSS_ERROR(errmsg);
    }
    return step;
  }

  void BaseDatabaseIO::get_assemblies()
  {
    Ioss::SerializeIO serializeIO__(this);
    // Query number of coordinate frames...
    int nassem = ex_inquire_int(get_file_pointer(), EX_INQ_ASSEMBLY);

    if (nassem > 0) {
      std::vector<ex_assembly> assemblies(nassem);
      int                      ierr = ex_get_assemblies(get_file_pointer(), assemblies.data());
      if (ierr < 0) {
        Ioex::exodus_error(get_file_pointer(), __LINE__, __func__, __FILE__);
      }

      // Now allocate space for member list and get assemblies again...
      for (int i = 0; i < nassem; i++) {
        assemblies[i].entity_list = new int64_t[assemblies[i].entity_count];
      }
      ierr = ex_get_assemblies(get_file_pointer(), assemblies.data());
      if (ierr < 0) {
        Ioex::exodus_error(get_file_pointer(), __LINE__, __func__, __FILE__);
      }

      for (int i = 0; i < nassem; i++) {
        Ioss::Assembly *assem =
            new Ioss::Assembly(get_region()->get_database(), assemblies[i].name);
        assem->property_add(Ioss::Property("id", assemblies[i].id));
        get_region()->add(assem);
      }

      // Now iterate again and populate member lists...
      for (int i = 0; i < nassem; i++) {
        Ioss::Assembly *assem = get_region()->get_assembly(assemblies[i].name);
        assert(assem != nullptr);
        auto type = Ioex::map_exodus_type(assemblies[i].type);
        for (int j = 0; j < assemblies[i].entity_count; j++) {
          auto *ge = get_region()->get_entity(assemblies[i].entity_list[j], type);
          if (ge != nullptr) {
            assem->add(ge);
          }
          else {
            std::ostringstream errmsg;
            fmt::print(errmsg,
                       "Error: Failed to find entity of type {} with id {} for Assembly {}.\n",
                       type, assemblies[i].entity_list[j], assem->name());
            IOSS_ERROR(errmsg);
          }
        }
        SMART_ASSERT(assem->member_count() == (size_t)assemblies[i].entity_count)
        (assem->member_count())(assemblies[i].entity_count);

        add_mesh_reduction_fields(EX_ASSEMBLY, assemblies[i].id, assem);
        // Check for additional variables.
        int attribute_count = assem->get_property("attribute_count").get_int();
        add_attribute_fields(EX_ASSEMBLY, assem, attribute_count, "Assembly");
        add_reduction_results_fields(EX_ASSEMBLY, assem);
      }

      // If there are any reduction results fields ("REDUCTION"), then need to
      // allocate space for the values to be stored on each timestep...
      if (!m_reductionVariables[EX_ASSEMBLY].empty()) {
        size_t size = m_reductionVariables[EX_ASSEMBLY].size();
        for (const auto &assembly : assemblies) {
          m_reductionValues[EX_ASSEMBLY][assembly.id].resize(size);
        }
      }
    }
  }

  void BaseDatabaseIO::get_blobs()
  {
    Ioss::SerializeIO serializeIO__(this);
    // Query number of coordinate frames...
    int nblob = ex_inquire_int(get_file_pointer(), EX_INQ_BLOB);

    if (nblob > 0) {
      std::vector<ex_blob> blobs(nblob);
      int max_name_length = ex_inquire_int(m_exodusFilePtr, EX_INQ_DB_MAX_USED_NAME_LENGTH);
      for (auto &bl : blobs) {
        bl.name = new char[max_name_length + 1];
      }

      int ierr = ex_get_blobs(get_file_pointer(), blobs.data());
      if (ierr < 0) {
        Ioex::exodus_error(get_file_pointer(), __LINE__, __func__, __FILE__);
      }

      for (const auto &bl : blobs) {
#ifdef SEACAS_HAVE_MPI
        // Each blob is spread across all processors (should support a minimum size...)
        // Determine size of blob on each rank and offset from beginning of blob.
        size_t per_proc = bl.num_entry / parallel_size();
        size_t extra    = bl.num_entry % parallel_size();
        size_t count    = per_proc + (myProcessor < (int)extra ? 1 : 0);

        size_t offset = 0;
        if (myProcessor < (int)extra) {
          offset = (per_proc + 1) * myProcessor;
        }
        else {
          offset = (per_proc + 1) * extra + per_proc * (myProcessor - extra);
        }
        Ioss::Blob *blob = new Ioss::Blob(get_region()->get_database(), bl.name, count);
        blob->property_add(Ioss::Property("processor_offset", (int64_t)offset));
        blob->property_add(Ioss::Property("global_size", (int64_t)bl.num_entry));
#else
        Ioss::Blob *blob = new Ioss::Blob(get_region()->get_database(), bl.name, bl.num_entry);
#endif
        blob->property_add(Ioss::Property("id", bl.id));
        get_region()->add(blob);
      }

      // Now iterate again and populate member lists...
      int iblk = 0;
      for (const auto &bl : blobs) {
        Ioss::Blob *blob = get_region()->get_blob(bl.name);
        assert(blob != nullptr);

        add_mesh_reduction_fields(EX_BLOB, bl.id, blob);
        // Check for additional variables.
        int attribute_count = blob->get_property("attribute_count").get_int();
        add_attribute_fields(EX_BLOB, blob, attribute_count, "Blob");
        add_reduction_results_fields(EX_BLOB, blob);
        add_results_fields(EX_BLOB, blob, iblk++);
      }

      // If there are any reduction results fields ("REDUCTION"), then need to
      // allocate space for the values to be stored on each timestep...
      if (!m_reductionVariables[EX_BLOB].empty()) {
        size_t size = m_reductionVariables[EX_BLOB].size();
        for (const auto &blob : blobs) {
          m_reductionValues[EX_BLOB][blob.id].resize(size);
        }
      }

      for (auto &bl : blobs) {
        delete[] bl.name;
      }
    }
  }

  // common
  void BaseDatabaseIO::get_nodeblocks()
  {
    // For exodusII, there is only a single node block which contains
    // all of the nodes.
    // The default id assigned is '1' and the name is 'nodeblock_1'

    std::string block_name = "nodeblock_1";
    auto        block      = new Ioss::NodeBlock(this, block_name, nodeCount, spatialDimension);
    block->property_add(Ioss::Property("id", 1));
    block->property_add(Ioss::Property("guid", util().generate_guid(1)));
    // Check for results variables.

    int num_attr = 0;
    {
      Ioss::SerializeIO serializeIO__(this);
      int               ierr = ex_get_attr_param(get_file_pointer(), EX_NODE_BLOCK, 1, &num_attr);
      if (ierr < 0) {
        Ioex::exodus_error(get_file_pointer(), __LINE__, __func__, __FILE__);
      }
    }

    add_attribute_fields(EX_NODE_BLOCK, block, num_attr, "");
    // Not supported on nodeblocks at this time
    // add_reduction_results_fields(EX_NODE_BLOCK, block);
    add_results_fields(EX_NODE_BLOCK, block);

    // If there are any reduction results fields ("REDUCTION"), then need to
    // allocate space for the values to be stored on each timestep...
    if (!m_reductionVariables[EX_NODE_BLOCK].empty()) {
      size_t size = m_reductionVariables[EX_NODE_BLOCK].size();
      m_reductionValues[EX_NODE_BLOCK][1].resize(size);
    }

    bool added = get_region()->add(block);
    if (!added) {
      delete block;
    }
  }

  // common
  // common
  size_t BaseDatabaseIO::handle_block_ids(const Ioss::EntityBlock *eb, ex_entity_type map_type,
                                          Ioss::Map &entity_map, void *ids, size_t num_to_get,
                                          size_t offset) const
  {
    /*!
     * NOTE: "element" is generic for "element", "face", or "edge"
     *
     * There are two modes we need to support in this routine:
     * 1. Initial definition of element map (local->global) and
     * elemMap.reverse (global->local).
     * 2. Redefinition of element map via 'reordering' of the original
     * map when the elements on this processor are the same, but their
     * order is changed.
     *
     * So, there will be two maps the 'elemMap.map' map is a 'direct lookup'
     * map which maps current local position to global id and the
     * 'elemMap.reverse' is an associative lookup which maps the
     * global id to 'original local'.  There is also a
     * 'elemMap.reorder' which is direct lookup and maps current local
     * position to original local.

     * The ids coming in are the global ids; their position is the
     * local id -1 (That is, data[0] contains the global id of local
     * element 1 in this element block).  The 'model-local' id is
     * given by eb_offset + 1 + position:
     *
     * int local_position = elemMap.reverse[ElementMap[i+1]]
     * (the elemMap.map and elemMap.reverse are 1-based)
     *
     * But, this assumes 1..numel elements are being output at the same
     * time; we are actually outputting a blocks worth of elements at a
     * time, so we need to consider the block offsets.
     * So... local-in-block position 'i' is index 'eb_offset+i' in
     * 'elemMap.map' and the 'local_position' within the element
     * blocks data arrays is 'local_position-eb_offset'.  With this, the
     * position within the data array of this element block is:
     *
     * int eb_position =
     * elemMap.reverse[elemMap.map[eb_offset+i+1]]-eb_offset-1
     *
     * To determine which map to update on a call to this function, we
     * use the following hueristics:
     * -- If the database state is 'Ioss::STATE_MODEL:', then update the
     *    'elemMap.reverse'.
     * -- If the database state is not Ioss::STATE_MODEL, then leave
     *    the 'elemMap.reverse' alone since it corresponds to the
     *    information already written to the database. [May want to add
     *    a Ioss::STATE_REDEFINE_MODEL]
     * -- Always update elemMap.map to match the passed in 'ids'
     *    array.
     *
     * NOTE: the maps are built an element block at a time...
     * NOTE: The mapping is done on TRANSIENT fields only; MODEL fields
     *       should be in the original order...
     */

    // Overwrite this portion of the 'elemMap.map', but keep other
    // parts as they were.  We are adding elements starting at position
    // 'eb_offset+offset' and ending at
    // 'eb_offset+offset+num_to_get'. If the entire block is being
    // processed, this reduces to the range 'eb_offset..eb_offset+my_element_count'

    bool    in_define = (dbState == Ioss::STATE_MODEL) || (dbState == Ioss::STATE_DEFINE_MODEL);
    int64_t eb_offset = eb->get_offset();
    if (int_byte_size_api() == 4) {
      entity_map.set_map(static_cast<int *>(ids), num_to_get, eb_offset, in_define);
    }
    else {
      entity_map.set_map(static_cast<int64_t *>(ids), num_to_get, eb_offset, in_define);
    }

    // Now, if the state is Ioss::STATE_MODEL, output this portion of
    // the entity number map...
    if (in_define) {
      if (ex_put_partial_id_map(get_file_pointer(), map_type, offset + 1, num_to_get, ids) < 0) {
        Ioex::exodus_error(get_file_pointer(), __LINE__, __func__, __FILE__);
      }
    }
    return num_to_get;
  }

  // common
  void BaseDatabaseIO::compute_block_membership__(Ioss::SideBlock *         efblock,
                                                  std::vector<std::string> &block_membership) const
  {
    const Ioss::ElementBlockContainer &element_blocks = get_region()->get_element_blocks();
    assert(Ioss::Utils::check_block_order(element_blocks));

    Ioss::Int64Vector block_ids(element_blocks.size());
    if (block_ids.size() == 1) {
      block_ids[0] = 1;
    }
    else {
      Ioss::Int64Vector element_side;
      if (int_byte_size_api() == 4) {
        Ioss::IntVector es32;
        efblock->get_field_data("element_side", es32);
        element_side.resize(es32.size());
        std::copy(es32.begin(), es32.end(), element_side.begin());
      }
      else {
        efblock->get_field_data("element_side", element_side);
      }

      size_t              number_sides = element_side.size() / 2;
      Ioss::ElementBlock *block        = nullptr;
      for (size_t iel = 0; iel < number_sides; iel++) {
        int64_t elem_id = element_side[2 * iel]; // Vector contains both element and side.
        elem_id         = elemMap.global_to_local(elem_id);
        if (block == nullptr || !block->contains(elem_id)) {
          block = get_region()->get_element_block(elem_id);
          assert(block != nullptr);
          size_t block_order = block->get_property("original_block_order").get_int();
          assert(block_order < block_ids.size());
          block_ids[block_order] = 1;
        }
      }
    }

    // Synchronize among all processors....
    if (isParallel) {
      util().global_array_minmax(block_ids, Ioss::ParallelUtils::DO_MAX);
    }

    for (const auto block : element_blocks) {
      size_t block_order = block->get_property("original_block_order").get_int();
      assert(block_order < block_ids.size());
      if (block_ids[block_order] == 1) {
        if (!Ioss::Utils::block_is_omitted(block)) {
          block_membership.push_back(block->name());
        }
      }
    }
  }

  // common
  int64_t BaseDatabaseIO::get_field_internal(const Ioss::Region * /* region */,
                                             const Ioss::Field &field, void *data,
                                             size_t data_size) const
  {
    // For now, assume that all TRANSIENT fields on a region
    // are REDUCTION fields (1 value).  We need to gather these
    // and output them all at one time.  The storage location is a
    // 'globalVariables' array
    {
      size_t            num_to_get = field.verify(data_size);
      Ioss::SerializeIO serializeIO__(this);

      Ioss::Field::RoleType role = field.get_role();

      if (role == Ioss::Field::TRANSIENT || role == Ioss::Field::REDUCTION) {
        get_reduction_field(EX_GLOBAL, field, get_region(), data);
      }
      else {
        std::ostringstream errmsg;
        fmt::print(errmsg,
                   "ERROR: Can not handle non-TRANSIENT or non-REDUCTION fields on regions");
        IOSS_ERROR(errmsg);
      }
      return num_to_get;
    }
  }

  // common
  int64_t BaseDatabaseIO::put_field_internal(const Ioss::Region * /* region */,
                                             const Ioss::Field &field, void *data,
                                             size_t data_size) const
  {
    // For now, assume that all TRANSIENT fields on a region
    // are REDUCTION fields (1 value).  We need to gather these
    // and output them all at one time.  The storage location is a
    // 'globalVariables' array
    {
      Ioss::SerializeIO serializeIO__(this);

      Ioss::Field::RoleType role       = field.get_role();
      size_t                num_to_get = field.verify(data_size);

      if ((role == Ioss::Field::TRANSIENT || role == Ioss::Field::REDUCTION) && num_to_get == 1) {
        store_reduction_field(EX_GLOBAL, field, get_region(), data);
      }
      else if (num_to_get != 1) {
        // There should have been a warning/error message printed to the
        // log file earlier for this, so we won't print anything else
        // here since it would be printed for each and every timestep....
        ;
      }
      else {
        std::ostringstream errmsg;
        fmt::print(
            errmsg,
            "ERROR: The variable named '{}' is of the wrong type. A region variable must be of type"
            " TRANSIENT or REDUCTION.\n"
            "This is probably an internal error; please notify gdsjaar@sandia.gov",
            field.get_name());
        IOSS_ERROR(errmsg);
      }
      return num_to_get;
    }
  }

  namespace {
    // common
    template <typename T>
    void generate_block_truth_table(VariableNameMap &variables, Ioss::IntVector &truth_table,
                                    std::vector<T *> &blocks, char field_suffix_separator)
    {
      size_t block_count = blocks.size();
      size_t var_count   = variables.size();

      if (var_count == 0 || block_count == 0) {
        return;
      }

      truth_table.resize(block_count * var_count);

      // Fill in the truth table.  It is conceptually a two-dimensional array of
      // the form 'array[num_blocks][num_element_var]'.  In C++,
      // the values for the first block are first, followed by
      // next block, ...
      size_t offset = 0;
      for (const auto &block : blocks) {
        // Get names of all transient and reduction fields...
        Ioss::NameList results_fields;
        block->field_describe(Ioss::Field::TRANSIENT, &results_fields);
        block->field_describe(Ioss::Field::REDUCTION, &results_fields);

        for (const auto &fn : results_fields) {
          Ioss::Field               field     = block->get_field(fn);
          const Ioss::VariableType *var_type  = field.transformed_storage();
          Ioss::Field::BasicType    ioss_type = field.get_type();

          int re_im = 1;
          if (ioss_type == Ioss::Field::COMPLEX) {
            re_im = 2;
          }
          for (int complex_comp = 0; complex_comp < re_im; complex_comp++) {
            std::string field_name = field.get_name();
            if (re_im == 2) {
              field_name += complex_suffix[complex_comp];
            }

            for (int i = 1; i <= var_type->component_count(); i++) {
              std::string var_string = var_type->label_name(field_name, i, field_suffix_separator);
              // Find position of 'var_string' in 'variables'
              auto VN = variables.find(var_string);
              if (VN != variables.end()) {
                // Index '(*VN).second' is 1-based...
                truth_table[offset + (*VN).second - 1] = 1;
              }
            }
          }
        }
        offset += var_count;
      }
      assert(offset == var_count * block_count);
    }
  } // namespace
  // common
  void BaseDatabaseIO::store_reduction_field(ex_entity_type type, const Ioss::Field &field,
                                             const Ioss::GroupingEntity *ge, void *variables) const
  {
    const Ioss::VariableType *var_type = field.transformed_storage();

    Ioss::Field::BasicType ioss_type = field.get_type();
    assert(ioss_type == Ioss::Field::REAL || ioss_type == Ioss::Field::INTEGER ||
           ioss_type == Ioss::Field::INT64 || ioss_type == Ioss::Field::COMPLEX);
    double * rvar   = static_cast<double *>(variables);
    int *    ivar   = static_cast<int *>(variables);
    int64_t *ivar64 = static_cast<int64_t *>(variables);

    auto id = (ge->property_exists("id")) ? ge->get_property("id").get_int() : 0;

    // Note that if the field's basic type is COMPLEX, then each component of
    // the VariableType is a complex variable consisting of a real and
    // imaginary part.  Since exodus cannot handle complex variables,
    // we have to output a (real and imaginary) X (number of
    // components) fields. For example, if V is a 3d vector of complex
    // data, the data in the 'variables' array are v_x, v.im_x, v_y,
    // v.im_y, v_z, v.im_z which need to be output in six separate
    // exodus fields.  These fields were already defined in
    // "write_results_metadata".

    // get number of components, cycle through each component
    // and add suffix to base 'field_name'.  Look up index
    // of this name in 'm_variables[EX_GLOBAL]' map
    int comp_count = var_type->component_count();
    int var_index  = 0;

    int re_im = 1;
    if (field.get_type() == Ioss::Field::COMPLEX) {
      re_im = 2;
    }
    for (int complex_comp = 0; complex_comp < re_im; complex_comp++) {
      std::string field_name = field.get_name();
      if (re_im == 2) {
        field_name += complex_suffix[complex_comp];
      }

      char field_suffix_separator = get_field_separator();
      for (int i = 0; i < comp_count; i++) {
        std::string var_name = var_type->label_name(field_name, i + 1, field_suffix_separator);

#if GLOBALS_ARE_TRANSIENT
        if (type == EX_GLOBAL) {
          SMART_ASSERT(m_variables[type].find(var_name) != m_variables[type].end())(type)(var_name);
          var_index = m_variables[type].find(var_name)->second;
        }
        else {
          SMART_ASSERT(m_reductionVariables[type].find(var_name) !=
                       m_reductionVariables[type].end())
          (type)(var_name);
          var_index = m_reductionVariables[type].find(var_name)->second;
        }
#else
        SMART_ASSERT(m_reductionVariables[type].find(var_name) != m_reductionVariables[type].end())
        (type)(var_name);
        var_index = m_reductionVariables[type].find(var_name)->second;
#endif

        SMART_ASSERT(static_cast<int>(m_reductionValues[type][id].size()) >= var_index)
        (id)(m_reductionValues[type][id].size())(var_index);

        // Transfer from 'variables' array.
        if (ioss_type == Ioss::Field::REAL || ioss_type == Ioss::Field::COMPLEX) {
          m_reductionValues[type][id][var_index - 1] = rvar[i];
        }
        else if (ioss_type == Ioss::Field::INTEGER) {
          m_reductionValues[type][id][var_index - 1] = ivar[i];
        }
        else if (ioss_type == Ioss::Field::INT64) {
          m_reductionValues[type][id][var_index - 1] = ivar64[i]; // FIX 64 UNSAFE
        }
      }
    }
  }

  // common
  void BaseDatabaseIO::get_reduction_field(ex_entity_type type, const Ioss::Field &field,
                                           const Ioss::GroupingEntity *ge, void *variables) const
  {
    const Ioss::VariableType *var_type = field.raw_storage();

    auto id = (ge->property_exists("id")) ? ge->get_property("id").get_int() : 0;

    Ioss::Field::BasicType ioss_type = field.get_type();
    assert(ioss_type == Ioss::Field::REAL || ioss_type == Ioss::Field::INTEGER ||
           ioss_type == Ioss::Field::INT64);
    double * rvar   = static_cast<double *>(variables);
    int *    ivar   = static_cast<int *>(variables);
    int64_t *i64var = static_cast<int64_t *>(variables);

    // get number of components, cycle through each component
    // and add suffix to base 'field_name'.  Look up index
    // of this name in 'm_variables[type]' map
    char field_suffix_separator = get_field_separator();

    int comp_count = var_type->component_count();
    for (int i = 0; i < comp_count; i++) {
      int                var_index  = 0;
      const std::string &field_name = field.get_name();
      std::string        var_name = var_type->label_name(field_name, i + 1, field_suffix_separator);

#if GLOBALS_ARE_TRANSIENT
      if (type == EX_GLOBAL) {
        assert(m_variables[type].find(var_name) != m_variables[type].end());
        var_index = m_variables[type].find(var_name)->second;
      }
      else {
        assert(m_reductionVariables[type].find(var_name) != m_reductionVariables[type].end());
        var_index = m_reductionVariables[type].find(var_name)->second;
      }

      assert(static_cast<int>(m_reductionValues[type][id].size()) >= var_index);
#else
      SMART_ASSERT(m_reductionVariables[type].find(var_name) != m_reductionVariables[type].end())
      (type)(var_name);
      var_index = m_reductionVariables[type].find(var_name)->second;
      SMART_ASSERT(static_cast<int>(m_reductionValues[type][id].size()) >= var_index);
#endif
      // Transfer to 'variables' array.
      if (ioss_type == Ioss::Field::REAL) {
        rvar[i] = m_reductionValues[type][id][var_index - 1];
      }
      else if (ioss_type == Ioss::Field::INT64) {
        i64var[i] = static_cast<int64_t>(m_reductionValues[type][id][var_index - 1]);
      }
      else if (ioss_type == Ioss::Field::INTEGER) {
        ivar[i] = static_cast<int>(m_reductionValues[type][id][var_index - 1]);
      }
    }
  }

  // common
  void BaseDatabaseIO::write_reduction_fields() const
  {
    int step = get_current_state();
    step     = get_database_step(step);
    for (const auto &type : exodus_types) {
      auto &id_values = m_reductionValues[type];
      for (const auto &values : id_values) {
        int64_t id    = values.first;
        auto &  vals  = values.second;
        size_t  count = vals.size();
        if (count > 0) {
          int ierr = ex_put_reduction_vars(get_file_pointer(), step, type, id, count, vals.data());
          if (ierr < 0) {
            Ioex::exodus_error(get_file_pointer(), __LINE__, __func__, __FILE__);
          }
        }
      }
    }
  }

  // common
  void BaseDatabaseIO::read_reduction_fields() const
  {
    int step = get_current_state();

    for (const auto &type : exodus_types) {
      auto &id_values = m_reductionValues[type];
      for (const auto &values : id_values) {
        int64_t id    = values.first;
        auto &  vals  = values.second;
        size_t  count = vals.size();
        if (count > 0) {
          int ierr = ex_get_reduction_vars(get_file_pointer(), step, type, id, count,
                                           (double *)vals.data());
          if (ierr < 0) {
            Ioex::exodus_error(get_file_pointer(), __LINE__, __func__, __FILE__);
          }
        }
      }
    }
  }

  // common
  bool BaseDatabaseIO::begin__(Ioss::State state)
  {
    dbState = state;
    return true;
  }

  // common
  bool BaseDatabaseIO::end__(Ioss::State state)
  {
    // Transitioning out of state 'state'
    assert(state == dbState);
    switch (state) {
    case Ioss::STATE_DEFINE_MODEL:
      if (!is_input() && open_create_behavior() != Ioss::DB_APPEND) {
        write_meta_data();
      }
      break;
    case Ioss::STATE_DEFINE_TRANSIENT:
      if (!is_input() && open_create_behavior() != Ioss::DB_APPEND) {
        write_results_metadata();
      }
      break;
    default: // ignore everything else...
      break;
    }

    {
      Ioss::SerializeIO serializeIO__(this);

      if (!is_input()) {
        ex_update(get_file_pointer());
        if (minimizeOpenFiles) {
          free_file_pointer();
        }
      }
      dbState = Ioss::STATE_UNKNOWN;
    }

    return true;
  }

  void BaseDatabaseIO::open_state_file(int state)
  {
    // Close current file...
    free_file_pointer();

    // Update filename to append state count...
    decodedFilename.clear();

    Ioss::FileInfo db(originalDBFilename);
    std::string    new_filename;
    if (!db.pathname().empty()) {
      new_filename += db.pathname() + "/";
    }

    if (get_cycle_count() >= 1) {
      static const std::string suffix{"ABCDEFGHIJKLMNOPQRSTUVWXYZ"};
      int                      index = (state - 1) % get_cycle_count();
      new_filename += db.basename() + "-state-" + suffix[index] + "." + db.extension();
    }
    else {
      new_filename += db.basename() + "-state-" + std::to_string(state) + "." + db.extension();
    }

    DBFilename = new_filename;
    fileExists = false;

    ex_var_params exo_params{};
#if GLOBALS_ARE_TRANSIENT
    exo_params.num_glob = m_variables[EX_GLOBAL].size();
#else
    exo_params.num_glob = m_reductionVariables[EX_GLOBAL].size();
#endif
    exo_params.num_node  = m_variables[EX_NODE_BLOCK].size();
    exo_params.num_edge  = m_variables[EX_EDGE_BLOCK].size();
    exo_params.num_face  = m_variables[EX_FACE_BLOCK].size();
    exo_params.num_elem  = m_variables[EX_ELEM_BLOCK].size();
    exo_params.num_nset  = m_variables[EX_NODE_SET].size();
    exo_params.num_eset  = m_variables[EX_EDGE_SET].size();
    exo_params.num_fset  = m_variables[EX_FACE_SET].size();
    exo_params.num_sset  = m_variables[EX_SIDE_SET].size();
    exo_params.num_elset = m_variables[EX_ELEM_SET].size();

    char the_title[max_line_length + 1];

    // Title...
    if (get_region()->property_exists("title")) {
      std::string title_str = get_region()->get_property("title").get_string();
      Ioss::Utils::copy_string(the_title, title_str);
    }
    else {
      Ioss::Utils::copy_string(the_title, "IOSS Default Output Title");
    }

    Ioex::Mesh mesh(spatialDimension, the_title, !usingParallelIO);
    mesh.populate(get_region());

    // Write the metadata to the exodus file...
    Ioex::Internals data(get_file_pointer(), maximumNameLength, util());
    int             ierr = data.initialize_state_file(mesh, exo_params, originalDBFilename);

    if (ierr < 0) {
      Ioex::exodus_error(get_file_pointer(), __LINE__, __func__, __FILE__);
    }
  }

  bool BaseDatabaseIO::begin_state__(int state, double time)
  {
    Ioss::SerializeIO serializeIO__(this);

    time /= timeScaleFactor;

    if (!is_input()) {
      if (get_file_per_state()) {
        // Close current file; create new file and output transient metadata...
        open_state_file(state);
        write_results_metadata(false);
      }
      int ierr = ex_put_time(get_file_pointer(), get_database_step(state), &time);
      if (ierr < 0) {
        Ioex::exodus_error(get_file_pointer(), __LINE__, __func__, __FILE__);
      }

      // Zero global variable array...
      for (auto &type : exodus_types) {
        auto &id_values = m_reductionValues[type];
        for (auto &values : id_values) {
          auto &vals = values.second;
          std::fill(vals.begin(), vals.end(), 0.0);
        }
      }
    }
    else {
      // Store reduction variables
      read_reduction_fields();
    }
    return true;
  }

  // common
  bool BaseDatabaseIO::end_state__(int state, double time)
  {
    Ioss::SerializeIO serializeIO__(this);

    if (!is_input()) {
      write_reduction_fields();
      time /= timeScaleFactor;
      finalize_write(state, time);
      if (minimizeOpenFiles) {
        free_file_pointer();
      }
    }
    return true;
  }

  // common
  void BaseDatabaseIO::add_region_fields()
  {
#if GLOBALS_ARE_TRANSIENT
    int field_count = add_results_fields(EX_GLOBAL, get_region());
#else
    int field_count = add_reduction_results_fields(EX_GLOBAL, get_region());
#endif
    m_reductionValues[EX_GLOBAL][0].resize(field_count);
    add_mesh_reduction_fields(EX_GLOBAL, 0, get_region());
  }

  namespace {
    // Memory allocated in `ex_get_attributes`, this makes deletion cleaner...
    class EX_attribute : public ex_attribute
    {
    public:
      EX_attribute() { values = nullptr; }
      ~EX_attribute() { free(values); }
    };
  } // namespace

  void BaseDatabaseIO::add_mesh_reduction_fields(ex_entity_type type, int64_t id,
                                                 Ioss::GroupingEntity *entity)
  {
    // Get "global attributes"
    // These are single key-value per grouping entity
    // Stored as Ioss::Property with origin of ATTRIBUTE
    Ioss::SerializeIO serializeIO__(this);
    int               att_count = ex_get_attribute_count(get_file_pointer(), type, id);

    if (att_count > 0) {
      std::vector<EX_attribute> attr(att_count);
      ex_get_attribute_param(get_file_pointer(), type, id, attr.data());
      ex_get_attributes(get_file_pointer(), att_count, attr.data());

      // Create a property on `entity` for each `attribute`
      for (const auto &att : attr) {
        std::string storage = fmt::format("Real[{}]", att.value_count);
        switch (att.type) {
        case EX_INTEGER:
          if (att.value_count == 1) {
            entity->property_add(
                Ioss::Property(att.name, *(int *)att.values, Ioss::Property::ATTRIBUTE));
          }
          else {
            const int *      idata = static_cast<int *>(att.values);
            std::vector<int> tmp(att.value_count);
            std::copy(idata, idata + att.value_count, tmp.begin());
            entity->property_add(Ioss::Property(att.name, tmp, Ioss::Property::ATTRIBUTE));
          }
          break;
        case EX_DOUBLE:
          if (att.value_count == 1) {
            entity->property_add(
                Ioss::Property(att.name, *(double *)att.values, Ioss::Property::ATTRIBUTE));
          }
          else {
            const double *      idata = static_cast<double *>(att.values);
            std::vector<double> tmp(att.value_count);
            std::copy(idata, idata + att.value_count, tmp.begin());
            entity->property_add(Ioss::Property(att.name, tmp, Ioss::Property::ATTRIBUTE));
          }
          break;
        case EX_CHAR:
          if (att.value_count > 0) {
            entity->property_add(
                Ioss::Property(att.name, (char *)att.values, Ioss::Property::ATTRIBUTE));
          }
          else {
            // Just an attribute name.  Give it an empty value...
            entity->property_add(Ioss::Property(att.name, "", Ioss::Property::ATTRIBUTE));
          }
          break;
        }
      }
    }
  }

  // common
  int64_t BaseDatabaseIO::add_results_fields(ex_entity_type type, Ioss::GroupingEntity *entity,
                                             int64_t position)
  {
    return internal_add_results_fields(type, entity, position, m_groupCount[type],
                                       m_truthTable[type], m_variables[type]);
  }

  // common
  int64_t BaseDatabaseIO::internal_add_results_fields(ex_entity_type        type,
                                                      Ioss::GroupingEntity *entity,
                                                      int64_t position, int64_t block_count,
                                                      Ioss::IntVector &      truth_table,
                                                      Ioex::VariableNameMap &variables)
  {
    int nvar = 0;
    {
      Ioss::SerializeIO serializeIO__(this);

      int ierr = ex_get_variable_param(get_file_pointer(), type, &nvar);
      if (ierr < 0) {
        Ioex::exodus_error(get_file_pointer(), __LINE__, __func__, __FILE__);
      }
    }

    if (nvar > 0) {
      if (truth_table.empty()) {
        truth_table.resize(block_count * nvar);

        // Read and store the truth table (Should be there since we only
        // get to this routine if there are variables...)

        if (type == EX_NODE_BLOCK || type == EX_GLOBAL || type == EX_ASSEMBLY) {
          // These types don't have a truth table in the exodus api...
          // They do in Ioss just for some consistency...
          std::fill(truth_table.begin(), truth_table.end(), 1);
        }
        else {
          Ioss::SerializeIO serializeIO__(this);
          int               ierr =
              ex_get_truth_table(get_file_pointer(), type, block_count, nvar, truth_table.data());
          if (ierr < 0) {
            Ioex::exodus_error(get_file_pointer(), __LINE__, __func__, __FILE__);
          }
        }

        // If parallel, then synchronize the truth table among all
        // processors...  Need to know that block_X has variable_Y
        // even if block_X is empty on a specific processor...  The
        // truth table contains 0 if the variable doesn't exist and 1
        // if it does, so we just take the maximum at each location...
        // This is a collective call... Make sure not in Serialize
        if (isParallel) {
          util().global_array_minmax(truth_table, Ioss::ParallelUtils::DO_MAX);
        }
      }

      // Get the variable names and add as fields. Need to decode these
      // into vector/tensor/... eventually, for now store all as
      // scalars.
      char **names = Ioss::Utils::get_name_array(nvar, maximumNameLength);

      // Read the names...
      // (Currently, names are read for every block.  We could save them...)
      {
        Ioss::SerializeIO serializeIO__(this);

        int ierr = ex_get_variable_names(get_file_pointer(), type, nvar, names);
        if (ierr < 0) {
          Ioex::exodus_error(get_file_pointer(), __LINE__, __func__, __FILE__);
        }

        // Add to VariableNameMap so can determine exodusII index given a
        // Sierra field name.  exodusII index is just 'i+1'
        for (int i = 0; i < nvar; i++) {
          if (lowerCaseVariableNames) {
            Ioss::Utils::fixup_name(names[i]);
          }
          variables.insert(VNMValuePair(std::string(names[i]), i + 1));
        }

        int  offset      = position * nvar;
        int *local_truth = nullptr;
        if (!truth_table.empty()) {
          local_truth = &truth_table[offset];
        }

        std::vector<Ioss::Field> fields;
        int64_t                  count = entity->entity_count();
        Ioss::Utils::get_fields(count, names, nvar, Ioss::Field::TRANSIENT, get_field_recognition(),
                                get_field_separator(), local_truth, fields);

        for (const auto &field : fields) {
          entity->field_add(field);
        }

        for (int i = 0; i < nvar; i++) {
          // Verify that all names were used for a field...
          assert(names[i][0] == '\0' || (local_truth && local_truth[i] == 0));
          delete[] names[i];
        }
        delete[] names;
      }
    }
    return nvar;
  }

  // common
  int64_t BaseDatabaseIO::add_reduction_results_fields(ex_entity_type        type,
                                                       Ioss::GroupingEntity *entity)
  {
    int nvar = 0;
    {
      Ioss::SerializeIO serializeIO__(this);

      int ierr = ex_get_reduction_variable_param(get_file_pointer(), type, &nvar);
      if (ierr < 0) {
        Ioex::exodus_error(get_file_pointer(), __LINE__, __func__, __FILE__);
      }
    }

    if (nvar > 0) {
      // Get the variable names and add as fields. Need to decode these
      // into vector/tensor/... eventually, for now store all as
      // scalars.
      char **names = Ioss::Utils::get_name_array(nvar, maximumNameLength);

      // Read the names...
      // (Currently, names are read for every block.  We could save them...)
      {
        Ioss::SerializeIO serializeIO__(this);

        int ierr = ex_get_reduction_variable_names(get_file_pointer(), type, nvar, names);
        if (ierr < 0) {
          Ioex::exodus_error(get_file_pointer(), __LINE__, __func__, __FILE__);
        }

        // Add to VariableNameMap so can determine exodusII index given a
        // Sierra field name.  exodusII index is just 'i+1'
        auto &variables = m_reductionVariables[type];
        for (int i = 0; i < nvar; i++) {
          if (lowerCaseVariableNames) {
            Ioss::Utils::fixup_name(names[i]);
          }
          variables.insert(VNMValuePair(std::string(names[i]), i + 1));
        }

        int *local_truth = nullptr;

        std::vector<Ioss::Field> fields;
        int64_t                  count = 1;
        Ioss::Utils::get_fields(count, names, nvar, Ioss::Field::REDUCTION, get_field_recognition(),
                                get_field_separator(), local_truth, fields);

        for (const auto &field : fields) {
          entity->field_add(field);
        }

        for (int i = 0; i < nvar; i++) {
          // Verify that all names were used for a field...
          assert(names[i][0] == '\0' || (local_truth && local_truth[i] == 0));
          delete[] names[i];
        }
        delete[] names;
      }
    }
    return nvar;
  }

  // common
  void BaseDatabaseIO::write_results_metadata(bool gather_data)
  {
    if (gather_data) {
      int glob_index = 0;
#if GLOBALS_ARE_TRANSIENT
      glob_index = gather_names(EX_GLOBAL, m_variables[EX_GLOBAL], get_region(), glob_index, true);
#else
      glob_index =
          gather_names(EX_GLOBAL, m_reductionVariables[EX_GLOBAL], get_region(), glob_index, true);
#endif
      m_reductionValues[EX_GLOBAL][0].resize(glob_index);

      const Ioss::NodeBlockContainer &node_blocks = get_region()->get_node_blocks();
      assert(node_blocks.size() <= 1);
      internal_write_results_metadata(EX_NODE_BLOCK, node_blocks, glob_index);

      const Ioss::EdgeBlockContainer &edge_blocks = get_region()->get_edge_blocks();
      internal_write_results_metadata(EX_EDGE_BLOCK, edge_blocks, glob_index);

      const Ioss::FaceBlockContainer &face_blocks = get_region()->get_face_blocks();
      internal_write_results_metadata(EX_FACE_BLOCK, face_blocks, glob_index);

      const Ioss::ElementBlockContainer &element_blocks = get_region()->get_element_blocks();
      internal_write_results_metadata(EX_ELEM_BLOCK, element_blocks, glob_index);

      const Ioss::NodeSetContainer &nodesets = get_region()->get_nodesets();
      internal_write_results_metadata(EX_NODE_SET, nodesets, glob_index);

      const Ioss::EdgeSetContainer &edgesets = get_region()->get_edgesets();
      internal_write_results_metadata(EX_EDGE_SET, edgesets, glob_index);

      const Ioss::FaceSetContainer &facesets = get_region()->get_facesets();
      internal_write_results_metadata(EX_FACE_SET, facesets, glob_index);

      const Ioss::ElementSetContainer &elementsets = get_region()->get_elementsets();
      internal_write_results_metadata(EX_ELEM_SET, elementsets, glob_index);

      const auto &blobs = get_region()->get_blobs();
      internal_write_results_metadata(EX_BLOB, blobs, glob_index);

      const auto &assemblies = get_region()->get_assemblies();
      internal_write_results_metadata(EX_ASSEMBLY, assemblies, glob_index);

      {
        int                           index    = 0;
        const Ioss::SideSetContainer &sidesets = get_region()->get_sidesets();
        for (const auto &sideset : sidesets) {
          const Ioss::SideBlockContainer &side_blocks = sideset->get_side_blocks();
          for (const auto &block : side_blocks) {
            glob_index = gather_names(EX_SIDE_SET, m_reductionVariables[EX_SIDE_SET], block,
                                      glob_index, true);
            index      = gather_names(EX_SIDE_SET, m_variables[EX_SIDE_SET], block, index, false);
          }
        }
        generate_sideset_truth_table();
      }
    }

    ex_var_params exo_params{};
#if GLOBALS_ARE_TRANSIENT
    exo_params.num_glob = m_variables[EX_GLOBAL].size();
#else
    exo_params.num_glob = m_reductionVariables[EX_GLOBAL].size();
#endif
    exo_params.num_node  = m_variables[EX_NODE_BLOCK].size();
    exo_params.num_edge  = m_variables[EX_EDGE_BLOCK].size();
    exo_params.num_face  = m_variables[EX_FACE_BLOCK].size();
    exo_params.num_elem  = m_variables[EX_ELEM_BLOCK].size();
    exo_params.num_nset  = m_variables[EX_NODE_SET].size();
    exo_params.num_eset  = m_variables[EX_EDGE_SET].size();
    exo_params.num_fset  = m_variables[EX_FACE_SET].size();
    exo_params.num_sset  = m_variables[EX_SIDE_SET].size();
    exo_params.num_elset = m_variables[EX_ELEM_SET].size();

    exo_params.edge_var_tab  = m_truthTable[EX_EDGE_BLOCK].data();
    exo_params.face_var_tab  = m_truthTable[EX_FACE_BLOCK].data();
    exo_params.elem_var_tab  = m_truthTable[EX_ELEM_BLOCK].data();
    exo_params.nset_var_tab  = m_truthTable[EX_NODE_SET].data();
    exo_params.eset_var_tab  = m_truthTable[EX_EDGE_SET].data();
    exo_params.fset_var_tab  = m_truthTable[EX_FACE_SET].data();
    exo_params.sset_var_tab  = m_truthTable[EX_SIDE_SET].data();
    exo_params.elset_var_tab = m_truthTable[EX_ELEM_SET].data();

    if (isParallel) {
      // Check consistency among all processors.  They should all
      // have the same number of each variable type...
      // The called function will throw an exception if the counts differ.
      check_variable_consistency(exo_params, myProcessor, get_filename(), util());
    }

    {
      Ioss::SerializeIO serializeIO__(this);

      int ierr = ex_put_all_var_param_ext(get_file_pointer(), &exo_params);
      if (ierr < 0) {
        Ioex::exodus_error(get_file_pointer(), __LINE__, __func__, __FILE__);
      }

      // Blob and Assembly not supported in ex_put_all_var_param_ext...
      if (!m_variables[EX_BLOB].empty()) {
        ierr = ex_put_variable_param(get_file_pointer(), EX_BLOB, m_variables[EX_BLOB].size());
        if (ierr < 0) {
          Ioex::exodus_error(get_file_pointer(), __LINE__, __func__, __FILE__);
        }
      }
      if (!m_variables[EX_ASSEMBLY].empty()) {
        ierr =
            ex_put_variable_param(get_file_pointer(), EX_ASSEMBLY, m_variables[EX_ASSEMBLY].size());
        if (ierr < 0) {
          Ioex::exodus_error(get_file_pointer(), __LINE__, __func__, __FILE__);
        }
      }

      for (const auto &type : exodus_types) {
        output_results_names(type, m_variables[type], false);
        output_results_names(type, m_reductionVariables[type], true);
      }
    }
  }

  // common
  template <typename T>
  void BaseDatabaseIO::internal_write_results_metadata(ex_entity_type   type,
                                                       std::vector<T *> entities, int &glob_index)
  {
    int index     = 0;
    int red_index = 0;
    for (const auto &entity : entities) {
      red_index = gather_names(type, m_reductionVariables[type], entity, red_index, true);
      index     = gather_names(type, m_variables[type], entity, index, false);
    }

#if GLOBALS_ARE_TRANSIENT
    size_t value_size =
        type == EX_GLOBAL ? m_variables[type].size() : m_reductionVariables[type].size();
#else
    size_t value_size = m_reductionVariables[type].size();
#endif
    for (const auto &entity : entities) {
      auto id = (entity->property_exists("id")) ? entity->get_property("id").get_int() : 0;
      m_reductionValues[type][id].resize(value_size);
    }

    generate_block_truth_table(m_variables[type], m_truthTable[type], entities,
                               get_field_separator());
  }

  // common
  int BaseDatabaseIO::gather_names(ex_entity_type type, VariableNameMap &variables,
                                   const Ioss::GroupingEntity *ge, int index, bool reduction)
  {
    int new_index = index;

    bool nblock = (type == EX_NODE_BLOCK);

    // Get names of all transient and reduction fields...
    Ioss::NameList results_fields;
    if (reduction) {
      ge->field_describe(Ioss::Field::REDUCTION, &results_fields);
    }

    if (!reduction || type == EX_GLOBAL) {
      ge->field_describe(Ioss::Field::TRANSIENT, &results_fields);
    }

    // NOTE: For exodusII, the convention is that the displacement
    //       fields are the first 'ndim' fields in the file.
    //       Try to find a likely displacement field
    std::string disp_name;
    bool        has_disp = false;
    if (!reduction && nblock && new_index == 0) {
      has_disp = find_displacement_field(results_fields, ge, spatialDimension, &disp_name);
      if (has_disp) {
        new_index += spatialDimension;
      }
    }

    int save_index = 0;
    for (const auto &name : results_fields) {

      if (has_disp && name == disp_name && new_index != 0) {
        save_index = new_index;
        new_index  = 0;
      }

      Ioss::Field               field    = ge->get_field(name);
      const Ioss::VariableType *var_type = field.transformed_storage();

      int re_im = 1;
      if (field.get_type() == Ioss::Field::COMPLEX) {
        re_im = 2;
      }
      for (int complex_comp = 0; complex_comp < re_im; complex_comp++) {
        std::string field_name = field.get_name();
        if (re_im == 2) {
          field_name += complex_suffix[complex_comp];
        }

        char field_suffix_separator = get_field_separator();
        for (int i = 1; i <= var_type->component_count(); i++) {
          std::string var_string = var_type->label_name(field_name, i, field_suffix_separator);

          if (variables.find(var_string) == variables.end()) {
            variables.insert(VNMValuePair(var_string, ++new_index));
          }
        }
      }
      if (has_disp && name == disp_name) {
        new_index = save_index;
      }
    }
    return new_index;
  }

  // common
  void BaseDatabaseIO::generate_sideset_truth_table()
  {
    size_t var_count = m_variables[EX_SIDE_SET].size();

    if (var_count == 0 || m_groupCount[EX_SIDE_SET] == 0) {
      return;
    }

    // Member variable.  Will be deleted in destructor...
    m_truthTable[EX_SIDE_SET].resize(m_groupCount[EX_SIDE_SET] * var_count);

    // Fill in the truth table.  It is conceptually a two-dimensional array of
    // the form 'array[num_blocks][num_var]'.  In C++,
    // the values for the first block are first, followed by
    // next block, ...
    size_t offset = 0;

    char field_suffix_separator = get_field_separator();

    const Ioss::SideSetContainer &sidesets = get_region()->get_sidesets();
    for (const auto &sideset : sidesets) {

      const Ioss::SideBlockContainer &side_blocks = sideset->get_side_blocks();
      for (const auto &block : side_blocks) {
        // See if this sideblock has a corresponding entry in the sideset list.
        if (block->property_exists("invalid")) {
          continue;
        }

        // Get names of all transient and reduction fields...
        Ioss::NameList results_fields;
        block->field_describe(Ioss::Field::TRANSIENT, &results_fields);
        block->field_describe(Ioss::Field::REDUCTION, &results_fields);

        for (const auto &fn : results_fields) {
          Ioss::Field               field     = block->get_field(fn);
          const Ioss::VariableType *var_type  = field.transformed_storage();
          Ioss::Field::BasicType    ioss_type = field.get_type();

          int re_im = 1;
          if (ioss_type == Ioss::Field::COMPLEX) {
            re_im = 2;
          }
          for (int complex_comp = 0; complex_comp < re_im; complex_comp++) {
            std::string field_name = field.get_name();
            if (re_im == 2) {
              field_name += complex_suffix[complex_comp];
            }

            for (int i = 1; i <= var_type->component_count(); i++) {
              std::string var_string = var_type->label_name(field_name, i, field_suffix_separator);
              // Find position of 'var_string' in 'm_variables[]'
              auto VN = m_variables[EX_SIDE_SET].find(var_string);
              if (VN != m_variables[EX_SIDE_SET].end()) {
                // Index '(*VN).second' is 1-based...
                m_truthTable[EX_SIDE_SET][offset + (*VN).second - 1] = 1;
              }
            }
          }
        }
      }
      offset += var_count;
    }
    assert(offset == var_count * m_groupCount[EX_SIDE_SET]);
  }

  // common
  void BaseDatabaseIO::output_results_names(ex_entity_type type, VariableNameMap &variables,
                                            bool reduction) const
  {
    bool lowercase_names =
        (properties.exists("VARIABLE_NAME_CASE") &&
         Ioss::Utils::lowercase(properties.get("VARIABLE_NAME_CASE").get_string()) == "lower");
    bool uppercase_names =
        (properties.exists("VARIABLE_NAME_CASE") &&
         Ioss::Utils::lowercase(properties.get("VARIABLE_NAME_CASE").get_string()) == "upper");

    size_t var_count = variables.size();

    if (var_count > 0) {
      size_t name_length = 0;
      // Push into a char** array...
      std::vector<char *>      var_names(var_count);
      std::vector<std::string> variable_names(var_count);
      for (const auto &variable : variables) {
        size_t index = variable.second;
        assert(index > 0 && index <= var_count);
        variable_names[index - 1] = variable.first;
        if (uppercase_names) {
          variable_names[index - 1] = Ioss::Utils::uppercase(variable_names[index - 1]);
        }
        else if (lowercase_names) {
          variable_names[index - 1] = Ioss::Utils::lowercase(variable_names[index - 1]);
        }
        var_names[index - 1] = const_cast<char *>(variable_names[index - 1].c_str());
        size_t name_len      = variable_names[index - 1].length();
        name_length          = name_len > name_length ? name_len : name_length;
      }

      // Should handle this automatically, but by the time we get to defining transient fields, we
      // have already created the output database and populated the set/block names. At this point,
      // it is too late to change the size of the names stored on the output database... (I think...
      // try changing DIM_STR_NAME value and see if works...)
      if (name_length > static_cast<size_t>(maximumNameLength)) {
        if (myProcessor == 0) {
          fmt::print(Ioss::WARNING(),
                     "There are variables names whose name length ({0}) exceeds the current "
                     "maximum name length ({1})\n         set for this database ({2}).\n"
                     "         You should either reduce the length of the variable name, or "
                     "set the 'MAXIMUM_NAME_LENGTH' property\n"
                     "         to at least {0}.\n         Contact gdsjaar@sandia.gov for more "
                     "information.\n\n",
                     name_length, maximumNameLength, get_filename());
        }
      }
      int ierr = 0;
      if (reduction) {
        ierr =
            ex_put_reduction_variable_names(get_file_pointer(), type, var_count, var_names.data());
      }
      else {
        ierr = ex_put_variable_names(get_file_pointer(), type, var_count, var_names.data());
      }
      if (ierr < 0) {
        Ioex::exodus_error(get_file_pointer(), __LINE__, __func__, __FILE__);
      }
    }
  }

  // common
  // Handle special output time requests -- primarily restart (cycle, overwrite)
  // Given the global region step, return the step on the database...
  int BaseDatabaseIO::get_database_step(int global_step) const
  {
    if (get_file_per_state()) {
      return 1;
    }

    assert(overlayCount >= 0 && cycleCount >= 0);
    if (overlayCount == 0 && cycleCount == 0) {
      return global_step;
    }

    int local_step = global_step - 1;
    local_step /= (overlayCount + 1);
    if (cycleCount > 0) {
      local_step %= cycleCount;
    }
    return local_step + 1;
  }

  // common
  void BaseDatabaseIO::flush_database__() const
  {
    if (!is_input()) {
      if (isParallel || myProcessor == 0) {
        ex_update(get_file_pointer());
      }
    }
  }

  void BaseDatabaseIO::finalize_write(int state, double sim_time)
  {
    // Attempt to ensure that all data written up to this point has
    // actually made it out to disk.  We also write a special attribute
    // to the file to indicate that the current timestep should be
    // complete on the disk.
    // The attribute is a GLOBAL attribute named "last_written_time"
    // which is a double value which can be compared to the values in
    // the time array to make sure they match.  If they don't, then
    // hopefully the "last_written_time" is smaller than the time
    // array value and indicates that the last step is corrupt.

    // Update the attribute.
    Ioex::update_last_time_attribute(get_file_pointer(), sim_time);

    // Flush the files buffer to disk...
    // If a history file, then only flush if there is more
    // than 10 seconds since the last flush to avoid
    // the flush eating up cpu time for small fast jobs...
    // NOTE: If decide to do this on all files, need to sync across
    // processors to make sure they all flush at same time.

    // GDS: 2011/03/30 -- Use for all non-parallel files, but shorten
    // time for non history files.  Assume that can afford to lose ~10
    // seconds worth of data...  (Flush was taking long time on some
    // /scratch filesystems at SNL for short regression tests with
    // lots of steps)
    // GDS: 2011/07/27 -- shorten from 90 to 10.  Developers running
    // small jobs were not able to view output until job
    // finished. Hopefully the netcdf no-fsync fix along with this fix
    // results in negligible impact on runtime with more syncs.

    // Need to be able to handle a flushInterval == 1 to force flush
    // every time step even in a serial run.
    // The default setting for flushInterval is 1, but in the past,
    // it was not checked for serial runs.  Now, set the default to -1
    // and if that is the value and serial, then do the time-based
    // check; otherwise, use flushInterval setting...

    bool do_flush = true;
    if (flushInterval == 1) {
      do_flush = true;
    }
    else if (flushInterval == 0) {
      do_flush = false;
    }
    else if (dbUsage == Ioss::WRITE_HISTORY || !isParallel) {
      assert(myProcessor == 0);
      time_t cur_time = time(nullptr);
      if (cur_time - timeLastFlush >= 10) {
        timeLastFlush = cur_time;
        do_flush      = true;
      }
      else {
        do_flush = false;
      }
    }

    if (!do_flush && flushInterval > 0) {
      if (state % flushInterval == 0) {
        do_flush = true;
      }
    }

    if (do_flush) {
      flush_database__();
    }
  }

  // common
  void Ioex::BaseDatabaseIO::add_attribute_fields(ex_entity_type        entity_type,
                                                  Ioss::GroupingEntity *block, int attribute_count,
                                                  const std::string &type)
  {
    /// \todo REFACTOR Some of the attribute knowledge should be at
    /// the Ioss::ElementTopology level instead of here. That would
    /// make it easier for an application to register a new element
    /// type and its attributes.

    // Attribute "Conventions" to be used if there are no attribute names on the database:
    // from Table 1 in ExodusII manual
    //
    // Circle     1     Radius [Volume]
    // Sphere     1     Radius [Volume]
    // Truss      1     Area
    // 2D Beam    3     Area, I, J
    // 3D Beam    7     Area, I1, I2, J, V1, V2, V3 (V will be a 3D vector named "reference_axis")
    // Shell      1     Thickness
    //
    // Additional conventions not defined in ExodusII manual:
    // * If a "beam" has 1 attribute, call it "area"
    // * Treat "bar" and "rod" as aliases for "truss"
    // * Treat "trishell" as alias for "shell"
    // * All "shell" or "trishell" elements -- If #attributes == #node/element, the
    //                                         attribute is "nodal_thickness"
    //
    // If there are attribute names on the database, use those names.
    // Always create a variable "attribute" which contains a single
    // field for all attributes...

    assert(block != nullptr);
    if (attribute_count > 0) {
      size_t my_element_count = block->entity_count();

      // Get the attribute names. May not exist or may be blank...
      char ** names = Ioss::Utils::get_name_array(attribute_count, maximumNameLength);
      int64_t id    = block->get_property("id").get_int();

      // Some older applications do not want to used named
      // attributes; in this case, just create a field for each
      // attribute named "attribute_1", "attribute_2", ..., "attribute_#"
      // This is controlled by the database property
      // "IGNORE_ATTRIBUTE_NAMES"
      char field_suffix_separator = get_field_separator();
      bool attributes_named       = true; // Possibly reset below; note that even if ignoring
      // attribute names, they are still 'named'

      if (properties.exists("IGNORE_ATTRIBUTE_NAMES")) {
        field_suffix_separator = ' '; // Do not combine into a
        // higher-order storage type.

        for (int i = 0; i < attribute_count; i++) {
          std::string tmp = fmt::format("attribute_{}", i + 1);
          Ioss::Utils::copy_string(names[i], tmp, maximumNameLength + 1);
        }
      }
      else {
        // Use attribute names if they exist.
        {
          Ioss::SerializeIO serializeIO__(this);
          if (block->entity_count() != 0) {
            int ierr = ex_get_attr_names(get_file_pointer(), entity_type, id, &names[0]);
            if (ierr < 0) {
              Ioex::exodus_error(get_file_pointer(), __LINE__, __func__, __FILE__);
            }
          }
        }

        // Sync names across processors...
        if (isParallel) {
          std::vector<char> cname(attribute_count * (maximumNameLength + 1));
          if (block->entity_count() != 0) {
            for (int i = 0; i < attribute_count; i++) {
              std::memcpy(&cname[i * (maximumNameLength + 1)], names[i], maximumNameLength + 1);
            }
          }
          util().attribute_reduction(attribute_count * (maximumNameLength + 1), cname.data());
          for (int i = 0; i < attribute_count; i++) {
            std::memcpy(names[i], &cname[i * (maximumNameLength + 1)], maximumNameLength + 1);
          }
        }

        // Convert to lowercase.
        attributes_named = true;
        for (int i = 0; i < attribute_count; i++) {
          fix_bad_name(names[i]);
          Ioss::Utils::fixup_name(names[i]);
          if (names[i][0] == '\0' || (!(std::isalnum(names[i][0]) || names[i][0] == '_'))) {
            attributes_named = false;
          }
        }
      }

      if (attributes_named) {
        std::vector<Ioss::Field> attributes;
        Ioss::Utils::get_fields(my_element_count, names, attribute_count, Ioss::Field::ATTRIBUTE,
                                get_field_recognition(), field_suffix_separator, nullptr,
                                attributes);
        int offset = 1;
        for (const auto &field : attributes) {
          if (block->field_exists(field.get_name())) {
            std::ostringstream errmsg;
            fmt::print(errmsg,
                       "ERROR: In block '{}', attribute '{}' is defined multiple times which is "
                       "not allowed.\n",
                       block->name(), field.get_name());
            IOSS_ERROR(errmsg);
          }
          block->field_add(field);
          const Ioss::Field &tmp_field = block->get_fieldref(field.get_name());
          tmp_field.set_index(offset);
          offset += field.raw_storage()->component_count();
        }
      }
      else {
        // Attributes are not named....
        // Try to assign some meaningful names based on conventions...
        std::string att_name           = "attribute"; // Default
        int         unknown_attributes = 0;

        if (type_match(type, "shell") || type_match(type, "trishell")) {
          if (attribute_count == block->get_property("topology_node_count").get_int()) {
            att_name = "nodal_thickness";

            std::string storage = fmt::format("Real[{}]", attribute_count);
            block->field_add(Ioss::Field(att_name, Ioss::Field::REAL, storage,
                                         Ioss::Field::ATTRIBUTE, my_element_count, 1));
          }
          else {
            att_name = "thickness";
            block->field_add(Ioss::Field(att_name, Ioss::Field::REAL, IOSS_SCALAR(),
                                         Ioss::Field::ATTRIBUTE, my_element_count, 1));
            unknown_attributes = attribute_count - 1;
          }
        }

        // NOTE: This must appear before the "sphere" check since
        // sphere is substring of "sphere-mass"
        // Want an exact match here, not substring match...
        else if (Ioss::Utils::str_equal(type, "sphere-mass")) {
          if (attribute_count != 10) {
            if (myProcessor == 0) {
              fmt::print(Ioss::WARNING(),
                         "For element block '{}' of type '{}' there were {} attributes instead of "
                         "the expected 10 attributes "
                         "known to the IO Subsystem. "
                         " The attributes can be accessed as the field named 'attribute'",
                         block->name(), type, attribute_count);
            }
          }
          else {
            // First attribute is concentrated mass...
            size_t offset = 1;
            block->field_add(Ioss::Field("mass", Ioss::Field::REAL, IOSS_SCALAR(),
                                         Ioss::Field::ATTRIBUTE, my_element_count, offset));
            offset += 1;

            // Next six attributes are moment of inertia -- symmetric tensor
            block->field_add(Ioss::Field("inertia", Ioss::Field::REAL, IOSS_SYM_TENSOR(),
                                         Ioss::Field::ATTRIBUTE, my_element_count, offset));
            offset += 6;

            // Next three attributes are offset from node to CG
            block->field_add(Ioss::Field("offset", Ioss::Field::REAL, IOSS_VECTOR_3D(),
                                         Ioss::Field::ATTRIBUTE, my_element_count, offset));
          }
        }

        else if (type_match(type, "circle") || type_match(type, "sphere")) {
          att_name      = "radius";
          size_t offset = 1;
          block->field_add(Ioss::Field(att_name, Ioss::Field::REAL, IOSS_SCALAR(),
                                       Ioss::Field::ATTRIBUTE, my_element_count, offset++));
          if (attribute_count > 1) {
            // Default second attribute (from sphgen3d) is "volume"
            // which is the volume of the cube which would surround a
            // sphere of the given radius.
            att_name = "volume";
            block->field_add(Ioss::Field(att_name, Ioss::Field::REAL, IOSS_SCALAR(),
                                         Ioss::Field::ATTRIBUTE, my_element_count, offset++));
          }
          unknown_attributes = attribute_count - 2;
        }

        else if (type_match(type, "truss") || type_match(type, "bar") || type_match(type, "beam") ||
                 type_match(type, "rod")) {
          // Technically, truss, bar, rod should all only have 1 attribute; however,
          // there are some mesh generation codes that treat all of these types the
          // same and put "beam-type" attributes on bars...
          int index = 1;
          att_name  = "area";
          block->field_add(Ioss::Field(att_name, Ioss::Field::REAL, IOSS_SCALAR(),
                                       Ioss::Field::ATTRIBUTE, my_element_count, index++));

          if (spatialDimension == 2 && attribute_count >= 3) {
            block->field_add(Ioss::Field("i", Ioss::Field::REAL, IOSS_SCALAR(),
                                         Ioss::Field::ATTRIBUTE, my_element_count, index++));
            block->field_add(Ioss::Field("j", Ioss::Field::REAL, IOSS_SCALAR(),
                                         Ioss::Field::ATTRIBUTE, my_element_count, index++));
          }
          else if (spatialDimension == 3 && attribute_count >= 7) {
            block->field_add(Ioss::Field("i1", Ioss::Field::REAL, IOSS_SCALAR(),
                                         Ioss::Field::ATTRIBUTE, my_element_count, index++));
            block->field_add(Ioss::Field("i2", Ioss::Field::REAL, IOSS_SCALAR(),
                                         Ioss::Field::ATTRIBUTE, my_element_count, index++));
            block->field_add(Ioss::Field("j", Ioss::Field::REAL, IOSS_SCALAR(),
                                         Ioss::Field::ATTRIBUTE, my_element_count, index++));
            block->field_add(Ioss::Field("reference_axis", Ioss::Field::REAL, IOSS_VECTOR_3D(),
                                         Ioss::Field::ATTRIBUTE, my_element_count, index));
            index += 3;
            if (attribute_count >= 10) {
              // Next three attributes would (hopefully) be offset vector...
              // This is typically from a NASGEN model.
              block->field_add(Ioss::Field("offset", Ioss::Field::REAL, IOSS_VECTOR_3D(),
                                           Ioss::Field::ATTRIBUTE, my_element_count, index));
              index += 3;
            }
          }
          unknown_attributes = attribute_count - (index - 1);
        }

        else {
          unknown_attributes = attribute_count;
        }

        if (unknown_attributes > 0) {
          att_name = "extra_attribute_";
          att_name += std::to_string(unknown_attributes);
          std::string storage = fmt::format("Real[{}]", unknown_attributes);
          size_t      index   = attribute_count - unknown_attributes + 1;
          block->field_add(Ioss::Field(att_name, Ioss::Field::REAL, storage, Ioss::Field::ATTRIBUTE,
                                       my_element_count, index));
        }
      }

      // Always create a field called "attribute" containing data
      // for all attributes on the mesh
      std::string att_name = "attribute"; // Default
      std::string storage  = fmt::format("Real[{}]", attribute_count);

      block->field_add(Ioss::Field(att_name, Ioss::Field::REAL, storage, Ioss::Field::ATTRIBUTE,
                                   my_element_count, 1));

      // Release memory...
      Ioss::Utils::delete_name_array(names, attribute_count);
    }
  }

  void BaseDatabaseIO::common_write_meta_data()
  {
    Ioss::Region *region = get_region();

    // Verify that exodus supports the mesh_type...
    if (region->mesh_type() != Ioss::MeshType::UNSTRUCTURED) {
      std::ostringstream errmsg;
      fmt::print(errmsg,
                 "ERROR: The mesh type is '{}' which Exodus does not support.\n"
                 "       Only 'Unstructured' is supported at this time.\n",
                 region->mesh_type_string());
      IOSS_ERROR(errmsg);
    }

    const Ioss::NodeBlockContainer &node_blocks = region->get_node_blocks();
    assert(node_blocks.size() <= 1);
    if (!node_blocks.empty()) {
      Ioex::get_id(node_blocks[0], EX_NODE_BLOCK, &ids_);
      nodeCount        = node_blocks[0]->entity_count();
      spatialDimension = node_blocks[0]->get_property("component_degree").get_int();
    }
    else {
      spatialDimension = 1;
    }

    // Assemblies --
    {
      const auto &assemblies = region->get_assemblies();
      // Set ids of all entities that have "id" property...
      for (auto &assem : assemblies) {
        Ioex::set_id(assem, EX_ASSEMBLY, &ids_);
      }

      for (auto &assem : assemblies) {
        Ioex::get_id(assem, EX_ASSEMBLY, &ids_);
      }
      m_groupCount[EX_ASSEMBLY] = assemblies.size();
    }

    // Blobs --
    {
      const auto &blobs = region->get_blobs();
      // Set ids of all entities that have "id" property...
      for (auto &blob : blobs) {
        Ioex::set_id(blob, EX_BLOB, &ids_);
      }

      for (auto &blob : blobs) {
        Ioex::get_id(blob, EX_BLOB, &ids_);
      }
      m_groupCount[EX_BLOB] = blobs.size();
    }

    // Edge Blocks --
    {
      const Ioss::EdgeBlockContainer &edge_blocks = region->get_edge_blocks();
      assert(Ioss::Utils::check_block_order(edge_blocks));
      // Set ids of all entities that have "id" property...
      for (auto &edge_block : edge_blocks) {
        Ioex::set_id(edge_block, EX_EDGE_BLOCK, &ids_);
      }

      edgeCount = 0;
      for (auto &edge_block : edge_blocks) {
        edgeCount += edge_block->entity_count();
        // Set ids of all entities that do not have "id" property...
        Ioex::get_id(edge_block, EX_EDGE_BLOCK, &ids_);
      }
      m_groupCount[EX_EDGE_BLOCK] = edge_blocks.size();
    }

    // Face Blocks --
    {
      const Ioss::FaceBlockContainer &face_blocks = region->get_face_blocks();
      assert(Ioss::Utils::check_block_order(face_blocks));
      // Set ids of all entities that have "id" property...
      for (auto &face_block : face_blocks) {
        Ioex::set_id(face_block, EX_FACE_BLOCK, &ids_);
      }

      faceCount = 0;
      for (auto &face_block : face_blocks) {
        faceCount += face_block->entity_count();
        // Set ids of all entities that do not have "id" property...
        Ioex::get_id(face_block, EX_FACE_BLOCK, &ids_);
      }
      m_groupCount[EX_FACE_BLOCK] = face_blocks.size();
    }

    // Element Blocks --
    {
      const Ioss::ElementBlockContainer &element_blocks = region->get_element_blocks();
      assert(Ioss::Utils::check_block_order(element_blocks));
      // Set ids of all entities that have "id" property...
      for (auto &element_block : element_blocks) {
        Ioex::set_id(element_block, EX_ELEM_BLOCK, &ids_);
      }

      elementCount = 0;
      Ioss::Int64Vector element_counts;
      element_counts.reserve(element_blocks.size());
      for (auto &element_block : element_blocks) {
        elementCount += element_block->entity_count();
        element_counts.push_back(element_block->entity_count());
        // Set ids of all entities that do not have "id" property...
        Ioex::get_id(element_block, EX_ELEM_BLOCK, &ids_);
      }
      m_groupCount[EX_ELEM_BLOCK] = element_blocks.size();

      if (isParallel) {
        // Set "global_entity_count" property on all blocks.
        // Used to skip output on "globally" empty blocks.
        Ioss::Int64Vector global_counts(element_counts.size());
        util().global_count(element_counts, global_counts);
        size_t idx = 0;
        for (auto &element_block : element_blocks) {
          element_block->property_add(Ioss::Property("global_entity_count", global_counts[idx++]));
        }
      }
    }

    // NodeSets ...
    {
      const Ioss::NodeSetContainer &nodesets = region->get_nodesets();
      for (auto &set : nodesets) {
        Ioex::set_id(set, EX_NODE_SET, &ids_);
      }

      for (auto &set : nodesets) {
        Ioex::get_id(set, EX_NODE_SET, &ids_);
      }
      m_groupCount[EX_NODE_SET] = nodesets.size();
    }

    // EdgeSets ...
    {
      const Ioss::EdgeSetContainer &edgesets = region->get_edgesets();
      for (auto &set : edgesets) {
        Ioex::set_id(set, EX_EDGE_SET, &ids_);
      }

      for (auto &set : edgesets) {
        Ioex::get_id(set, EX_EDGE_SET, &ids_);
      }
      m_groupCount[EX_EDGE_SET] = edgesets.size();
    }

    // FaceSets ...
    {
      const Ioss::FaceSetContainer &facesets = region->get_facesets();
      for (auto &set : facesets) {
        Ioex::set_id(set, EX_FACE_SET, &ids_);
      }

      for (auto &set : facesets) {
        Ioex::get_id(set, EX_FACE_SET, &ids_);
      }
      m_groupCount[EX_FACE_SET] = facesets.size();
    }

    // ElementSets ...
    {
      const Ioss::ElementSetContainer &elementsets = region->get_elementsets();
      for (auto &set : elementsets) {
        Ioex::set_id(set, EX_ELEM_SET, &ids_);
      }

      for (auto &set : elementsets) {
        Ioex::get_id(set, EX_ELEM_SET, &ids_);
      }
      m_groupCount[EX_ELEM_SET] = elementsets.size();
    }

    // SideSets ...
    {
      const Ioss::SideSetContainer &ssets = region->get_sidesets();
      for (auto &set : ssets) {
        Ioex::set_id(set, EX_SIDE_SET, &ids_);
      }

      // Get entity counts for all face sets... Create SideSets.
      for (auto &set : ssets) {
        Ioex::get_id(set, EX_SIDE_SET, &ids_);
        int64_t id           = set->get_property("id").get_int();
        int64_t entity_count = 0;
        int64_t df_count     = 0;

        const Ioss::SideBlockContainer &side_blocks = set->get_side_blocks();
        for (auto &block : side_blocks) {
          // Add  "*_offset" properties to specify at what offset
          // the data for this block appears in the containing set.
          Ioss::SideBlock *new_block = const_cast<Ioss::SideBlock *>(block);
          new_block->property_add(Ioss::Property("set_offset", entity_count));
          new_block->property_add(Ioss::Property("set_df_offset", df_count));

          // If combining sideblocks into sidesets on output, then
          // the id of the sideblock must be the same as the sideset
          // id.
          new_block->property_update("id", id);
          new_block->property_update("guid", util().generate_guid(id));

          entity_count += block->entity_count();
          df_count += block->get_property("distribution_factor_count").get_int();
        }
        Ioss::SideSet *new_entity = const_cast<Ioss::SideSet *>(set);
        new_entity->property_add(Ioss::Property("entity_count", entity_count));
        new_entity->property_add(Ioss::Property("distribution_factor_count", df_count));
      }
      m_groupCount[EX_SIDE_SET] = ssets.size();
    }
  }

  void BaseDatabaseIO::output_other_meta_data()
  {
    // Write attribute names (if any)...
    char field_suffix_separator = get_field_separator();
    write_attribute_names(get_file_pointer(), EX_NODE_SET, get_region()->get_nodesets(),
                          field_suffix_separator);
    write_attribute_names(get_file_pointer(), EX_EDGE_SET, get_region()->get_edgesets(),
                          field_suffix_separator);
    write_attribute_names(get_file_pointer(), EX_FACE_SET, get_region()->get_facesets(),
                          field_suffix_separator);
    write_attribute_names(get_file_pointer(), EX_ELEM_SET, get_region()->get_elementsets(),
                          field_suffix_separator);
    write_attribute_names(get_file_pointer(), EX_NODE_BLOCK, get_region()->get_node_blocks(),
                          field_suffix_separator);
    write_attribute_names(get_file_pointer(), EX_EDGE_BLOCK, get_region()->get_edge_blocks(),
                          field_suffix_separator);
    write_attribute_names(get_file_pointer(), EX_FACE_BLOCK, get_region()->get_face_blocks(),
                          field_suffix_separator);
    write_attribute_names(get_file_pointer(), EX_ELEM_BLOCK, get_region()->get_element_blocks(),
                          field_suffix_separator);
    write_attribute_names(get_file_pointer(), EX_ASSEMBLY, get_region()->get_assemblies(),
                          field_suffix_separator);
    write_attribute_names(get_file_pointer(), EX_BLOB, get_region()->get_blobs(),
                          field_suffix_separator);

    // Write "reduction" attributes...
    std::vector<Ioss::Region *> regions;
    regions.push_back(get_region());
    Ioex::write_reduction_attributes(get_file_pointer(), regions);
    Ioex::write_reduction_attributes(get_file_pointer(), get_region()->get_nodesets());
    Ioex::write_reduction_attributes(get_file_pointer(), get_region()->get_nodesets());
    Ioex::write_reduction_attributes(get_file_pointer(), get_region()->get_edgesets());
    Ioex::write_reduction_attributes(get_file_pointer(), get_region()->get_facesets());
    Ioex::write_reduction_attributes(get_file_pointer(), get_region()->get_elementsets());
    Ioex::write_reduction_attributes(get_file_pointer(), get_region()->get_node_blocks());
    Ioex::write_reduction_attributes(get_file_pointer(), get_region()->get_edge_blocks());
    Ioex::write_reduction_attributes(get_file_pointer(), get_region()->get_face_blocks());
    Ioex::write_reduction_attributes(get_file_pointer(), get_region()->get_element_blocks());
    Ioex::write_reduction_attributes(get_file_pointer(), get_region()->get_assemblies());
    Ioex::write_reduction_attributes(get_file_pointer(), get_region()->get_blobs());

    // Write coordinate names...
    if (!get_region()->get_node_blocks().empty()) {
      char const *labels[3];
      labels[0] = "x";
      labels[1] = "y";
      labels[2] = "z";
      int ierr  = ex_put_coord_names(get_file_pointer(), (char **)labels);
      if (ierr < 0) {
        Ioex::exodus_error(get_file_pointer(), __LINE__, __func__, __FILE__);
      }
    }

    // Write coordinate frame data...
    write_coordinate_frames(get_file_pointer(), get_region()->get_coordinate_frames());
  }
} // namespace Ioex

namespace {
  template <typename T>
  void write_attribute_names(int exoid, ex_entity_type type, const std::vector<T *> &entities,
                             const char suffix_separator)
  {
    // For the entity, determine the attribute fields and the correct
    // order. Write the names of these fields.  However, be aware that
    // the field "attribute" always exists to contain all attributes
    // and its name should not be used even if it is the only
    // attribute field.
    for (const auto &ge : entities) {
      int attribute_count = ge->get_property("attribute_count").get_int();
      if (attribute_count > 0) {

        check_attribute_index_order(ge);

        std::vector<char *>      names(attribute_count);
        std::vector<std::string> names_str(attribute_count);

        // Get the attribute fields...
        Ioss::NameList results_fields;
        ge->field_describe(Ioss::Field::ATTRIBUTE, &results_fields);

        for (const auto &field_name : results_fields) {
          const Ioss::Field &field = ge->get_fieldref(field_name);
          assert(field.get_index() != 0);

          if (field_name == "attribute") {
            field.set_index(1);
            continue;
          }

          const Ioss::VariableType *vtype        = field.raw_storage();
          int                       comp_count   = vtype->component_count();
          int                       field_offset = field.get_index();
          for (int i = 0; i < comp_count; i++) {
            names_str[field_offset - 1 + i] =
                vtype->label_name(field_name, i + 1, suffix_separator);
            names[field_offset - 1 + i] =
                const_cast<char *>(names_str[field_offset - 1 + i].c_str());
          }
        }
        size_t ge_id = ge->get_property("id").get_int();
        int    ierr  = ex_put_attr_names(exoid, type, ge_id, names.data());
        if (ierr < 0) {
          Ioex::exodus_error(exoid, __LINE__, __func__, __FILE__);
        }
      }
    }
  }

  // common
  void check_attribute_index_order(Ioss::GroupingEntity *block)
  {
    int attribute_count = block->get_property("attribute_count").get_int();
    if (attribute_count == 0) {
      return;
    }
    int component_sum = 0;

    std::vector<int> attributes(attribute_count + 1);

    // Get the attribute fields...
    Ioss::NameList results_fields;
    block->field_describe(Ioss::Field::ATTRIBUTE, &results_fields);

    bool all_attributes_indexed  = true;
    bool some_attributes_indexed = false;

    for (const auto &field_name : results_fields) {
      const Ioss::Field &field = block->get_fieldref(field_name);

      if (field_name == "attribute") {
        field.set_index(1);
        if (results_fields.size() == 1) {
          return;
        }
        continue;
      }

      int field_offset = field.get_index();
      if (field_offset == 0) {
        all_attributes_indexed = false;
      }
      else {
        some_attributes_indexed = true;
      }

      const Ioss::VariableType *type       = field.raw_storage();
      int                       comp_count = type->component_count();
      component_sum += comp_count;

      if (field_offset == 0) {
        continue;
      }

      if (field_offset + comp_count - 1 > attribute_count) {
        std::ostringstream errmsg;
        fmt::print(
            errmsg,
            "INTERNAL ERROR: For block '{}', attribute '{}', the indexing is incorrect.\n"
            "Something is wrong in the Ioex::BaseDatabaseIO class, function {}. Please report.\n",
            block->name(), field_name, __func__);
        IOSS_ERROR(errmsg);
      }

      for (int i = field_offset; i < field_offset + comp_count; i++) {
        if (attributes[i] != 0) {
          std::ostringstream errmsg;
          fmt::print(
              errmsg,
              "INTERNAL ERROR: For block '{}', attribute '{}', indexes into the same location as a "
              "previous attribute.\n"
              "Something is wrong in the Ioex::BaseDatabaseIO class, function {}. Please report.\n",
              block->name(), field_name, __func__);
          IOSS_ERROR(errmsg);
        }
        else {
          attributes[i] = 1;
        }
      }
    }

    if (component_sum > attribute_count) {
      std::ostringstream errmsg;
      fmt::print(
          errmsg,
          "INTERNAL ERROR: Block '{}' is supposed to have {} attributes, but {} attributes "
          "were counted.\n"
          "Something is wrong in the Ioex::BaseDatabaseIO class, function {}. Please report.\n",
          block->name(), attribute_count, component_sum, __func__);
      IOSS_ERROR(errmsg);
    }

    // Take care of the easy cases first...
    if (all_attributes_indexed) {
      // Check that all attributes are defined.  This should have
      // caught above in the duplicate index check.
      for (int i = 1; i <= attribute_count; i++) {
        if (attributes[i] == 0) {
          std::ostringstream errmsg;
          fmt::print(
              errmsg,
              "INTERNAL ERROR: Block '{}' has an incomplete set of attributes.\n"
              "Something is wrong in the Ioex::BaseDatabaseIO class, function {}. Please report.\n",
              block->name(), __func__);
          IOSS_ERROR(errmsg);
        }
      }
      return;
    }

    if (!some_attributes_indexed) {
      // Index was not set for any of the attributes; set them all...
      size_t offset = 1;
      for (const auto &field_name : results_fields) {
        const Ioss::Field &field = block->get_fieldref(field_name);

        if (field_name == "attribute") {
          field.set_index(1);
          continue;
        }

        const Ioss::VariableType *type       = field.raw_storage();
        int                       comp_count = type->component_count();

        assert(field.get_index() == 0);
        field.set_index(offset);
        offset += comp_count;
      }
      assert((int)offset == attribute_count + 1);
      return;
    }

    // At this point, we have a partially indexed set of attributes.  Some have an index and some
    // don't
    // The easy case is if the missing indices are at the end of the list...
    assert(!all_attributes_indexed && some_attributes_indexed);
    int last_defined = 0;
    for (int i = 1; i < attribute_count + 1; i++) {
      if (attributes[i] != 0) {
        last_defined = i;
      }
    }
    int first_undefined = attribute_count;
    for (int i = attribute_count; i > 0; i--) {
      if (attributes[i] == 0) {
        first_undefined = i;
      }
    }
    if (last_defined < first_undefined) {
      for (const auto &field_name : results_fields) {
        const Ioss::Field &field = block->get_fieldref(field_name);

        if (field_name == "attribute") {
          field.set_index(1);
          continue;
        }

        if (field.get_index() == 0) {
          field.set_index(first_undefined);
          const Ioss::VariableType *type       = field.raw_storage();
          int                       comp_count = type->component_count();
          first_undefined += comp_count;
        }
      }
      assert(first_undefined == attribute_count + 1);
      return;
    }

    // Take the easy way out... Just reindex all attributes.
    size_t offset = 1;
    for (const auto &field_name : results_fields) {
      const Ioss::Field &field = block->get_fieldref(field_name);

      if (field_name == "attribute") {
        field.set_index(1);
        continue;
      }

      const Ioss::VariableType *type       = field.raw_storage();
      int                       comp_count = type->component_count();

      assert(field.get_index() == 0);
      field.set_index(offset);
      offset += comp_count;
    }
    assert((int)offset == attribute_count + 1);
  }

  void check_variable_consistency(const ex_var_params &exo_params, int my_processor,
                                  const std::string &filename, const Ioss::ParallelUtils &util)
  {
    PAR_UNUSED(exo_params);
    PAR_UNUSED(my_processor);
    PAR_UNUSED(filename);
    PAR_UNUSED(util);
#ifdef SEACAS_HAVE_MPI
    const int        num_types = 10;
    std::vector<int> var_counts(num_types);
    var_counts[0] = exo_params.num_glob;
    var_counts[1] = exo_params.num_node;
    var_counts[2] = exo_params.num_edge;
    var_counts[3] = exo_params.num_face;
    var_counts[4] = exo_params.num_elem;
    var_counts[5] = exo_params.num_nset;
    var_counts[6] = exo_params.num_eset;
    var_counts[7] = exo_params.num_fset;
    var_counts[8] = exo_params.num_sset;
    var_counts[9] = exo_params.num_elset;

    Ioss::IntVector all_counts;
    util.gather(var_counts, all_counts);

    bool               any_diff = false;
    std::ostringstream errmsg;
    if (my_processor == 0) {
      bool diff[num_types];
      // See if any differ...
      for (int iv = 0; iv < 10; iv++) {
        diff[iv] = false;
        std::string type;
        switch (iv) {
        case 0: type = "global"; break;
        case 1: type = "nodal"; break;
        case 2: type = "edge"; break;
        case 3: type = "face"; break;
        case 4: type = "element"; break;
        case 5: type = "nodeset"; break;
        case 6: type = "edgeset"; break;
        case 7: type = "faceset"; break;
        case 8: type = "sideset"; break;
        case 9: type = "elementset"; break;
        }

        for (int ip = 1; ip < util.parallel_size(); ip++) {
          if (var_counts[iv] != all_counts[ip * num_types + iv]) {
            any_diff = true;
            if (!diff[iv]) {
              Ioss::FileInfo db(filename);
              diff[iv] = true;
              fmt::print(errmsg,
                         "\nERROR: Number of {} variables is not consistent on all processors.\n"
                         "       Database: '{}'\n"
                         "\tProcessor 0 count = {}\n",
                         type, db.tailname(), var_counts[iv]);
            }
            fmt::print(errmsg, "\tProcessor {} count = {}\n", ip, all_counts[ip * num_types + iv]);
          }
        }
      }
    }
    else {
      // Give the other processors something to say...
      fmt::print(errmsg, "ERROR: Variable type counts are inconsistent. See processor 0 output for "
                         "more details.\n");
    }
    int idiff = any_diff ? 1 : 0;
    MPI_Bcast(&idiff, 1, MPI_INT, 0, util.communicator());
    any_diff = idiff == 1;

    if (any_diff) {
      std::runtime_error x(errmsg.str());
      throw x;
    }
#endif
  }
} // namespace<|MERGE_RESOLUTION|>--- conflicted
+++ resolved
@@ -63,17 +63,12 @@
 
 // Transitioning from treating global variables as Ioss::Field::TRANSIENT
 // to Ioss::Field::REDUCTION.  To get the old behavior, define the value
-<<<<<<< HEAD
 // below to '1'.  Not sure if how new behavior will affect STK and Trilinos...
 #if defined(BUILT_IN_SIERRA)
 #define GLOBALS_ARE_TRANSIENT 0
 #else
 #define GLOBALS_ARE_TRANSIENT 0
 #endif
-=======
-// below to '1'.
-#define GLOBALS_ARE_TRANSIENT 1
->>>>>>> 7199365c
 
 // ========================================================================
 // Static internal helper functions
