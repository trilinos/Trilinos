--- conflicted
+++ resolved
@@ -1,42 +1,8 @@
-<<<<<<< HEAD
-// Copyright(C) 1999-2017 National Technology & Engineering Solutions
-// of Sandia, LLC (NTESS).  Under the terms of Contract DE-NA0003525 with
-// NTESS, the U.S. Government retains certain rights in this software.
-//
-// Redistribution and use in source and binary forms, with or without
-// modification, are permitted provided that the following conditions are
-// met:
-//
-//     * Redistributions of source code must retain the above copyright
-//       notice, this list of conditions and the following disclaimer.
-//
-//     * Redistributions in binary form must reproduce the above
-//       copyright notice, this list of conditions and the following
-//       disclaimer in the documentation and/or other materials provided
-//       with the distribution.
-//
-//     * Neither the name of NTESS nor the names of its
-//       contributors may be used to endorse or promote products derived
-//       from this software without specific prior written permission.
-//
-// THIS SOFTWARE IS PROVIDED BY THE COPYRIGHT HOLDERS AND CONTRIBUTORS
-// "AS IS" AND ANY EXPRESS OR IMPLIED WARRANTIES, INCLUDING, BUT NOT
-// LIMITED TO, THE IMPLIED WARRANTIES OF MERCHANTABILITY AND FITNESS FOR
-// A PARTICULAR PURPOSE ARE DISCLAIMED. IN NO EVENT SHALL THE COPYRIGHT
-// OWNER OR CONTRIBUTORS BE LIABLE FOR ANY DIRECT, INDIRECT, INCIDENTAL,
-// SPECIAL, EXEMPLARY, OR CONSEQUENTIAL DAMAGES (INCLUDING, BUT NOT
-// LIMITED TO, PROCUREMENT OF SUBSTITUTE GOODS OR SERVICES; LOSS OF USE,
-// DATA, OR PROFITS; OR BUSINESS INTERRUPTION) HOWEVER CAUSED AND ON ANY
-// THEORY OF LIABILITY, WHETHER IN CONTRACT, STRICT LIABILITY, OR TORT
-// (INCLUDING NEGLIGENCE OR OTHERWISE) ARISING IN ANY WAY OUT OF THE USE
-// OF THIS SOFTWARE, EVEN IF ADVISED OF THE POSSIBILITY OF SUCH DAMAGE.
-=======
 // Copyright(C) 1999-2020 National Technology & Engineering Solutions
 // of Sandia, LLC (NTESS).  Under the terms of Contract DE-NA0003525 with
 // NTESS, the U.S. Government retains certain rights in this software.
 //
 // See packages/seacas/LICENSE for details
->>>>>>> 4103bf6c
 
 #include <Ioss_Field.h> // for Field, etc
 #include <Ioss_Map.h>
@@ -132,7 +98,11 @@
   // 'sequential' is defined here to mean i==the_map[i] for all
   // 0<i<the_map.size()
 
-<<<<<<< HEAD
+  // Arguably, an empty map is sequential...
+  if (m_map.empty()) {
+    return true;
+  }
+
   if (!check_all) {
     // Check slot zero...
     if (m_map[0] == -1) {
@@ -152,32 +122,6 @@
       return false;
     }
   }
-=======
-  // Arguably, an empty map is sequential...
-  if (m_map.empty()) {
-    return true;
-  }
-
-  if (!check_all) {
-    // Check slot zero...
-    if (m_map[0] == -1) {
-      return true;
-    }
-    if (m_map[0] == 1) {
-      return false;
-    }
-  }
-
-  IOSS_FUNC_ENTER(m_);
-  Ioss::MapContainer &new_map  = const_cast<Ioss::MapContainer &>(m_map);
-  size_t              map_size = m_map.size();
-  for (int64_t i = 1; i < (int64_t)map_size; i++) {
-    if (m_map[i] != i + m_offset) {
-      new_map[0] = 1;
-      return false;
-    }
-  }
->>>>>>> 4103bf6c
   new_map[0] = -1;
   return true;
 }
@@ -226,8 +170,6 @@
       if (m_map[i] != 0) {
         new_ids.emplace_back(m_map[i], i);
       }
-<<<<<<< HEAD
-=======
     }
   }
   else {
@@ -244,29 +186,9 @@
                    m_entityType, m_map[local_id], local_id, m_myProcessor);
         IOSS_ERROR(errmsg);
       }
->>>>>>> 4103bf6c
-    }
-  }
-  else {
-    new_ids.reserve(num_to_get);
-    for (int64_t i = 0; i < num_to_get; i++) {
-      int64_t local_id = offset + i + 1;
-      new_ids.emplace_back(m_map[local_id], local_id);
-
-<<<<<<< HEAD
-      if (m_map[local_id] <= 0) {
-        std::ostringstream errmsg;
-        fmt::print(errmsg,
-                   "\nERROR: {0} map detected non-positive global id {1} for {0} with local id {2} "
-                   "on processor {3}.\n",
-                   m_entityType, m_map[local_id], local_id, m_myProcessor);
-        IOSS_ERROR(errmsg);
-      }
-    }
-  }
-
-=======
->>>>>>> 4103bf6c
+    }
+  }
+
   // new_ids is a vector of pairs <global_id, local_id>
   Ioss::qsort(new_ids);
 
