/*
<<<<<<< HEAD
 * Copyright (c) 2005-2017 National Technology & Engineering Solutions
 * of Sandia, LLC (NTESS).  Under the terms of Contract DE-NA0003525 with
 * NTESS, the U.S. Government retains certain rights in this software.
 *
 * Redistribution and use in source and binary forms, with or without
 * modification, are permitted provided that the following conditions are
 * met:
 *
 *     * Redistributions of source code must retain the above copyright
 *       notice, this list of conditions and the following disclaimer.
 *
 *     * Redistributions in binary form must reproduce the above
 *       copyright notice, this list of conditions and the following
 *       disclaimer in the documentation and/or other materials provided
 *       with the distribution.
 *
 *     * Neither the name of NTESS nor the names of its
 *       contributors may be used to endorse or promote products derived
 *       from this software without specific prior written permission.
 *
 * THIS SOFTWARE IS PROVIDED BY THE COPYRIGHT HOLDERS AND CONTRIBUTORS
 * "AS IS" AND ANY EXPRESS OR IMPLIED WARRANTIES, INCLUDING, BUT NOT
 * LIMITED TO, THE IMPLIED WARRANTIES OF MERCHANTABILITY AND FITNESS FOR
 * A PARTICULAR PURPOSE ARE DISCLAIMED. IN NO EVENT SHALL THE COPYRIGHT
 * OWNER OR CONTRIBUTORS BE LIABLE FOR ANY DIRECT, INDIRECT, INCIDENTAL,
 * SPECIAL, EXEMPLARY, OR CONSEQUENTIAL DAMAGES (INCLUDING, BUT NOT
 * LIMITED TO, PROCUREMENT OF SUBSTITUTE GOODS OR SERVICES; LOSS OF USE,
 * DATA, OR PROFITS; OR BUSINESS INTERRUPTION) HOWEVER CAUSED AND ON ANY
 * THEORY OF LIABILITY, WHETHER IN CONTRACT, STRICT LIABILITY, OR TORT
 * (INCLUDING NEGLIGENCE OR OTHERWISE) ARISING IN ANY WAY OUT OF THE USE
 * OF THIS SOFTWARE, EVEN IF ADVISED OF THE POSSIBILITY OF SUCH DAMAGE.
 *
=======
 * Copyright(C) 1999-2020 National Technology & Engineering Solutions
 * of Sandia, LLC (NTESS).  Under the terms of Contract DE-NA0003525 with
 * NTESS, the U.S. Government retains certain rights in this software.
 *
 * See packages/seacas/LICENSE for details
>>>>>>> 4103bf6c
 */

#include "smalloc.h" // for smalloc, srealloc, sfree
#include "structs.h" // for vtx_data
#include <stdio.h>   // for NULL, printf

void makecgraph2(struct vtx_data ** graph,       /* array of vtx data for graph */
                 int                nvtxs,       /* number of vertices in graph */
                 int                nedges,      /* number of edges in graph */
                 struct vtx_data ***pcgraph,     /* coarsened version of graph */
                 int *              pcnvtxs,     /* number of vtxs in coarsened graph */
                 int *              pcnedges,    /* number of edges in coarsened graph */
                 int *              mflag,       /* flag indicating vtx matched or not */
                 int *              v2cv,        /* mapping from vtxs to coarsened vtxs */
                 int                nmerged,     /* number of merged vertices */
                 int                using_ewgts, /* are edge weights being used? */
                 int                igeom,       /* dimensions of geometric data */
                 float **           coords,      /* coordinates for vertices */
                 float **           ccoords      /* coordinates for coarsened vertices */
)
{
  extern double     make_cgraph_time;
  extern int        DEBUG_COARSEN;   /* debug flag for coarsening output */
  extern int        COARSEN_VWGTS;   /* turn off vertex weights in coarse graph? */
  extern int        COARSEN_EWGTS;   /* turn off edge weights in coarse graph? */
  struct vtx_data **cgraph;          /* coarsened version of graph */
  struct vtx_data * links    = NULL; /* space for all the vertex data */
  struct vtx_data **gptr     = NULL; /* loops through cgraph */
  struct vtx_data * cgptr    = NULL; /* loops through cgraph */
  int *             iptr     = NULL; /* loops through integer arrays */
  int *             seenflag = NULL; /* flags for vtxs already put in edge list */
  int *             sptr     = NULL; /* loops through seenflags */
  float *           eweights = NULL; /* space for edge weights in coarsened graph */
  float *           ewptr    = NULL; /* loops through eweights */
  float *           fptr     = NULL; /* loops through eweights */
  float             ewgt;            /* edge weight */
  double            ewgt_sum;        /* sum of edge weights */
  double            time;            /* timing parameters */
  int               nseen;           /* number of edges of coarse graph seen so far */
  int               cnvtxs;          /* number of vtxs in coarsened graph */
  int               cnedges;         /* twice number of edges in coarsened graph */
  int               neighbor;        /* neighboring vertex */
  int               size;            /* space needed for coarsened graph */
  int *             edges = NULL;    /* space for edges in coarsened graph */
  int *             eptr  = NULL;    /* loops through edges data structure */
  int               cvtx;            /* vertex number in coarsened graph */
  int               cneighbor;       /* neighboring vertex number in coarsened graph */
  double            m1, m2;          /* vertex weights of vertices being merged */
  int               v1, v2;          /* vertices being merged */
  int               i, j;            /* loop counters */
  double            seconds();
  void              makev2cv();

  /* Compute the number of vertices and edges in the coarsened graph, */
  /* and construct start pointers into coarsened edge array. */
  time = seconds();

  *pcnvtxs = cnvtxs = nvtxs - nmerged;

  /* Construct mapping from original graph vtxs to coarsened graph vtxs. */
  makev2cv(mflag, nvtxs, v2cv);

  /* Compute an upper bound on the number of coarse graph edges. */
  cnedges = nedges - nmerged;

  /* Now allocate space for the new graph. */
  *pcgraph = cgraph = smalloc((cnvtxs + 1) * sizeof(struct vtx_data *));
  links             = smalloc(cnvtxs * sizeof(struct vtx_data));

  size  = 2 * cnedges + cnvtxs;
  edges = smalloc(size * sizeof(int));
  if (COARSEN_EWGTS) {
    ewptr = eweights = smalloc(size * sizeof(float));
  }

  /* Zero all the seen flags. */
  seenflag = smalloc((cnvtxs + 1) * sizeof(int));
  sptr     = seenflag;
  for (i = cnvtxs; i; i--) {
    *(++sptr) = 0;
  }
<<<<<<< HEAD

  /* Use the renumbering to fill in the edge lists for the new graph. */
  /* Note: This assumes coarse graph vertices are encountered in order. */
  cnedges = 0;
  eptr    = edges;
  ewgt    = 1;
  sptr    = seenflag;

  for (i = 1; i <= nvtxs; i++) {
    if (mflag[i] > i || mflag[i] == 0) {
      /* Unmatched edge, or first appearance of matched edge. */
      nseen = 1;
      cvtx  = v2cv[i];
      cgptr = cgraph[cvtx] = links++;

      if (COARSEN_VWGTS) {
        cgptr->vwgt = 0;
      }
      else {
        cgptr->vwgt = 1;
      }

      eptr[0]      = cvtx;
      cgptr->edges = eptr;
      if (COARSEN_EWGTS) {
        cgptr->ewgts = ewptr;
      }
      else {
        cgptr->ewgts = NULL;
      }
      *(++sptr) = 0;

      ewgt_sum = 0;

      iptr = graph[i]->edges;
      if (using_ewgts) {
        fptr = graph[i]->ewgts;
      }
      for (j = graph[i]->nedges - 1; j; j--) {
        neighbor  = *(++iptr);
        cneighbor = v2cv[neighbor];
        if (cneighbor != cvtx) {
          if (using_ewgts) {
            ewgt = *(++fptr);
          }
          ewgt_sum += ewgt;

          /* Seenflags being used as map from cvtx to index. */
          if (seenflag[cneighbor] == 0) { /* New neighbor. */
            cgptr->edges[nseen] = cneighbor;
            if (COARSEN_EWGTS) {
              cgptr->ewgts[nseen] = ewgt;
            }
            seenflag[cneighbor] = nseen++;
          }
          else { /* Already seen neighbor. */
            if (COARSEN_EWGTS) {
              cgptr->ewgts[seenflag[cneighbor]] += ewgt;
            }
          }
        }
        else if (using_ewgts) {
          ++fptr;
        }
      }

      if (mflag[i] > i) { /* Now handle the matched vertex. */
        iptr = graph[mflag[i]]->edges;
        if (using_ewgts) {
          fptr = graph[mflag[i]]->ewgts;
        }
        for (j = graph[mflag[i]]->nedges - 1; j; j--) {
          neighbor  = *(++iptr);
          cneighbor = v2cv[neighbor];
          if (cneighbor != cvtx) {
            if (using_ewgts) {
              ewgt = *(++fptr);
            }
            ewgt_sum += ewgt;

            if (seenflag[cneighbor] == 0) { /* New neighbor. */
              cgptr->edges[nseen] = cneighbor;
              if (COARSEN_EWGTS) {
                cgptr->ewgts[nseen] = ewgt;
              }
              seenflag[cneighbor] = nseen++;
            }
            else { /* Already seen neighbor. */
              if (COARSEN_EWGTS) {
                cgptr->ewgts[seenflag[cneighbor]] += ewgt;
              }
            }
          }
          else if (using_ewgts) {
            ++fptr;
          }
        }
      }
      if (COARSEN_EWGTS) {
        cgptr->ewgts[0] = -ewgt_sum;
      }
      /* Increment pointers into edges list. */
      cgptr->nedges = nseen;
      eptr += nseen;
      if (COARSEN_EWGTS) {
        ewptr += nseen;
      }

      /* Now clear the seenflag values. */
      iptr = cgptr->edges;
      for (j = nseen - 1; j; j--) {
        seenflag[*(++iptr)] = 0;
      }

      cnedges += nseen - 1;
    }
  }

  sfree(seenflag);

  /* Form new vertex weights by adding those from contracted edges. */
  if (COARSEN_VWGTS) {
    gptr = graph;
    for (i = 1; i <= nvtxs; i++) {
      cgraph[v2cv[i]]->vwgt += (*(++gptr))->vwgt;
    }
  }

  /* If desired, make new vtx coordinates = center-of-mass of their parents. */
  if (coords != NULL && ccoords != NULL && igeom > 0) {
    for (i = 0; i < igeom; i++) {
      ccoords[i] = smalloc((cnvtxs + 1) * sizeof(float));
    }
=======

  /* Use the renumbering to fill in the edge lists for the new graph. */
  /* Note: This assumes coarse graph vertices are encountered in order. */
  cnedges = 0;
  eptr    = edges;
  ewgt    = 1;
  sptr    = seenflag;

  for (i = 1; i <= nvtxs; i++) {
    if (mflag[i] > i || mflag[i] == 0) {
      /* Unmatched edge, or first appearance of matched edge. */
      nseen = 1;
      cvtx  = v2cv[i];
      cgptr = cgraph[cvtx] = links++;

      if (COARSEN_VWGTS) {
        cgptr->vwgt = 0;
      }
      else {
        cgptr->vwgt = 1;
      }

      eptr[0]      = cvtx;
      cgptr->edges = eptr;
      if (COARSEN_EWGTS) {
        cgptr->ewgts = ewptr;
      }
      else {
        cgptr->ewgts = NULL;
      }
      *(++sptr) = 0;

      ewgt_sum = 0;

      iptr = graph[i]->edges;
      if (using_ewgts) {
        fptr = graph[i]->ewgts;
      }
      for (j = graph[i]->nedges - 1; j; j--) {
        neighbor  = *(++iptr);
        cneighbor = v2cv[neighbor];
        if (cneighbor != cvtx) {
          if (using_ewgts) {
            ewgt = *(++fptr);
          }
          ewgt_sum += ewgt;

          /* Seenflags being used as map from cvtx to index. */
          if (seenflag[cneighbor] == 0) { /* New neighbor. */
            cgptr->edges[nseen] = cneighbor;
            if (COARSEN_EWGTS) {
              cgptr->ewgts[nseen] = ewgt;
            }
            seenflag[cneighbor] = nseen++;
          }
          else { /* Already seen neighbor. */
            if (COARSEN_EWGTS) {
              cgptr->ewgts[seenflag[cneighbor]] += ewgt;
            }
          }
        }
        else if (using_ewgts) {
          ++fptr;
        }
      }

      if (mflag[i] > i) { /* Now handle the matched vertex. */
        iptr = graph[mflag[i]]->edges;
        if (using_ewgts) {
          fptr = graph[mflag[i]]->ewgts;
        }
        for (j = graph[mflag[i]]->nedges - 1; j; j--) {
          neighbor  = *(++iptr);
          cneighbor = v2cv[neighbor];
          if (cneighbor != cvtx) {
            if (using_ewgts) {
              ewgt = *(++fptr);
            }
            ewgt_sum += ewgt;

            if (seenflag[cneighbor] == 0) { /* New neighbor. */
              cgptr->edges[nseen] = cneighbor;
              if (COARSEN_EWGTS) {
                cgptr->ewgts[nseen] = ewgt;
              }
              seenflag[cneighbor] = nseen++;
            }
            else { /* Already seen neighbor. */
              if (COARSEN_EWGTS) {
                cgptr->ewgts[seenflag[cneighbor]] += ewgt;
              }
            }
          }
          else if (using_ewgts) {
            ++fptr;
          }
        }
      }
      if (COARSEN_EWGTS) {
        cgptr->ewgts[0] = -ewgt_sum;
      }
      /* Increment pointers into edges list. */
      cgptr->nedges = nseen;
      eptr += nseen;
      if (COARSEN_EWGTS) {
        ewptr += nseen;
      }

      /* Now clear the seenflag values. */
      iptr = cgptr->edges;
      for (j = nseen - 1; j; j--) {
        seenflag[*(++iptr)] = 0;
      }

      cnedges += nseen - 1;
    }
  }

  sfree(seenflag);

  /* Form new vertex weights by adding those from contracted edges. */
  if (COARSEN_VWGTS) {
    gptr = graph;
    for (i = 1; i <= nvtxs; i++) {
      cgraph[v2cv[i]]->vwgt += (*(++gptr))->vwgt;
    }
  }

  /* If desired, make new vtx coordinates = center-of-mass of their parents. */
  if (coords != NULL && ccoords != NULL && igeom > 0) {
    for (i = 0; i < igeom; i++) {
      ccoords[i] = smalloc((cnvtxs + 1) * sizeof(float));
    }
>>>>>>> 4103bf6c
    for (j = 1; j <= nvtxs; j++) {
      if (mflag[j] == 0) { /* If unmatched, leave it alone. */
        for (i = 0; i < igeom; i++) {
          ccoords[i][v2cv[j]] = coords[i][j];
        }
      }
      else if (j < mflag[j]) { /* If matched, use center of mass. */
        v1 = j;
        v2 = mflag[j];
        m1 = graph[v1]->vwgt;
        m2 = graph[v2]->vwgt;
        for (i = 0; i < igeom; i++) {
          ccoords[i][v2cv[j]] = (m1 * coords[i][v1] + m2 * coords[i][v2]) / (m1 + m2);
        }
      }
    }
  }

  cnedges /= 2;
  *pcnedges = cnedges;
  size      = 2 * cnedges + cnvtxs;
  edges     = srealloc(edges, size * sizeof(int));
  if (COARSEN_EWGTS) {
    eweights = srealloc(eweights, size * sizeof(float));
  }

  if (DEBUG_COARSEN > 0) {
    printf(" Coarse graph has %d vertices and %d edges\n", cnvtxs, cnedges);
  }

  make_cgraph_time += seconds() - time;
  sfree(links);
  sfree(eweights);
  sfree(edges);
}<|MERGE_RESOLUTION|>--- conflicted
+++ resolved
@@ -1,44 +1,9 @@
 /*
-<<<<<<< HEAD
- * Copyright (c) 2005-2017 National Technology & Engineering Solutions
- * of Sandia, LLC (NTESS).  Under the terms of Contract DE-NA0003525 with
- * NTESS, the U.S. Government retains certain rights in this software.
- *
- * Redistribution and use in source and binary forms, with or without
- * modification, are permitted provided that the following conditions are
- * met:
- *
- *     * Redistributions of source code must retain the above copyright
- *       notice, this list of conditions and the following disclaimer.
- *
- *     * Redistributions in binary form must reproduce the above
- *       copyright notice, this list of conditions and the following
- *       disclaimer in the documentation and/or other materials provided
- *       with the distribution.
- *
- *     * Neither the name of NTESS nor the names of its
- *       contributors may be used to endorse or promote products derived
- *       from this software without specific prior written permission.
- *
- * THIS SOFTWARE IS PROVIDED BY THE COPYRIGHT HOLDERS AND CONTRIBUTORS
- * "AS IS" AND ANY EXPRESS OR IMPLIED WARRANTIES, INCLUDING, BUT NOT
- * LIMITED TO, THE IMPLIED WARRANTIES OF MERCHANTABILITY AND FITNESS FOR
- * A PARTICULAR PURPOSE ARE DISCLAIMED. IN NO EVENT SHALL THE COPYRIGHT
- * OWNER OR CONTRIBUTORS BE LIABLE FOR ANY DIRECT, INDIRECT, INCIDENTAL,
- * SPECIAL, EXEMPLARY, OR CONSEQUENTIAL DAMAGES (INCLUDING, BUT NOT
- * LIMITED TO, PROCUREMENT OF SUBSTITUTE GOODS OR SERVICES; LOSS OF USE,
- * DATA, OR PROFITS; OR BUSINESS INTERRUPTION) HOWEVER CAUSED AND ON ANY
- * THEORY OF LIABILITY, WHETHER IN CONTRACT, STRICT LIABILITY, OR TORT
- * (INCLUDING NEGLIGENCE OR OTHERWISE) ARISING IN ANY WAY OUT OF THE USE
- * OF THIS SOFTWARE, EVEN IF ADVISED OF THE POSSIBILITY OF SUCH DAMAGE.
- *
-=======
  * Copyright(C) 1999-2020 National Technology & Engineering Solutions
  * of Sandia, LLC (NTESS).  Under the terms of Contract DE-NA0003525 with
  * NTESS, the U.S. Government retains certain rights in this software.
  *
  * See packages/seacas/LICENSE for details
->>>>>>> 4103bf6c
  */
 
 #include "smalloc.h" // for smalloc, srealloc, sfree
@@ -120,7 +85,6 @@
   for (i = cnvtxs; i; i--) {
     *(++sptr) = 0;
   }
-<<<<<<< HEAD
 
   /* Use the renumbering to fill in the edge lists for the new graph. */
   /* Note: This assumes coarse graph vertices are encountered in order. */
@@ -254,141 +218,6 @@
     for (i = 0; i < igeom; i++) {
       ccoords[i] = smalloc((cnvtxs + 1) * sizeof(float));
     }
-=======
-
-  /* Use the renumbering to fill in the edge lists for the new graph. */
-  /* Note: This assumes coarse graph vertices are encountered in order. */
-  cnedges = 0;
-  eptr    = edges;
-  ewgt    = 1;
-  sptr    = seenflag;
-
-  for (i = 1; i <= nvtxs; i++) {
-    if (mflag[i] > i || mflag[i] == 0) {
-      /* Unmatched edge, or first appearance of matched edge. */
-      nseen = 1;
-      cvtx  = v2cv[i];
-      cgptr = cgraph[cvtx] = links++;
-
-      if (COARSEN_VWGTS) {
-        cgptr->vwgt = 0;
-      }
-      else {
-        cgptr->vwgt = 1;
-      }
-
-      eptr[0]      = cvtx;
-      cgptr->edges = eptr;
-      if (COARSEN_EWGTS) {
-        cgptr->ewgts = ewptr;
-      }
-      else {
-        cgptr->ewgts = NULL;
-      }
-      *(++sptr) = 0;
-
-      ewgt_sum = 0;
-
-      iptr = graph[i]->edges;
-      if (using_ewgts) {
-        fptr = graph[i]->ewgts;
-      }
-      for (j = graph[i]->nedges - 1; j; j--) {
-        neighbor  = *(++iptr);
-        cneighbor = v2cv[neighbor];
-        if (cneighbor != cvtx) {
-          if (using_ewgts) {
-            ewgt = *(++fptr);
-          }
-          ewgt_sum += ewgt;
-
-          /* Seenflags being used as map from cvtx to index. */
-          if (seenflag[cneighbor] == 0) { /* New neighbor. */
-            cgptr->edges[nseen] = cneighbor;
-            if (COARSEN_EWGTS) {
-              cgptr->ewgts[nseen] = ewgt;
-            }
-            seenflag[cneighbor] = nseen++;
-          }
-          else { /* Already seen neighbor. */
-            if (COARSEN_EWGTS) {
-              cgptr->ewgts[seenflag[cneighbor]] += ewgt;
-            }
-          }
-        }
-        else if (using_ewgts) {
-          ++fptr;
-        }
-      }
-
-      if (mflag[i] > i) { /* Now handle the matched vertex. */
-        iptr = graph[mflag[i]]->edges;
-        if (using_ewgts) {
-          fptr = graph[mflag[i]]->ewgts;
-        }
-        for (j = graph[mflag[i]]->nedges - 1; j; j--) {
-          neighbor  = *(++iptr);
-          cneighbor = v2cv[neighbor];
-          if (cneighbor != cvtx) {
-            if (using_ewgts) {
-              ewgt = *(++fptr);
-            }
-            ewgt_sum += ewgt;
-
-            if (seenflag[cneighbor] == 0) { /* New neighbor. */
-              cgptr->edges[nseen] = cneighbor;
-              if (COARSEN_EWGTS) {
-                cgptr->ewgts[nseen] = ewgt;
-              }
-              seenflag[cneighbor] = nseen++;
-            }
-            else { /* Already seen neighbor. */
-              if (COARSEN_EWGTS) {
-                cgptr->ewgts[seenflag[cneighbor]] += ewgt;
-              }
-            }
-          }
-          else if (using_ewgts) {
-            ++fptr;
-          }
-        }
-      }
-      if (COARSEN_EWGTS) {
-        cgptr->ewgts[0] = -ewgt_sum;
-      }
-      /* Increment pointers into edges list. */
-      cgptr->nedges = nseen;
-      eptr += nseen;
-      if (COARSEN_EWGTS) {
-        ewptr += nseen;
-      }
-
-      /* Now clear the seenflag values. */
-      iptr = cgptr->edges;
-      for (j = nseen - 1; j; j--) {
-        seenflag[*(++iptr)] = 0;
-      }
-
-      cnedges += nseen - 1;
-    }
-  }
-
-  sfree(seenflag);
-
-  /* Form new vertex weights by adding those from contracted edges. */
-  if (COARSEN_VWGTS) {
-    gptr = graph;
-    for (i = 1; i <= nvtxs; i++) {
-      cgraph[v2cv[i]]->vwgt += (*(++gptr))->vwgt;
-    }
-  }
-
-  /* If desired, make new vtx coordinates = center-of-mass of their parents. */
-  if (coords != NULL && ccoords != NULL && igeom > 0) {
-    for (i = 0; i < igeom; i++) {
-      ccoords[i] = smalloc((cnvtxs + 1) * sizeof(float));
-    }
->>>>>>> 4103bf6c
     for (j = 1; j <= nvtxs; j++) {
       if (mflag[j] == 0) { /* If unmatched, leave it alone. */
         for (i = 0; i < igeom; i++) {
