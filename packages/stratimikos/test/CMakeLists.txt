--- conflicted
+++ resolved
@@ -169,37 +169,72 @@
   ASSERT_DEFINED(Tpetra_INST_INT_INT)
 ENDIF()
 
-<<<<<<< HEAD
-IF (${PACKAGE_NAME}_ENABLE_Ifpack2 AND ${PACKAGE_NAME}_ENABLE_ThyraTpetraAdapters AND Tpetra_INST_DOUBLE AND Galeri_ENABLE_Xpetra)
-=======
 IF (${PACKAGE_NAME}_ENABLE_Ifpack2 AND ${PACKAGE_NAME}_ENABLE_ThyraTpetraAdapters AND Galeri_ENABLE_Xpetra)
->>>>>>> 9ecbe4f4
 
   TRIBITS_COPY_FILES_TO_BINARY_DIR(Stratimikos_cp
     SOURCE_FILES stratimikos_jacobi.xml stratimikos_jacobi_half.xml
     )
 
   TRIBITS_ADD_EXECUTABLE(
-   GaleriDriver
-   SOURCES galeri_driver.cpp
-   COMM serial mpi
-   )
-
- TRIBITS_ADD_TEST(
-   GaleriDriver
-   NAME "Galeri_Jacobi"
-   ARGS "--xml=stratimikos_jacobi.xml"
-   NUM_MPI_PROCS 4
-   )
-
- IF (Tpetra_INST_FLOAT)
-   TRIBITS_ADD_TEST(
-     GaleriDriver
-     NAME "Galeri_Jacobi_HalfPrecision"
-     ARGS "--xml=stratimikos_jacobi_half.xml"
-     NUM_MPI_PROCS 4
-     )
- ENDIF()
+    GaleriDriver
+    SOURCES
+    galeri_driver.cpp
+    COMM serial mpi
+    )
+
+  IF (Tpetra_INST_DOUBLE)
+
+    TRIBITS_ADD_TEST(
+      GaleriDriver
+      NAME "Galeri_double_Jacobi"
+      ARGS "--scalarType=double --xml=stratimikos_jacobi.xml"
+      NUM_MPI_PROCS 4
+      )
+
+    IF (Tpetra_INST_FLOAT)
+      TRIBITS_ADD_TEST(
+        GaleriDriver
+        NAME "Galeri_double_Jacobi_HalfPrecision"
+        ARGS "--scalarType=double --xml=stratimikos_jacobi_half.xml"
+        NUM_MPI_PROCS 4
+        )
+    ENDIF()
+
+  ENDIF()
+
+  IF (Tpetra_INST_FLOAT)
+
+    TRIBITS_ADD_TEST(
+      GaleriDriver
+      NAME "Galeri_float_Jacobi"
+      ARGS "--scalarType=float --xml=stratimikos_jacobi.xml"
+      NUM_MPI_PROCS 4
+      )
+
+  ENDIF()
+
+  ASSERT_DEFINED(Teuchos_ENABLE_COMPLEX)
+  IF (Tpetra_INST_COMPLEX_DOUBLE AND Teuchos_ENABLE_COMPLEX)
+
+    TRIBITS_ADD_TEST(
+      GaleriDriver
+      NAME "Galeri_complex_double_Jacobi"
+      ARGS "--scalarType=\"complex<double>\" --xml=stratimikos_jacobi.xml"
+      NUM_MPI_PROCS 4
+      )
+
+  ENDIF()
+
+  IF (Tpetra_INST_COMPLEX_FLOAT AND Teuchos_ENABLE_COMPLEX)
+
+    TRIBITS_ADD_TEST(
+      GaleriDriver
+      NAME "Galeri_complex_float_Jacobi"
+      ARGS "--scalarType=\"complex<float>\" --xml=stratimikos_jacobi.xml"
+      NUM_MPI_PROCS 4
+      )
+
+  ENDIF()
 
 ENDIF ()
 
