// Copyright 2002 - 2008, 2010, 2011 National Technology Engineering
// Solutions of Sandia, LLC (NTESS). Under the terms of Contract
// DE-NA0003525 with NTESS, the U.S. Government retains certain rights
// in this software.
//
// Redistribution and use in source and binary forms, with or without
// modification, are permitted provided that the following conditions are
// met:
// 
//     * Redistributions of source code must retain the above copyright
//       notice, this list of conditions and the following disclaimer.
// 
//     * Redistributions in binary form must reproduce the above
//       copyright notice, this list of conditions and the following
//       disclaimer in the documentation and/or other materials provided
//       with the distribution.
// 
//     * Neither the name of NTESS nor the names of its contributors
//       may be used to endorse or promote products derived from this
//       software without specific prior written permission.
//
// THIS SOFTWARE IS PROVIDED BY THE COPYRIGHT HOLDERS AND CONTRIBUTORS
// "AS IS" AND ANY EXPRESS OR IMPLIED WARRANTIES, INCLUDING, BUT NOT
// LIMITED TO, THE IMPLIED WARRANTIES OF MERCHANTABILITY AND FITNESS FOR
// A PARTICULAR PURPOSE ARE DISCLAIMED. IN NO EVENT SHALL THE COPYRIGHT
// OWNER OR CONTRIBUTORS BE LIABLE FOR ANY DIRECT, INDIRECT, INCIDENTAL,
// SPECIAL, EXEMPLARY, OR CONSEQUENTIAL DAMAGES (INCLUDING, BUT NOT
// LIMITED TO, PROCUREMENT OF SUBSTITUTE GOODS OR SERVICES; LOSS OF USE,
// DATA, OR PROFITS; OR BUSINESS INTERRUPTION) HOWEVER CAUSED AND ON ANY
// THEORY OF LIABILITY, WHETHER IN CONTRACT, STRICT LIABILITY, OR TORT
// (INCLUDING NEGLIGENCE OR OTHERWISE) ARISING IN ANY WAY OUT OF THE USE
// OF THIS SOFTWARE, EVEN IF ADVISED OF THE POSSIBILITY OF SUCH DAMAGE.
// 

#include <stdexcept>

#include <gtest/gtest.h>
#include <stk_util/environment/WallTime.hpp>
#include <stk_util/parallel/ParallelComm.hpp>
#include <stk_util/parallel/CommSparse.hpp>
#include <stk_util/parallel/ParallelReduce.hpp>
#include <stk_util/environment/perf_util.hpp>
#include <stk_performance_tests/stk_mesh/timer.hpp>

#include <stk_mesh/base/BulkModification.hpp>
#include <stk_mesh/base/MetaData.hpp>
#include <stk_mesh/base/BulkData.hpp>
#include <stk_mesh/base/Entity.hpp>
#include <stk_mesh/base/EntityKey.hpp>
#include <stk_mesh/base/GetEntities.hpp>
#include <stk_mesh/base/Selector.hpp>
#include <stk_mesh/base/GetBuckets.hpp>
#include <stk_mesh/base/EntityCommDatabase.hpp>
#include <stk_mesh/base/CreateEdges.hpp>

#include "stk_unit_test_utils/stk_mesh_fixtures/HexFixture.hpp"
#include <stk_mesh/base/BoundaryAnalysis.hpp>
#include <stk_mesh/base/SkinMesh.hpp>

#include <stk_io/WriteMesh.hpp>

namespace {

using stk::mesh::EntityRank;

static const stk::mesh::EntityRank NODE_RANK = stk::topology::NODE_RANK;

size_t count_skin_entities( stk::mesh::BulkData & mesh, stk::mesh::Part & skin_part, EntityRank skin_rank ) {

  const stk::mesh::MetaData & fem_meta = mesh.mesh_meta_data();

  stk::mesh::Selector select_skin = skin_part & fem_meta.locally_owned_part()  ;

  const stk::mesh::BucketVector& buckets = mesh.buckets( skin_rank );

  return count_selected_entities( select_skin, buckets);
}

void delete_skin( stk::mesh::BulkData & mesh, stk::mesh::Part & skin_part, EntityRank skin_rank ) {

  const stk::mesh::MetaData & fem_meta = mesh.mesh_meta_data();

  stk::mesh::Selector select_skin = skin_part & fem_meta.locally_owned_part()  ;

  const stk::mesh::BucketVector& buckets = mesh.buckets( skin_rank );

  stk::mesh::EntityVector skin_entities;

  stk::mesh::get_selected_entities( select_skin, buckets, skin_entities);

  mesh.modification_begin();

  for ( stk::mesh::EntityVector::iterator i = skin_entities.begin(); i != skin_entities.end(); ++i) {
    mesh.destroy_entity(*i);
  }

  mesh.modification_end();
}

void update_skin( stk::mesh::BulkData & mesh, stk::mesh::Part *skin_part, EntityRank element_rank ) {

  stk::mesh::EntityVector owned_elements, modified_elements;

  // select owned
  const stk::mesh::MetaData & fem_meta = mesh.mesh_meta_data();
  stk::mesh::Selector owned = fem_meta.locally_owned_part();
  stk::mesh::get_selected_entities( owned,
                         mesh.buckets(element_rank),
                         owned_elements);

  for( stk::mesh::EntityVector::iterator i = owned_elements.begin();
      i != owned_elements.end(); ++i )
  {
    stk::mesh::Entity entity= *i;
    if ( mesh.state(entity) == stk::mesh::Created ||
         mesh.state(entity) == stk::mesh::Modified ) {
     modified_elements.push_back(entity);
    }
  }

  stk::mesh::PartVector add_parts(1, skin_part);
  stk::mesh::skin_mesh(mesh, add_parts);
}

void find_owned_nodes_with_relations_outside_closure(
    const stk::mesh::BulkData& mesh,
    stk::mesh::EntityVector & closure,
    stk::mesh::Selector       select_owned,
    stk::mesh::EntityVector & nodes)
{
  nodes.clear();

  //the closure is a sorted unique vector
  const EntityRank upward_rank = stk::topology::EDGE_RANK;
  stk::mesh::EntityVector::iterator node_end = std::lower_bound(closure.begin(),
      closure.end(),
      stk::mesh::EntityKey(upward_rank, 0),
      stk::mesh::EntityLess(mesh));

  for (stk::mesh::EntityVector::iterator itr = closure.begin(); itr != node_end; ++itr) {
    stk::mesh::Entity node = *itr;

    if (select_owned(mesh.bucket(node))) {

      const stk::mesh::Bucket &node_bkt = mesh.bucket(node);
      const stk::mesh::Ordinal node_bkt_idx = mesh.bucket_ordinal(node);

      //loop over the relations and check to see if they are in the closure
      for (EntityRank irank = stk::topology::BEGIN_RANK;
            irank != stk::topology::END_RANK;
            ++irank)
      {
        stk::mesh::Entity const * rel_entity_i   = node_bkt.begin(node_bkt_idx, irank);
        stk::mesh::Entity const * rel_entity_end = node_bkt.end(node_bkt_idx, irank);
        for ( ; rel_entity_i != rel_entity_end ; ++rel_entity_i ) {
          stk::mesh::Entity current_entity = *rel_entity_i;
          //has relation outside of closure
          if ( !std::binary_search(node_end,
              closure.end(),
              current_entity,
              stk::mesh::EntityLess(mesh)) )
          {
            nodes.push_back(node);
            break;
          }
        }
      }
    }
  }
}

void copy_nodes_and_break_relations( stk::mesh::BulkData     & mesh,
    stk::mesh::EntityVector & closure,
    stk::mesh::EntityVector & nodes,
    stk::mesh::EntityVector & new_nodes)
{
  for (size_t i = 0; i < nodes.size(); ++i) {
    stk::mesh::Entity entity = nodes[i];
    stk::mesh::Entity new_entity = new_nodes[i];

    std::vector<stk::mesh::EntitySideComponent> sides;

    //loop over the relations and check to see if they are in the closure
    for (stk::mesh::EntityRank irank = stk::topology::END_RANK;
          irank != stk::topology::BEGIN_RANK; )
    {
      --irank;

      int num_rels = mesh.num_connectivity(entity, irank);
      stk::mesh::Entity const *rel_ents = mesh.begin(entity, irank);
      stk::mesh::ConnectivityOrdinal const *rel_ords = mesh.begin_ordinals(entity, irank);

      for (int k = num_rels - 1; k >= 0; --k)
      {
        stk::mesh::Entity current_entity = rel_ents[k];
        size_t side_ordinal = rel_ords[k];

        if (mesh.in_receive_ghost(mesh.entity_key(current_entity))) {
          // TODO deleteing the ghost triggers a logic error at the
          // end of the NEXT modification cycle.  We need to fix this!
          //mesh.destroy_entity(current_entity);
          continue;
        }
        else if ( std::binary_search(closure.begin(),
            //has relation in closure
            closure.end(),
            current_entity,
            stk::mesh::EntityLess(mesh)) )
        {
          sides.push_back(stk::mesh::EntitySideComponent(current_entity,side_ordinal));
        }
      }
    }

    //loop over the sides and break the relations between the old nodes
    //and set up the relations with the new
    for ( std::vector<stk::mesh::EntitySideComponent>::iterator itr = sides.begin();
        itr != sides.end(); ++itr)
    {
      mesh.destroy_relation(itr->entity, entity, itr->side_ordinal);
      mesh.declare_relation(itr->entity, new_entity, itr->side_ordinal);
    }

    //copy non-induced part membership from nodes[i] to new_nodes[i]
    //there are NO non-induced parts for this example

    //copy field data from nodes[i] to new_nodes[i]
    mesh.copy_entity_fields( entity, new_entity);

    if (mesh.has_no_relations(entity)) {
      mesh.destroy_entity(entity);
    }

    if (mesh.has_no_relations(new_entity)) {
      mesh.destroy_entity(new_entity);
    }
  }
}

void communicate_and_create_shared_nodes( stk::mesh::BulkData & mesh,
    stk::mesh::EntityVector   & nodes,
    stk::mesh::EntityVector   & new_nodes)
{


  stk::CommSparse comm(mesh.parallel());

  for (size_t i = 0; i < nodes.size(); ++i) {
    stk::mesh::Entity node = nodes[i];
    stk::mesh::Entity new_node = new_nodes[i];

    std::vector<int> shared_procs;
    mesh.comm_shared_procs(mesh.entity_key(node),shared_procs);

    for (size_t shared_procs_i=0 ; shared_procs_i<shared_procs.size() ; ++shared_procs_i) {

      size_t proc = shared_procs[shared_procs_i];
      comm.send_buffer(proc).pack<stk::mesh::EntityKey>(mesh.entity_key(node))
        .pack<stk::mesh::EntityKey>(mesh.entity_key(new_node));

    }
  }

  comm.allocate_buffers();

  for (size_t i = 0; i < nodes.size(); ++i) {
    stk::mesh::Entity node = nodes[i];
    stk::mesh::Entity new_node = new_nodes[i];

    std::vector<int> shared_procs;
    mesh.comm_shared_procs(mesh.entity_key(node),shared_procs);

    for (size_t shared_procs_i=0 ; shared_procs_i<shared_procs.size() ; ++shared_procs_i) {

      size_t proc = shared_procs[shared_procs_i];
      comm.send_buffer(proc).pack<stk::mesh::EntityKey>(mesh.entity_key(node))
        .pack<stk::mesh::EntityKey>(mesh.entity_key(new_node));

    }
  }

  comm.communicate();

  const stk::mesh::PartVector no_parts;

  for (int process = 0; process < mesh.parallel_size(); ++process) {
    stk::mesh::EntityKey old_key;
    stk::mesh::EntityKey new_key;

    while ( comm.recv_buffer(process).remaining()) {

      comm.recv_buffer(process).unpack<stk::mesh::EntityKey>(old_key)
        .unpack<stk::mesh::EntityKey>(new_key);

      stk::mesh::Entity old_entity = mesh.get_entity(old_key);

      EXPECT_EQ(stk::topology::NODE_RANK, new_key.rank());
      stk::mesh::Entity new_entity = mesh.declare_node(new_key.id(), no_parts);

      nodes.push_back(old_entity);
      new_nodes.push_back(new_entity);

    }
  }
}

void separate_and_skin_mesh(
    stk::mesh::MetaData & fem_meta,
    stk::mesh::BulkData & mesh,
    stk::mesh::Part     & skin_part,
    stk::mesh::EntityVector & entities_to_separate
    )
{

  stk::mesh::EntityVector entities_closure;
  stk::mesh::find_closure(mesh,
      entities_to_separate,
      entities_closure);

  stk::mesh::Selector select_owned = fem_meta.locally_owned_part();

  stk::mesh::EntityVector nodes;
  find_owned_nodes_with_relations_outside_closure( mesh, entities_closure, select_owned, nodes);

  //ask for new nodes to represent the copies
  std::vector<size_t> requests(fem_meta.entity_rank_count(), 0);
  requests[NODE_RANK] = nodes.size();

  mesh.modification_begin();

  // generate_new_entities creates new blank entities of the requested ranks
  stk::mesh::EntityVector new_nodes;
  mesh.generate_new_entities(requests, new_nodes);

  //communicate and create new nodes everywhere the old node is shared
  communicate_and_create_shared_nodes(mesh, nodes, new_nodes);

  copy_nodes_and_break_relations(mesh, entities_closure, nodes, new_nodes);

  mesh.modification_end();


  return;
}

}//end unnamped namespace

// \TODO Idea: ADD scaling test over mesh size and compute the slope.
// \TODO Idea: ADD different partitioning such that the reskinning spans more than one process.

TEST( skinning_large_cube, skinning_large_cube)
{
  stk::ParallelMachine pm = MPI_COMM_WORLD;

  const size_t p_size = stk::parallel_machine_size(pm);
  const size_t p_rank = stk::parallel_machine_rank(pm);

  // Every processor will be involved in detachment and skin-update up to 500 processors.
  // This puts 5000 elements on each process unless we are running with STL
  // in debug mode in which case we shrink the problem down in order
  // to keep things running in a reasonable amount of time.
#ifdef _GLIBCXX_DEBUG
  const size_t NX = p_size*10, NY = 4, NZ = 5;
#else
  const size_t NX = p_size*100, NY = 100, NZ = 100;
#endif

  static const int TIMER_COUNT = 6;
  /* timings[0] = create mesh
   * timings[1] = intial skin mesh
   * timings[2] = detach mesh
   * timings[3] = delete skin
   * timings[4] = reskin mesh
   * timings[5] = sum(timings[0:4])
   */
  double timings[TIMER_COUNT] = {0};
  double timing_sums[TIMER_COUNT] = {0};
  const char* timer_names[TIMER_COUNT] = {"Create mesh", "Initial skin", "Detach mesh", "Delete skin", "Reskin", "Total time"};
  double start_time = 0;
  size_t memory_max[2] = {0};
  const char* memory_names[2] = {"Current memory", "Memory high water"};

  //recreate skin
  for ( int test_run = 0; test_run < 4; ++test_run) {
    //create the mesh

    start_time = stk::wall_time();
    stk::mesh::fixtures::HexFixture fixture(pm,NX,NY,NZ);
    const EntityRank element_rank = stk::topology::ELEMENT_RANK;
    const EntityRank side_rank = fixture.m_meta.side_rank();

    stk::mesh::MetaData & fem_meta = fixture.m_meta;
    stk::mesh::BulkData & mesh = fixture.m_bulk_data;

    stk::mesh::Part & skin_part = fem_meta.declare_part("skin_part");
    fem_meta.commit();

    fixture.generate_mesh();
    timings[0] = stk::wall_dtime(start_time);

    //intial skin of the mesh
    start_time = stk::wall_time();
    {
      stk::mesh::PartVector add_parts(1,&skin_part);
      stk::mesh::skin_mesh(mesh, add_parts);
    }
    timings[1] = stk::wall_dtime(start_time);

    stk::mesh::EntityVector entities_to_separate;

    if ( test_run < 2) {
      //detach 1/3 of the mesh
      size_t num_detached_this_proc = 0;
      for (size_t ix=NX/3; ix < 2*NX/3; ++ix) {
      for (size_t iy=0; iy < NY; ++iy) {
      for (size_t iz=0; iz < NZ; ++iz) {
        stk::mesh::Entity element = fixture.elem(ix,iy,iz);
        if (mesh.is_valid(element) && mesh.parallel_owner_rank(element) == mesh.parallel_rank()) {
          entities_to_separate.push_back(element);
          num_detached_this_proc++;
        }
      }
      }
      }
      EXPECT_TRUE( num_detached_this_proc > 0u );
    } else {
      //detach middle of the mesh
      for (size_t ix=NX/2; ix < NX/2+1; ++ix) {
      for (size_t iy=NY/2; iy < NY/2+1; ++iy) {
      for (size_t iz=NZ/2; iz < NZ/2+1; ++iz) {
        stk::mesh::Entity element = fixture.elem(ix,iy,iz);
        if (mesh.is_valid(element) && mesh.parallel_owner_rank(element) == mesh.parallel_rank()) {
          entities_to_separate.push_back(element);
        }
      }
      }
      }
    }

    start_time = stk::wall_time();
    separate_and_skin_mesh(
        fem_meta,
        mesh,
        skin_part,
        entities_to_separate
        );
    timings[2] = stk::wall_dtime(start_time);

    if (test_run%2 == 0) { // delete the skin
      start_time = stk::wall_time();
      delete_skin( mesh, skin_part, side_rank );
      timings[3] = stk::wall_dtime(start_time);

      //reskin the entire mesh
      start_time = stk::wall_time();
      {
        stk::mesh::PartVector add_parts(1,&skin_part);
        stk::mesh::skin_mesh( mesh, add_parts);
      }
      timings[4] = stk::wall_dtime(start_time);
    }
    else { //update the skin
      timings[3] = 0;

      //update the skin of the mesh
      start_time = stk::wall_time();
      update_skin( mesh, &skin_part, element_rank);
      timings[4] = stk::wall_dtime(start_time);
    }

    //total the timings
    timings[5] = 0;
    for (int i=0; i <5; ++i) {
      timings[5] += timings[i];
    }

    size_t mem_now = 0, mem_hwm = 0;
    stk::get_memory_usage(mem_now, mem_hwm);

    stk::all_reduce(pm, stk::ReduceMax<5>(timings));
    stk::all_reduce(pm, stk::ReduceMax<1>(&mem_now));
    stk::all_reduce(pm, stk::ReduceMax<1>(&mem_hwm));

    if (mem_now > memory_max[0]) {
      memory_max[0] = mem_now;
    }
    if (mem_hwm > memory_max[1]) {
      memory_max[1] = mem_hwm;
    }

    //compute sums
    for (int i=0; i<TIMER_COUNT; ++i) {
      timing_sums[i] += timings[i];
    }

    if (p_rank == 0) {
      std::cout << "\n\n";
      switch (test_run) {
        case 0:
          std::cout << "Recreate entire skin after detaching 1/3 of the mesh:\n";
          break;
        case 1:
          std::cout << "Update skin after detaching 1/3 of the mesh:\n";
          break;
        case 2:
          std::cout << "Recreate entire skin after detaching middle of the mesh:\n";
          break;
        case 3:
          std::cout << "Update skin after detaching middle of the mesh:\n";
          break;
      }

      std::cout << "Num procs: " << p_size << "\n";
      std::cout << "Mesh size: " << NX << 'x' << NY << 'x' << NZ << " = " << NX*NY*NZ << " elements\n";
      std::cout << "Total time: "     << timings[5] << "\n";
      std::cout << "\tCreate mesh: "  << timings[0] << "\n";
      std::cout << "\tInitial skin: " << timings[1] << "\n";
      std::cout << "\tDetach mesh: "  << timings[2] << "\n";
      std::cout << "\tDelete skin: "  << timings[3] << "\n";
      std::cout << "\tReskin:      "  << timings[4] << "\n";
      std::cout << "\n\n";
    }

    size_t num_skin_entities = count_skin_entities(mesh, skin_part, side_rank );

    stk::all_reduce(pm, stk::ReduceSum<1>(&num_skin_entities));

    size_t expected_num_skin = 0;

    if ( test_run < 2) {
      expected_num_skin = 2*(NX*NY + NX*NZ + 3*NY*NZ);
    } else {
      expected_num_skin = 2*(NX*NY + NX*NZ + NY*NZ) + 12;
    }

    EXPECT_EQ( num_skin_entities, expected_num_skin );
  }

  if (p_rank == 0) {
    stk::print_timers_and_memory(&timer_names[0], &timing_sums[0], TIMER_COUNT, &memory_names[0], &memory_max[0], 2);
  }

  stk::parallel_print_time_without_output_and_hwm(pm, timings[5]);
}

double run_skinning_large_cube_test(bool createEdges, unsigned numRuns, std::vector<size_t>& dims)
{
  stk::ParallelMachine pm = MPI_COMM_WORLD;

  EXPECT_TRUE(dims.size() >= 3);
  const size_t NX = dims[0], NY = dims[1], NZ = dims[2];

  double skinningTime = 0.0;

  for (unsigned testRun = 0; testRun < numRuns; ++testRun) {
    stk::mesh::fixtures::HexFixture fixture(pm,NX,NY,NZ);

    stk::mesh::MetaData & fem_meta = fixture.m_meta;

    stk::mesh::Part & skin_part = fem_meta.declare_part("skin_part");
    fem_meta.commit();

    fixture.generate_mesh();
    
    if(createEdges) {
      stk::mesh::create_edges(fixture.m_bulk_data);
    }

    stk::mesh::PartVector add_parts(1,&skin_part);
    double startTime = stk::wall_time();
    stk::mesh::skin_mesh(fixture.m_bulk_data, add_parts);
    skinningTime += stk::wall_dtime(startTime);

    stk::mesh::BulkData& fem_bulk = fixture.m_bulk_data;
    stk::io::write_mesh("output.e", fem_bulk);
  }

  return skinningTime;
}

TEST(skinning_large_cube_perf_test, skinning_large_cube)
{
<<<<<<< HEAD
  unsigned numRuns = 50;
  std::vector<size_t> dims = {50, 50, 50};
=======
  unsigned numRuns = 1;
  std::vector<size_t> dims = {100, 100, 100};
>>>>>>> 614d11f3
  double edgeTime = run_skinning_large_cube_test(true, numRuns, dims);
  double noEdgeTime = run_skinning_large_cube_test(false, numRuns, dims);

  double maxTime = stk::get_max_time_across_procs(edgeTime - noEdgeTime, MPI_COMM_WORLD);
  stk::print_stats_for_performance_compare(std::cout, maxTime, 0, numRuns, MPI_COMM_WORLD);

  std::cout << "Edge time: " << edgeTime << " noEdgeTime: " << noEdgeTime << std::endl;
}<|MERGE_RESOLUTION|>--- conflicted
+++ resolved
@@ -580,13 +580,9 @@
 
 TEST(skinning_large_cube_perf_test, skinning_large_cube)
 {
-<<<<<<< HEAD
   unsigned numRuns = 50;
   std::vector<size_t> dims = {50, 50, 50};
-=======
-  unsigned numRuns = 1;
-  std::vector<size_t> dims = {100, 100, 100};
->>>>>>> 614d11f3
+
   double edgeTime = run_skinning_large_cube_test(true, numRuns, dims);
   double noEdgeTime = run_skinning_large_cube_test(false, numRuns, dims);
 
