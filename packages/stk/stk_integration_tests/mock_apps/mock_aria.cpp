--- conflicted
+++ resolved
@@ -4,10 +4,7 @@
 #include <stk_coupling/Utils.hpp>
 #include <stk_coupling/SplitComms.hpp>
 #include <stk_coupling/SyncInfo.hpp>
-<<<<<<< HEAD
-=======
 #include <stk_coupling/Version.hpp>
->>>>>>> 09c20476
 #include <stk_transfer/ReducedDependencyGeometricTransfer.hpp>
 #include <stk_util/command_line/CommandLineParserUtils.hpp>
 #include <stk_util/util/ReportHandler.hpp>
@@ -34,9 +31,6 @@
   : m_appName("Mock-Aria"),
     m_mesh(),
     m_doneFlagName("time step status"),
-<<<<<<< HEAD
-    m_iAmRootRank(false),
-=======
     m_splitComms(),
     m_otherColor(),
     m_iAmRootRank(false),
@@ -49,7 +43,6 @@
     m_step(),
     m_sendTransfer(),
     m_recvTransfer(),
->>>>>>> 09c20476
     m_doingSendTransfer(false),
     m_doingRecvTransfer(false),
     m_sendFieldName(),
@@ -78,13 +71,6 @@
     std::string syncModeString = stk::get_command_line_option<std::string>(argc, argv, "sync-mode", defaultSyncMode);
     m_syncMode = stk::coupling::string_to_sync_mode(syncModeString);
 
-<<<<<<< HEAD
-    m_commApp = stk::coupling::split_comm(m_commWorld, color);
-    std::pair<int,int> rootRanks = stk::coupling::calc_my_root_and_other_root_ranks(m_commWorld, m_commApp);
-    int myAppRank = stk::parallel_machine_rank(m_commApp);
-    int numAppRanks = stk::parallel_machine_size(m_commApp);
-    m_iAmRootRank = rootRanks.first == myWorldRank;
-=======
     m_splitComms = stk::coupling::SplitComms(commWorld, color);
     MPI_Comm splitComm = m_splitComms.get_split_comm();
     int myAppRank = stk::parallel_machine_rank(splitComm);
@@ -99,7 +85,6 @@
 
     m_otherColor = otherColors[0];
     stk::coupling::PairwiseRanks rootRanks = m_splitComms.get_pairwise_root_ranks(m_otherColor);
->>>>>>> 09c20476
 
     {
       std::ostringstream os;
@@ -111,11 +96,7 @@
       std::cout << os.str() << std::endl;
     }
 
-<<<<<<< HEAD
-    m_mesh.reset(new mock::StkMesh(m_commApp));
-=======
     m_mesh.reset(new mock::StkMesh(splitComm));
->>>>>>> 09c20476
   }
 
   void communicate_initial_setup()
@@ -196,14 +177,6 @@
 
   void setup_fields_and_transfers()
   {
-<<<<<<< HEAD
-    if (m_doingSendTransfer) {
-      m_mesh->set_stk_field_value(m_mesh->get_stk_source_entity_key(), m_sendFieldName, 9.9);
-      std::shared_ptr<mock::StkSendAdapter> sendAdapter =
-         std::make_shared<mock::StkSendAdapter>(m_commWorld, *m_mesh, m_sendFieldName);
-      std::shared_ptr<mock::EmptyRecvAdapter> recvAdapter;
-      m_sendTransfer.reset(new SendTransfer(sendAdapter, recvAdapter, "MockAriaSendTransfer", m_commWorld));
-=======
     if (!m_doingSendTransfer && !m_doingRecvTransfer) { return; }
 
     std::vector<std::pair<std::string,int>> mySendFields;
@@ -233,7 +206,6 @@
          std::make_shared<mock::StkSendAdapter>(parentComm, *m_mesh, m_sendFieldName);
       std::shared_ptr<mock::EmptyRecvAdapter> recvAdapter;
       m_sendTransfer.reset(new SendTransfer(sendAdapter, recvAdapter, "MockAriaSendTransfer", parentComm));
->>>>>>> 09c20476
 
       m_sendTransfer->coarse_search();
       m_sendTransfer->communication();
@@ -243,13 +215,8 @@
     if (m_doingRecvTransfer) {
       std::shared_ptr<mock::EmptySendAdapter> sendAdapter;
       std::shared_ptr<mock::StkRecvAdapter> recvAdapter =
-<<<<<<< HEAD
-         std::make_shared<mock::StkRecvAdapter>(m_commWorld, *m_mesh, m_recvFieldName);
-      m_recvTransfer.reset(new RecvTransfer(sendAdapter, recvAdapter, "MockAriaRecvTransfer", m_commWorld));
-=======
          std::make_shared<mock::StkRecvAdapter>(parentComm, *m_mesh, m_recvFieldName);
       m_recvTransfer.reset(new RecvTransfer(sendAdapter, recvAdapter, "MockAriaRecvTransfer", parentComm));
->>>>>>> 09c20476
 
       m_recvTransfer->coarse_search();
       m_recvTransfer->communication();
@@ -275,22 +242,14 @@
       m_sendTransfer->apply();
     }
     if (m_doingRecvTransfer) {
-<<<<<<< HEAD
-      if (stk::parallel_machine_rank(m_commApp) == m_mesh->owning_rank()) {
-=======
       if (stk::parallel_machine_rank(m_splitComms.get_split_comm()) == m_mesh->owning_rank()) {
->>>>>>> 09c20476
         m_mesh->set_stk_field_value(m_mesh->get_stk_dest_entity_key(), m_recvFieldName, 0.0);
       }
       m_recvTransfer->apply();
       ThrowRequire(m_recvTransfer->meshb()->called_update_values);
 
       {
-<<<<<<< HEAD
-        if (stk::parallel_machine_rank(m_commApp) == m_mesh->owning_rank()) {
-=======
         if (stk::parallel_machine_rank(m_splitComms.get_split_comm()) == m_mesh->owning_rank()) {
->>>>>>> 09c20476
           std::ostringstream os;
           os << m_appName << " transfer: recvd '"<<m_recvFieldName<<"' value: "
             << m_mesh->get_stk_field_value(m_mesh->get_stk_dest_entity_key(), m_recvFieldName) << std::endl;
@@ -347,13 +306,8 @@
   std::shared_ptr<mock::StkMesh> m_mesh;
   std::string m_doneFlagName;
 
-<<<<<<< HEAD
-  stk::ParallelMachine m_commWorld;
-  stk::ParallelMachine m_commApp;
-=======
   stk::coupling::SplitComms m_splitComms;
   int m_otherColor;
->>>>>>> 09c20476
   bool m_iAmRootRank;
 
   stk::coupling::SyncInfo m_myInfo;
