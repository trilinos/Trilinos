// Copyright 2002 - 2008, 2010, 2011 National Technology Engineering
// Solutions of Sandia, LLC (NTESS). Under the terms of Contract
// DE-NA0003525 with NTESS, the U.S. Government retains certain rights
// in this software.
//
// Redistribution and use in source and binary forms, with or without
// modification, are permitted provided that the following conditions are
// met:
// 
//     * Redistributions of source code must retain the above copyright
//       notice, this list of conditions and the following disclaimer.
// 
//     * Redistributions in binary form must reproduce the above
//       copyright notice, this list of conditions and the following
//       disclaimer in the documentation and/or other materials provided
//       with the distribution.
// 
//     * Neither the name of NTESS nor the names of its contributors
//       may be used to endorse or promote products derived from this
//       software without specific prior written permission.
//
// THIS SOFTWARE IS PROVIDED BY THE COPYRIGHT HOLDERS AND CONTRIBUTORS
// "AS IS" AND ANY EXPRESS OR IMPLIED WARRANTIES, INCLUDING, BUT NOT
// LIMITED TO, THE IMPLIED WARRANTIES OF MERCHANTABILITY AND FITNESS FOR
// A PARTICULAR PURPOSE ARE DISCLAIMED. IN NO EVENT SHALL THE COPYRIGHT
// OWNER OR CONTRIBUTORS BE LIABLE FOR ANY DIRECT, INDIRECT, INCIDENTAL,
// SPECIAL, EXEMPLARY, OR CONSEQUENTIAL DAMAGES (INCLUDING, BUT NOT
// LIMITED TO, PROCUREMENT OF SUBSTITUTE GOODS OR SERVICES; LOSS OF USE,
// DATA, OR PROFITS; OR BUSINESS INTERRUPTION) HOWEVER CAUSED AND ON ANY
// THEORY OF LIABILITY, WHETHER IN CONTRACT, STRICT LIABILITY, OR TORT
// (INCLUDING NEGLIGENCE OR OTHERWISE) ARISING IN ANY WAY OUT OF THE USE
// OF THIS SOFTWARE, EVEN IF ADVISED OF THE POSSIBILITY OF SUCH DAMAGE.
// 

#include <stk_mesh/base/Relation.hpp>
#include <stddef.h>                     // for NULL
#include <iostream>                     // for operator<<, basic_ostream, etc
#include <stk_mesh/base/Bucket.hpp>     // for Bucket
#include <stk_mesh/base/BulkData.hpp>   // for BulkData, get_connectivity
#include <stk_mesh/base/Entity.hpp>     // for Entity
#include <stk_mesh/base/MetaData.hpp>   // for MetaData
#include <utility>                      // for pair
<<<<<<< HEAD
#include "stk_mesh/base/ConnectivityMap.hpp"  // for ConnectivityMap
=======
>>>>>>> 4103bf6c
#include "stk_mesh/base/Types.hpp"      // for EntityRank, OrdinalVector, etc
#include <stk_mesh/baseImpl/MeshImplUtils.hpp>
#include "stk_topology/topology.hpp"    // for topology, etc
#include "stk_util/util/ReportHandler.hpp"  // for ThrowAssertMsg, etc


namespace stk {
namespace mesh {


Relation::RawRelationType & Relation::RawRelationType::operator =(const Relation::RawRelationType & rhs)
{
    value = rhs.value;
    return *this;
}

//----------------------------------------------------------------------

namespace {

void get_entities_through_relations(
  const BulkData &mesh,
  Entity const *rels_begin,
  Entity const *rels_end,
  const Entity* i_beg ,
  const Entity* i_end ,
  std::vector<Entity> & entities_related )
{
  for (Entity const *rels_left = rels_begin ; rels_left != rels_end ; ++rels_left )
  {
    // Do all input entities have a relation to this entity ?

    Entity const e = *rels_left;
    EntityRank erank = mesh.entity_rank(e);

    const Entity* i = i_beg ;
    for ( ; i != i_end ; ++i )
    {
      const MeshIndex& meshIndex = mesh.mesh_index(*i);
      const Bucket* bucket = meshIndex.bucket;
      unsigned bucketOrd = meshIndex.bucket_ordinal;
      int num_conn = bucket->num_connectivity(bucketOrd, erank);
      const Entity* irels_j  = bucket->begin(bucketOrd, erank);
      Entity const *irels_end = irels_j + num_conn;

      while ( irels_j != irels_end && e != *irels_j) {
        ++irels_j ;
      }
      if ( irels_j == irels_end ) {
        // Entity *i does not have a relation to Entity e.
        break ;
      }
    }

    if ( i == i_end ) {
      entities_related.push_back( e );
    }
  }
}

} // namespace

void get_entities_through_relations(
  const BulkData &mesh,
  const std::vector<Entity> & entities ,
        std::vector<Entity> & entities_related )
{
  entities_related.clear();

  if ( ! entities.empty() ) {
    const Entity* i = entities.data();
    const Entity* j = i+entities.size();

    const Bucket &ibucket = mesh.bucket(*i);
    const Ordinal &ibordinal = mesh.bucket_ordinal(*i);
    const EntityRank end_rank = static_cast<EntityRank>(mesh.mesh_meta_data().entity_rank_count());

    const Entity* next_i = i + 1;
    for (EntityRank rank = stk::topology::BEGIN_RANK; rank < end_rank; ++rank)
    {
      int num_conn   = mesh.num_connectivity(ibucket[ibordinal], rank);
      const Entity* rels_begin = mesh.begin(ibucket[ibordinal], rank);

      get_entities_through_relations(mesh, rels_begin, rels_begin + num_conn, next_i, j,
                                     entities_related);
    }
  }
}

void get_entities_through_relations(
  const BulkData& mesh,
  const std::vector<Entity> & entities ,
        EntityRank              entities_related_rank ,
        std::vector<Entity> & entities_related )
{
  impl::find_entities_these_nodes_have_in_common(mesh, entities_related_rank,
                                                 entities.size(), entities.data(),
                                                 entities_related);
}

//----------------------------------------------------------------------

void induced_part_membership(const BulkData& mesh,
                             const Entity entity ,
                                   OrdinalVector & induced_parts)
{
  ThrowAssertMsg(mesh.is_valid(entity), "BulkData at " << &mesh << " does not know Entity" << entity.local_offset());

  const EntityRank e_rank = mesh.entity_rank(entity);
  const EntityRank end_rank = static_cast<EntityRank>(mesh.mesh_meta_data().entity_rank_count());

  for (EntityRank irank = static_cast<EntityRank>(e_rank + 1); irank < end_rank; ++irank)
  {
    int num_rels = mesh.num_connectivity(entity, irank);
    Entity const* rels     = mesh.begin(entity, irank);

    for (int j = 0; j < num_rels; ++j)
    {
      impl::get_part_ordinals_to_induce_on_lower_ranks(mesh, rels[j], e_rank, induced_parts);
    }
  }
}

//----------------------------------------------------------------------

stk::mesh::Entity find_by_ordinal(stk::mesh::Entity mesh_obj, stk::mesh::EntityRank rank, size_t ordinal, const stk::mesh::BulkData& mesh)
{
  stk::mesh::ConnectivityOrdinal const* ordinals = mesh.begin_ordinals(mesh_obj, rank);
  stk::mesh::Entity const* conn = mesh.begin(mesh_obj, rank);
  for (int i = 0, ie = mesh.num_connectivity(mesh_obj, rank); i < ie; ++i) {
    if (ordinals[i] == ordinal) {
      return conn[i];
    }
  }
  return stk::mesh::Entity();
}

} // namespace mesh
} // namespace stk<|MERGE_RESOLUTION|>--- conflicted
+++ resolved
@@ -40,10 +40,6 @@
 #include <stk_mesh/base/Entity.hpp>     // for Entity
 #include <stk_mesh/base/MetaData.hpp>   // for MetaData
 #include <utility>                      // for pair
-<<<<<<< HEAD
-#include "stk_mesh/base/ConnectivityMap.hpp"  // for ConnectivityMap
-=======
->>>>>>> 4103bf6c
 #include "stk_mesh/base/Types.hpp"      // for EntityRank, OrdinalVector, etc
 #include <stk_mesh/baseImpl/MeshImplUtils.hpp>
 #include "stk_topology/topology.hpp"    // for topology, etc
