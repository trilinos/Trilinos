
#include <vector>
#include <string>
#include <sstream>
#include <cstdlib>

#include <stk_rebalance/ZoltanPartition.hpp>
#include <stk_mesh/base/Field.hpp>
#include <stk_mesh/base/Entity.hpp>
#include <stk_mesh/fem/EntityRanks.hpp>

#include <stk_util/parallel/ParallelReduce.hpp>

/* The Zoltan Include file has an odd name: lbi_ */
#include <lbi_const.h>

#include <Teuchos_ParameterList.hpp>

using namespace std;
using namespace stk;
using namespace stk::rebalance;

#define STK_GEOMDECOMP_DEBUG 0

namespace {


double static_zoltan_version(const double v=0) {
  static double version=0;
  if (v) { version=v;}
  return version;
}

inline unsigned num_gid_entries() {
  static const unsigned n=2;
  return n;
}

inline unsigned num_lid_entries() {
  static const unsigned n=2;
  return n;
}
inline unsigned wdim() {
  static const unsigned n=1;
  return n;
}

inline void convert_param_to_string(const Parameters &from,
				    vector < pair<std::string, std::string> > &to)
{
  Parameters::ConstIterator
    from_iter  = from.begin(),
    from_end   = from.end();

  for (; from_iter != from_end; ++from_iter) {
    std::string s;
    const std::string name  = from.name(from_iter);
    const std::string entry = from.entry(from_iter).getValue(&s);
    std::pair<std::string,std::string> p(name,entry);

    to.push_back(p);
  }
}

inline void fill_parameters (const char *T[][2],
			     const int  i,
			     Parameters &Entry)
{
  for (int j=0; j<i; ++j) Entry.set(T[j][0], T[j][1]);
}

void fill_name_conversion( Parameters & name_conversion )
{

  Parameters & general = name_conversion.sublist("General");

  general.set("LOAD BALANCING METHOD"      , "LB_METHOD");
  general.set("ZOLTAN DEBUG LEVEL"         , "DEBUG_LEVEL");
  general.set("DEBUG PROCESSOR NUMBER"     , "DEBUG_PROCESSOR");
  general.set("TIMER"                      , "TIMER");
  general.set("DETERMINISTIC DECOMPOSITION", "DETERMINISTIC");
  general.set("DEBUG MEMORY"               , "DEBUG_MEMORY");
  general.set("IMBALANCE TOLERANCE"        , "IMBALANCE_TOL");
  general.set("RENUMBER PARTITIONS"        , "REMAP");
  general.set("KEEP CUTS"                  , "KEEP_CUTS");
  general.set("REUSE CUTS"                 , "RCB_REUSE");
  general.set("RCB RECOMPUTE BOX"          , "RCB_RECOMPUTE_BOX");
  general.set("CHECK GEOMETRY"             , "CHECK_GEOM");
  general.set("LOCK RCB DIRECTIONS"        , "RCB_LOCK_DIRECTIONS");
  general.set("SET RCB DIRECTIONS"         , "RCB_SET_DIRECTIONS");
  general.set("RCB MAX ASPECT RATIO"       , "RCB_MAX_ASPECT_RATIO");
  general.set("RECTILINEAR RCB BLOCKS"     , "RCB_RECTILINEAR_BLOCKS");
  general.set("OCTREE DIMENSION"           , "OCT_DIM");
  general.set("OCTREE METHOD"              , "OCT_METHOD");
  general.set("OCTREE MIN OBJECTS"         , "OCT_MINOBJECTS");
  general.set("OCTREE MAX OBJECTS"         , "OCT_MAXOBJECTS");
  // These values are never changed, but must
  // be set so default values work correctly.
  general.set("NUMBER GLOBAL ID ENTRIES"   , "NUM_GID_ENTRIES");
  general.set("NUMBER LOCAL ID ENTRIES"    , "NUM_LID_ENTRIES");
  general.set("OBJECT WEIGHT DIMENSION"    , "OBJ_WEIGHT_DIM");
  general.set("RETURN LISTS"               , "RETURN_LISTS");
  general.set("AUTOMATIC MIGRATION"        , "AUTO_MIGRATE");
  general.set("DISTANCE"                   , "DISTANCE");

  Parameters & rcb = name_conversion.sublist("0");
  rcb.set("OVER ALLOCATE MEMORY"       , "RCB_OVERALLOC");
  rcb.set("ALGORITHM DEBUG LEVEL"      , "RCB_OUTPUT_LEVEL");

  Parameters & rib = name_conversion.sublist("1");
  rib.set("OVER ALLOCATE MEMORY"       , "RIB_OVERALLOC");
  rib.set("ALGORITHM DEBUG LEVEL"      , "RIB_OUTPUT_LEVEL");

  Parameters & hsfc = name_conversion.sublist("2");
  hsfc.set("OVER ALLOCATE MEMORY"       , "");
  hsfc.set("ALGORITHM DEBUG LEVEL"      , "" );

  Parameters & oct = name_conversion.sublist("3");
  oct.set("OVER ALLOCATE MEMORY"       , "");
  oct.set("ALGORITHM DEBUG LEVEL"      , "OCT_OUTPUT_LEVEL");
}


void fill_value_conversion( Parameters & value_conversion )
{
  Parameters & lb_method = value_conversion.sublist("LOAD BALANCING METHOD");
  lb_method.set("0"   , "RCB");
  lb_method.set("1"   , "RIB");
  lb_method.set("2"   , "HSFC");
  lb_method.set("3"   , "OCTPART");

  Parameters & timer = value_conversion.sublist("TIMER");
  timer.set("0"   , "WALL");
  timer.set("1"   , "CPU");

}

void fill_default_values( Parameters & values )
{
  Parameters & default_values = values; //values.sublist("General");

  default_values.set("LOAD BALANCING METHOD"      , "0");
  default_values.set("RENUMBER PARTITIONS"        , "1");
  default_values.set("ZOLTAN DEBUG LEVEL"         , "0");
  default_values.set("TIMER"                      , "0");
  default_values.set("DETERMINISTIC DECOMPOSITION", "1");
  default_values.set("DEBUG MEMORY"               , "1");
  default_values.set("IMBALANCE TOLERANCE"        , "1.1");
  default_values.set("KEEP CUTS"                  , "1");
  default_values.set("REUSE CUTS"                 , "1");
  default_values.set("OVER ALLOCATE MEMORY"       , "1.1");
  default_values.set("ALGORITHM DEBUG LEVEL"      , "0");
  default_values.set("OCTREE MIN OBJECTS"         , "1");
  default_values.set("OCTREE MAX OBJECTS"         , "1");
  default_values.set("NUMBER GLOBAL ID ENTRIES"   , "2");
  default_values.set("NUMBER LOCAL ID ENTRIES"    , "2");
  default_values.set("OBJECT WEIGHT DIMENSION"    , "1");
  default_values.set("RETURN LISTS"               , "EXPORT");
}



#if STK_GEOMDECOMP_DEBUG>=2
void debug_print_decomp_export(Zoltan   *zoltan,
			       Zoltan *zoltan_id )
{
  int i;
  int           num_export   = zoltan->Num_Exported();
  ZOLTAN_ID_PTR export_lids  = zoltan->Export_Local_IDs();
  ZOLTAN_ID_PTR export_gids  = zoltan->Export_Global_IDs();
  int*          export_procs = zoltan->Export_Proc_IDs();
  int           Z_LID_SIZE   = zoltan->Num_Lid_Entries();
  int           Z_GID_SIZE   = zoltan->Num_Gid_Entries();

  if ( export_gids!=NULL && export_lids!=NULL && export_procs!=NULL ) {
    Env::output() << ": Zoltan RCB EXPORTS" << std::endl;
    for ( i = 0; i < num_export; i++ ) {
      Env::output()
	<< "  " << i
	<< ":  GID = "
	<< "T" << zoltan_id->Type( &export_gids[i*Z_GID_SIZE]) << "  "
	<< "I" << zoltan_id->Index(&export_gids[i*Z_GID_SIZE]) << "  "
	<< "P" << zoltan_id->Proc( &export_gids[i*Z_GID_SIZE]) << "  "
	<< "    LID = "
	<< "T" << zoltan_id->Type( &export_lids[i*Z_LID_SIZE]) << "  "
	<< "I" << zoltan_id->Index(&export_lids[i*Z_LID_SIZE]) << "  "
	<< "  EXPORT_PROC_ID = "
	<< export_procs[i]
	<< std::endl;
    }
    Env::output_flush();
  }
}
#endif



extern "C" {
  int Callback_Num_Elements( void *data, int *ierr );
  void Callback_Element_List( void *data,
			     int Num_gid_entries,
			     int Num_lid_entries,
			     ZOLTAN_ID_PTR global_ids,
			     ZOLTAN_ID_PTR local_ids,     //{Iterator or index}
			     int wdim,
			     float *weights,
			     int *ierr );
  int Callback_First_Element( void *data,
			      int Num_gid_entries,
			      int Num_lid_entries,
			      ZOLTAN_ID_PTR global_id,
			      ZOLTAN_ID_PTR local_id,   //{Iterator or index}
			      int wdim,
			      float *weight,
			      int *ierr );
  int Callback_Next_Element( void *data,
			     int Num_gid_entries,
			     int Num_lid_entries,
			     ZOLTAN_ID_PTR global_id,
			     ZOLTAN_ID_PTR local_id,     //{Iterator or index}
			     ZOLTAN_ID_PTR next_global_id,
			     ZOLTAN_ID_PTR next_local_id,
			     int wdim,
			     float *next_weight,
			     int *ierr );

  int Callback_Num_Dimensions( void *data, int *ierr );
  void Callback_Centroid_Coord( void *data,
				int Num_gid_entries,
				int Num_lid_entries,
				ZOLTAN_ID_PTR global_id,
				ZOLTAN_ID_PTR local_id,  //{Iterator or index}
				double *geom,
				int *ierr );
  int Callback_Num_Edges( void *data,
                          int Num_gid_entries,
                          int Num_lid_entries,
                          ZOLTAN_ID_PTR global_id,
                          ZOLTAN_ID_PTR local_id,  //{Iterator or index}
                          int *ierr );
  void Callback_Edge_List( void *data,
                           int Num_gid_entries,
                           int Num_lid_entries,
                           ZOLTAN_ID_PTR global_id,
                           ZOLTAN_ID_PTR local_id,  //{Iterator or index}
                           ZOLTAN_ID_PTR nbor_global_id,
                           int *nbor_procs,
                           int wgt_dim,
                           float *ewgts,
                           int *ierr );
}


int Callback_Num_Elements( void *data, int *ierr )
{
  if ( data == NULL ) {
    *ierr = ZOLTAN_FATAL;  // Set FATAL Zoltan error flag
    return 0;
  }
  stk::rebalance::GeomDecomp   *gdata =  static_cast<stk::rebalance::GeomDecomp*>  (data);
  stk::rebalance::Zoltan       *zdata = dynamic_cast<stk::rebalance::Zoltan*>(gdata);

  if (zdata == NULL ) {
    *ierr = ZOLTAN_FATAL;  // Set FATAL Zoltan error flag
    return 0;
  }

  int ne = zdata->num_elems();

  *ierr = ZOLTAN_OK;
  return ne;
}

void Callback_Element_List( void *data,
			    int Num_gid_entries,
			    int Num_lid_entries,
			    ZOLTAN_ID_PTR global_ids,
			    ZOLTAN_ID_PTR local_ids,     //{Iterator or index}
			    int weightdim,
			    float *weights,
			    int *ierr )
{
  if (!data) {
    *ierr = ZOLTAN_FATAL;           // Set FATAL Zoltan error flag
    return;
  }

  stk::rebalance::GeomDecomp   *gdata =  static_cast<stk::rebalance::GeomDecomp*>  (data);
  stk::rebalance::Zoltan       *zdata = dynamic_cast<stk::rebalance::Zoltan*>     (gdata);

  if (!zdata) {
    *ierr = ZOLTAN_FATAL;           // Set FATAL Zoltan error flag
    return;
  }

  unsigned k=0, l=0;
  const unsigned num_local_ids = gdata->num_moid();
  for (unsigned j=0; j<num_local_ids; ++j) {
    local_ids [k] = j;
    global_ids[k] = 0; // region_id
    ++k;
    local_ids [k] = 0;
    global_ids[k] = static_cast<ZOLTAN_ID_TYPE>(gdata->globalID(j));
    ++k;
    if (weightdim) {
      weights   [l++] = gdata->object_weight(j);
    } else {
      ++l;
    }
  }
  *ierr = ZOLTAN_OK;
  return;

}


int Callback_First_Element( void *data,
			int Num_gid_entries,
			int Num_lid_entries,
			ZOLTAN_ID_PTR global_id,
			ZOLTAN_ID_PTR local_id,   //{Iterator or index}
			int wdim,
			float *weight,
			int *ierr )
{

  if ( data == NULL ) {
    *ierr = ZOLTAN_FATAL;
    return 0;
  }

  stk::rebalance::GeomDecomp   *gdata =  static_cast<stk::rebalance::GeomDecomp*>  (data);
  stk::rebalance::Zoltan *zdata       = dynamic_cast<stk::rebalance::Zoltan*>     (gdata);

  if ( zdata == NULL ) {
    *ierr = ZOLTAN_FATAL;
    return 0;
  }

  zdata->iter_init();

  //: Set first element
  local_id [ 0 ] = static_cast<ZOLTAN_ID_TYPE>(zdata->iter_current_key());
  global_id[ 0 ] = 0;
  global_id[ 1 ] =
    static_cast<ZOLTAN_ID_TYPE>(zdata->iter_mesh_object()->identifier());
  //: Set weight for first element
  weight[ 0 ] = zdata->iter_object_weight();
  for (int j=1; j < wdim ; j++) {
    weight[ j ] = weight[0];
  }

  *ierr = ZOLTAN_OK;
  return 1;

}

int Callback_Next_Element( void *data,
				  int Num_gid_entries,
				  int Num_lid_entries,
				  ZOLTAN_ID_PTR global_id,
				  ZOLTAN_ID_PTR local_id,     //{Iterator or index}
				  ZOLTAN_ID_PTR next_global_id,
				  ZOLTAN_ID_PTR next_local_id,
				  int wdim,
				  float *next_weight,
				  int *ierr )
{
  // (from include Fmwk_Sierra_Zoltan_Defines.h:)
  // ( Num_gid_entries = ZOLTAN_GID_SIZE 2 )
  // ( Num_lid_entries = ZOLTAN_LID_SIZE 2 )

  if (!data) {
    *ierr = ZOLTAN_FATAL;           // Set FATAL Zoltan error flag
    return 0;
  }

  stk::rebalance::GeomDecomp   *gdata =  static_cast<stk::rebalance::GeomDecomp*>  (data);
  stk::rebalance::Zoltan *zdata       = dynamic_cast<stk::rebalance::Zoltan*>     (gdata);

  if (!zdata) {
    *ierr = ZOLTAN_FATAL;           // Set FATAL Zoltan error flag
    return 0;
  }

  // Check that we are in sync with Zoltan.
  unsigned key = zdata->iter_current_key();

  // Increment local id in current region
  ++(*zdata);

  // Store region, local, and global ids in the "next" arrays
  key = zdata->iter_current_key();
  next_local_id [ 0 ] = key;
  next_global_id[ 0 ] = 0;
  next_global_id[ 1 ] =
    static_cast<ZOLTAN_ID_TYPE>(zdata->iter_mesh_object()->identifier());
  //: Set weight for next element
  next_weight[ 0 ] = zdata->iter_object_weight();
  for (int j=1; j < wdim ; j++) {
    next_weight[ j ] = next_weight[0];
  }

  *ierr = ZOLTAN_OK;
  return 1;

}

int Callback_Num_Dimensions( void *data, int *ierr )
{
  if ( !data ) {
    *ierr = ZOLTAN_FATAL;
    return 0;
  }
  stk::rebalance::GeomDecomp *gdata = static_cast<stk::rebalance::GeomDecomp*>  (data);
  stk::rebalance::Zoltan     *zdata = dynamic_cast<stk::rebalance::Zoltan*>    (gdata);

  if ( !zdata ) {
    *ierr = ZOLTAN_FATAL;
    return 0;
  }

  const int  nd = zdata->spatial_dimension();

  *ierr = ZOLTAN_OK;
  return nd;

}

void Callback_Centroid_Coord( void *data,
				     int Num_gid_entries,
				     int Num_lid_entries,
				     ZOLTAN_ID_PTR global_id,
				     ZOLTAN_ID_PTR local_id,  //{Iterator or index}
				     double *geom,
				     int *ierr )
{
  std::vector<double> temp(3,0.0);

  // (from include Fmwk_Sierra_Zoltan_Defines.h:)
  // ( Num_gid_entries = ZOLTAN_GID_SIZE 2 )
  // ( Num_lid_entries = ZOLTAN_LID_SIZE 2 )

  if ( !data ) {
    *ierr = ZOLTAN_FATAL;
    return ;
  }
  stk::rebalance::GeomDecomp *gdata = static_cast<stk::rebalance::GeomDecomp*>  (data);
  stk::rebalance::Zoltan     *zdata = dynamic_cast<stk::rebalance::Zoltan*>    (gdata);

  if ( !zdata ) {
    *ierr = ZOLTAN_FATAL;
    return ;
  }

  int lid = local_id[  0 ]; // Local Element ID

  const mesh::Entity & target_obj = * zdata->mesh_object( lid );
  const GeomDecomp::VectorField              & coor = * zdata->object_coord_ref();
  const unsigned                        nd   =  zdata->spatial_dimension();

  /*
   * Obtain the centroid coordinates of the element by averaging all
   * the nodal coordinates of the nodes associated with the element.
   * Use GeomDecomp friend function, obj_to_point( , , )
   *
   */

  rebalance::GeomDecomp::obj_to_point( target_obj, coor, temp );

  for (size_t i=0 ; i < nd ; i++ ) geom[ i ] = (double) temp[ i ];

  *ierr = ZOLTAN_OK;
}



void getNeighbors( const mesh::Entity & obj,
                   std::set<const mesh::Entity*> & nodes ) {

  nodes.clear();

  mesh::PairIterRelation iElem = obj.relations(mesh::Element);

  for ( ; iElem.first != iElem.second; ++iElem.first ) {
    mesh::Entity * elem = iElem.first->entity();
    mesh::PairIterRelation iNode = elem->relations(mesh::Node);
    for ( ; iNode.first != iNode.second; ++iNode.first ) {
      mesh::Entity * node = iNode.first->entity();
      if (&obj != node) nodes.insert( node );
    }
  }
}

int numEdges( const mesh::Entity & obj ) {

  std::set<const mesh::Entity*> nodes;

  getNeighbors( obj, nodes );
  return nodes.size();
}

int Callback_Num_Edges( void *data,
                        int Num_gid_entries,
                        int Num_lid_entries,
                        ZOLTAN_ID_PTR global_id,
                        ZOLTAN_ID_PTR local_id,  //{Iterator or index}
                        int *ierr )
{
  // (from include Fmwk_Sierra_Zoltan_Defines.h:)
  // ( Num_gid_entries = ZOLTAN_GID_SIZE 2 )
  // ( Num_lid_entries = ZOLTAN_LID_SIZE 2 )

  *ierr = ZOLTAN_OK;

  if ( !data ) {
    *ierr = ZOLTAN_FATAL;
    return 0;
  }
  stk::rebalance::GeomDecomp *gdata = static_cast<stk::rebalance::GeomDecomp*>  (data);
  stk::rebalance::Zoltan     *zdata = dynamic_cast<stk::rebalance::Zoltan*>    (gdata);

  if ( !zdata ) {
    *ierr = ZOLTAN_FATAL;
    return 0;
  }

  int lid = local_id[  0 ]; // Local Element ID

  const mesh::Entity & target_obj = * zdata->mesh_object( lid );

  return  numEdges( target_obj );

}

void Callback_Edge_List( void *data,
                         int Num_gid_entries,
                         int Num_lid_entries,
                         ZOLTAN_ID_PTR global_id,
                         ZOLTAN_ID_PTR local_id,  //{Iterator or index}

                         // Returned
                         ZOLTAN_ID_PTR nbor_global_id, //owning processor
                         int *nbor_procs,
                         int wgt_dim,
                         float *ewgts,

                         int *ierr )
{
  // (from include Fmwk_Sierra_Zoltan_Defines.h:)
  // ( Num_gid_entries = ZOLTAN_GID_SIZE 2 )
  // ( Num_lid_entries = ZOLTAN_LID_SIZE 2 )

  *ierr = ZOLTAN_OK;

  if ( !data ) {
    *ierr = ZOLTAN_FATAL;
    return ;
  }
  stk::rebalance::GeomDecomp *gdata = static_cast<stk::rebalance::GeomDecomp*>  (data);
  stk::rebalance::Zoltan     *zdata = dynamic_cast<stk::rebalance::Zoltan*>    (gdata);

  if ( !zdata ) {
    *ierr = ZOLTAN_FATAL;
    return ;
  }

  int lid = local_id[  0 ]; // Local Node ID

  const mesh::Entity & target_obj = * zdata->mesh_object( lid );

  std::set<const mesh::Entity*> nodes;
  getNeighbors( target_obj, nodes );

  int counter(0);
  for ( std::set<const mesh::Entity*>::iterator i = nodes.begin();
        i != nodes.end(); ++i ) {
    nbor_global_id[counter*2+0] = 0; // region_id

    const mesh::Entity & n = **i;
    nbor_global_id[counter*2+1] = n.key().id();

    nbor_procs[counter] = n.owner_rank();

    if ( wgt_dim ) {
      ewgts[counter] = 1;
    }
    ++counter;
  }
}

}



const std::string Zoltan::zoltanparametersname="Zoltan_Parameters";
const std::string Zoltan::defaultparametersname="DEFAULT";


const std::string Zoltan::zoltan_parameters_name()
{
  return zoltanparametersname;
}

const std::string Zoltan::default_parameters_name()
{
  return defaultparametersname;
}

void Zoltan::init_default_parameters()
{
  fill_default_values(m_default_parameters_);
}
<<<<<<< HEAD

//bool Zoltan::confirm( const std::string &param_set)
//{
//  Parameters *domain_parameters = &m_default_parameters_;
//  return ( (domain_parameters)? 1 : 0 ) ;
//}
=======
>>>>>>> 880349eb

//bool Zoltan::confirm( const std::string &param_set)
//{
//  Parameters *domain_parameters = &m_default_parameters_;
//  return ( (domain_parameters)? 1 : 0 ) ;
//}

<<<<<<< HEAD
=======

>>>>>>> 880349eb
static Parameters *Name_Conversion =NULL;
static Parameters *Value_Conversion=NULL;

double Zoltan::zoltan_version()   const { return static_zoltan_version();  }

//: ===========
//: Constructor
//: ===========

//Diag::Writer &
//rebalance::Zoltan::verbose_print(
//  Diag::Writer &                dout) const
//{
//  if (dout.shouldPrint()) {
//    dout << "Fmwk::Zoltan" << sierra::Diag::push << dendl;
//    GeomDecomp::verbose_print(dout).dendl();
//    dout.m(LOG_MEMBERS) << "parameter_entry_Name, " << parameter_entry_Name << dendl;
//    dout.m(LOG_MEMBERS) << "zoltan_version, " << static_zoltan_version() << dendl;
//
//    dout << sierra::Diag::pop;
//  }
//
//  return dout;
//}

namespace {
void merge_parameters(std::vector <std::pair<std::string, std::string> > &str_zoltan_params,
		      const Parameters &Zoltan_Params) {
  Parameters Merged_Zoltan_Params   ;
  Parameters Converted_Zoltan_Params;

  rebalance::Zoltan::merge_default_values (Zoltan_Params,
				      Merged_Zoltan_Params);

  rebalance::Zoltan::convert_names_and_values(Merged_Zoltan_Params,
					 Converted_Zoltan_Params);

  convert_param_to_string (Converted_Zoltan_Params,
			   str_zoltan_params);
  return;
}
}

Zoltan::Zoltan(ParallelMachine pm, const unsigned ndim, Parameters & rebal_region_parameters, const std::string parameters_name) :
  GeomDecomp(pm),
  zoltan_id(NULL),
  m_spatial_dimension_(ndim)
{
  /* Determine if the default set of parameters already exists. */
  if( !rebal_region_parameters.isSublist(default_parameters_name()) )
  {
    init_default_parameters();
    rebal_region_parameters.sublist(default_parameters_name()) = m_default_parameters_;
  }

  /* If name is empty, use default values */
  std::string default_name =
    (parameters_name.empty()) ? default_parameters_name() : parameters_name ;

  if( !rebal_region_parameters.isSublist(default_name) ) {
    throw std::runtime_error("The Zoltan parameter set '" + default_name + "' does not exist.");
  }
  const Parameters & zoltan_params = rebal_region_parameters.sublist(default_name);

  std::vector <std::pair<std::string, std::string> > str_zoltan_params;
  merge_parameters(str_zoltan_params, zoltan_params);

  init(str_zoltan_params);
}


void Zoltan::init( const vector< pair<std::string,std::string> >
		   &dynamicLoadRebalancingParameters ) {
  if (0==static_zoltan_version()) {
    const double v = init_zoltan_library();
    static_zoltan_version(v);
  }

  /**
   * Create a zoltanID object
   */

  zoltan_id = Zoltan_Create( comm_ );
  if ( zoltan_id == NULL ) {
    throw runtime_error ("(FATAL ERROR) Zoltan_Create() returned NULL");
  }

  /**
   * Set up dynamic load rebalancing
   */

  vector<pair<std::string,std::string> >::const_iterator
    P  =  dynamicLoadRebalancingParameters.begin(),
    PE =  dynamicLoadRebalancingParameters.end();

  for ( ; PE != P ; P++ ) {

    char * label = const_cast<char*>( P->first.c_str() ) ;
    char * value = const_cast<char*>( P->second.c_str() ) ;

    if (ZOLTAN_OK != (Zoltan_Set_Param(zoltan_id,label,value)))
    {
      throw runtime_error(": FATAL ERROR returned from Zoltan_Set_Param ");
    }
  }

  /**
   * Register the Zoltan/SIERRA "call-back" (querry) functions.
   */
  if ( ZOLTAN_OK != register_callbacks() )
    throw runtime_error ("zoltan->Register_Callbacks error. ");

#if STK_GEOMDECOMP_DEBUG>=2
  {
    debug_print_decomp_export( zoltan, zoltan_id );
  }
#endif
  return;

}

double Zoltan::init_zoltan_library () {
  float version = 0.0;
  if ( Zoltan_Initialize( 0, NULL, &version) != ZOLTAN_OK )
    throw std::runtime_error("Return code from Zoltan_Initialize() != ZOLTAN_OK ");

  static_zoltan_version(version);
  std::ostringstream s;
  s << version;

  //sierra::ProductRegistry::instance().addTPL("Zoltan", s.str());

  return version;
}



//: ==========
//: Destructor
//: ==========

Zoltan::~Zoltan()
{
  if ( zoltan_id != NULL ) {
    Zoltan_Destroy( &zoltan_id );
  }
  zoltan_id = NULL ;
  if(Name_Conversion) {
    delete Name_Conversion;
    Name_Conversion = NULL;
  }
  if(Value_Conversion) {
    delete Value_Conversion;
    Value_Conversion = NULL;
  }
}

int Zoltan::point_assign( double *position,
			  int  *proc_id ) const
{
  int status = Zoltan_LB_Point_Assign(zoltan_id, position, proc_id );

  if (status != ZOLTAN_OK ) {
    throw std::runtime_error("Zoltan_LB_Point_Asssign returned status code " + status);
    return 1;
  }
  return 0;
}


int Zoltan::box_assign(double min[],
		       double max[],
		       std::vector<int> &procs) const
{
  /* Allocate maximum array size needed to hold processor
     numbers.
  */
  int num_procs;
  int *procbuf = new int[parallel_machine_size(comm_)];
  if (ZOLTAN_OK != Zoltan_LB_Box_Assign   (zoltan_id,
					   min[0],  min[1], min[2],
					   max[0],  max[1], max[2],
					   procbuf, &num_procs)) {
    delete [] procbuf;
    return 1;
  }
  procs.resize(num_procs);
  for (int i=0; i<num_procs; ++i) procs[i] = procbuf[i];
  delete [] procbuf;
  return 0;
}


const std::string &Zoltan::parameter_entry_name() const
{
  return parameter_entry_Name;
}


//: Load Balance calls or Load "Re-partitioning" calls

int Zoltan::register_callbacks()
{
  /*
   * Register the Zoltan/SIERRA "call-back" (querry) functions.
   * Use ONLY THE BARE ESSENTIALS for decompositions:
   *
   *    Zoltan_Set_Num_Obj_Fn
   *    Zoltan_Set_First_Obj_Fn
   *    Zoltan_Set_Next_Obj_Fn
   *    Zoltan_Set_Num_Geom_Fn
   *    Zoltan_Set_Geom_Fn
   */

  /*
   * flag for what data is to be registered with the zoltan callback
   * functions in combination with the "static_cast<CLASS>(data)"
   * statement used in the zoltan interface routine,
   * Fmwk_Zoltaninterface.C
   *
   */

  if ( Zoltan_Set_Num_Obj_Fn( zoltan_id,
			      Callback_Num_Elements,
			      this )
       != ZOLTAN_OK ) {
    throw std::runtime_error("Zoltan_Set_Num_Obj_Fn using Callback_Num_Elements failed to register");
  }
  if ( Zoltan_Set_Obj_List_Fn( zoltan_id, Callback_Element_List,this )
       != ZOLTAN_OK ) {
    throw std::runtime_error("Zoltan_Set_Next_Obj_Fn using Callback_Element_List");
  }
  if ( Zoltan_Set_First_Obj_Fn( zoltan_id, Callback_First_Element,this )
       != ZOLTAN_OK ) {
    throw std::runtime_error("Zoltan_Set_First_Obj_Fn using Callback_fFirst_Element");
  }
  if ( Zoltan_Set_Next_Obj_Fn( zoltan_id, Callback_Next_Element,this )
       != ZOLTAN_OK ) {
    throw std::runtime_error("Zoltan_Set_Next_Obj_Fn using Callback_Next_Element");
  }
  if ( Zoltan_Set_Num_Geom_Fn( zoltan_id, Callback_Num_Dimensions,this )
       != ZOLTAN_OK ) {
    throw std::runtime_error("Zoltan_Set_Num_Geom_Fn using Callback_Num_Dimensions");
  }
  if ( Zoltan_Set_Geom_Fn( zoltan_id, Callback_Centroid_Coord,this )
       != ZOLTAN_OK ) {
    throw std::runtime_error("Zoltan_Set_Geom_Fn using Callback_Centroid_Coord");
  }
  if ( Zoltan_Set_Num_Edges_Fn( zoltan_id, Callback_Num_Edges,this )
       != ZOLTAN_OK ) {
    throw std::runtime_error("Zoltan_Set_Num_Edges_Fn using Callback_Num_Edges");
  }
  if ( Zoltan_Set_Edge_List_Fn( zoltan_id, Callback_Edge_List,this )
       != ZOLTAN_OK ) {
    throw std::runtime_error("Zoltan_Set_Edge_List_Fn using Callback_Edge_List");
  }

  return 0;

}


int  Zoltan::evaluate( int    print_stats,
		       int*   nobj,
		       double*  obj_wgt,
		       int*   ncuts,
		       double*  cut_wgt,
		       int*   nboundary,
		       int*   nadj      )
{
  int ierr        = 0;

  ZOLTAN_BALANCE_EVAL eval  = {0};
  ZOLTAN_GRAPH_EVAL   graph = {{0}};
  if (Zoltan_LB_Eval_Balance( zoltan_id, print_stats, &eval)) ierr = 1; 
  if (Zoltan_LB_Eval_Graph( zoltan_id, print_stats, &graph) ) ierr = 1; 
  *nobj         = eval.nobj[0];
  *obj_wgt      = eval.obj_wgt[0];
  *ncuts        = graph.cuts[0];
  *cut_wgt      = graph.cut_wgt[0];
  *nboundary    = graph.num_boundary[0];
  *nadj         = graph.nnborparts[0];

  return ierr;

}

int Zoltan::determine_new_partition (bool &RebalancingNeeded)
{
  //: Transfer export global ID lists and owning processors
  //: to SIERRA Framework's data structures

  /**
   * Perform the dynamic load rebalancing.  This just determines
   * the redistribution.  It does not actually redistribute
   * the objects.
   */

  int length_gid, length_lid;

  int           new_decomp;
  int           num_imported;
  ZOLTAN_ID_PTR import_gids;
  ZOLTAN_ID_PTR import_lids;
  int          *import_procs=NULL;
  int           num_exported;
  ZOLTAN_ID_PTR export_gids;
  ZOLTAN_ID_PTR export_lids;
  int          *export_procs=NULL;



      /** Zoltan_LB_Balance():
       *
       * lb               Pointer to the load-balancing structure, created by
       *                  Zoltan_Create, to be used in this invocation
       *                  of the load-balancing routine.
       * new_decomp       Set to 1 or .TRUE. if the decomposition was
       *                  changed by the load-balancing method; 0 or
       *                  .FALSE. otherwise.
       * num_gid_entries  Upon return, the number of array entries used to
       *                  describe a single global ID.  This value is the
       *                  maximum value over all processors of the parameter
       *                  NUM_GID_ENTRIES.
       * num_lid_entries  Upon return, the number of array entries used to
       *                  describe a single local ID.  This value is the
       *                  maximum value over all processors of the parameter
       *                  NUM_LID_ENTRIES.
       * num_imported     Upon return, the number of objects that are now
       *                  assigned to this processor that were assigned to
       *                  other processors in the old decomposition (i.e.,
       *                  the number of objects to be imported to this
       *                  processor). If the value returned is -1, no import
       *                  information has been returned and all import arrays
       *                  below are NULL (see the RETURN_LISTS parameter for
       *                  more information).
       * import_gids      Upon return, an array of num_import global IDs of
       *                  objects to be imported to this processor.
       *                  (size = num_import * num_gid_entries)
       * import_lids      Upon return, an array of num_import local IDs of
       *                  objects to be imported to this processor.
       *                  (size = num_import * num_lid_entries)
       * import_procs     Upon return, an array of size num_import listing
       *                  the processor IDs of the processors that owned the
       *                  imported objects in the previous decomposition
       *                  (i.e., the source processors).
       * num_exported     Upon return, the number of objects that were
       *                  assigned to this processor in the previous
       *                  decomposition that are now assigned to other
       *                  processors (i.e., the number of objects that must
       *                  be exported from this processor to other processors)
       *                  If the value returned is -1, no export information
       *                  has been returned and all export arrays below are
       *                  NULL (see the RETURN_LISTS parameter for more
       *                  information).
       * export_gids      Upon return, an array of num_export global IDs of
       *                  objects to be exported from this processor.
       *                  (size = num_export * num_gid_entries)
       * export_lids      Upon return, an array of num_export local IDs of
       *                  objects to be exported from this processor.
       *                  (size = num_export * num_lid_entries)
       * export_procs     Upon return, an array of size num_export listing
       *                  the processor IDs of processors that will own the
       *                  exported objects in the new decomposition (i.e.,
       *                  the destination processors).
       */

  int status = Zoltan_LB_Balance( zoltan_id,        &new_decomp,
				  &length_gid     , &length_lid,
				  &num_imported,    &import_gids,
				  &import_lids,     &import_procs,
				  &num_exported,    &export_gids,
				  &export_lids,     &export_procs );
  if (status != ZOLTAN_OK) {
    throw std::runtime_error("Zoltan_Balance() returned error code " + status);
  }

  //: Initialize destination processor IDs (dest_proc_ids)
  reset_dest_proc_data();

  int actual_exported = 0;
  if ( new_decomp && ( num_exported != -1 ) ) {
    const unsigned parallel_rank = parallel_machine_rank(comm_);
    /* New Decomposition was generated */
    for (int j=0; j < num_exported; ++j ) {

      //: Get exported region, local, global, and processor ids
      const unsigned rid = export_gids[ j*::num_gid_entries() ];  // Region ID variable
      if (!rid) throw runtime_error ("Region ID variable should be non-zero.");
      const unsigned lid = export_lids[ j*::num_lid_entries() ];  // Local  ID variable
      const unsigned pid = export_procs[ j ];                     // Exported Processor ID (i.e., MPI "rank" )

      if (parallel_rank != pid) {
	++actual_exported;
	set_destination_proc(lid, pid);
      }
    }
  }

  RebalancingNeeded = 0 ;
  if (new_decomp) {
    int rebalneeded=0;
    stk::all_reduce_sum(comm_, &actual_exported, &rebalneeded, 1);
    if (rebalneeded)  RebalancingNeeded = 1;
  }

  /**
   * Clean up after zoltan
   */
  if ( ZOLTAN_OK !=
       Zoltan_LB_Free_Data( &import_gids, &import_lids, &import_procs,
			    &export_gids, &export_lids, &export_procs )) {
    throw runtime_error (" FATAL ERROR in Zoltan_LB_Free_Data.");
  }
  return EXIT_SUCCESS;
}

void Zoltan::convert_names_and_values(const Parameters &from, Parameters &to)
{
  /* First time through, fill the conversion tables. */
  if (!Name_Conversion) {
    Name_Conversion = new Parameters;
    fill_name_conversion (*Name_Conversion);
  }
  if (!Value_Conversion) {
    Value_Conversion = new Parameters;
    fill_value_conversion(*Value_Conversion);
  }

  // NOTE: "LOAD BALANCING METHOD" default
  // is also hard coded in fill_default_values();
  std::string algorithm;
  const std::string keyname("LOAD BALANCING METHOD");
  if( from.isParameter(keyname) )
    algorithm = from.get<std::string>(keyname);
  else
    algorithm = "0";

  const Parameters & General = Name_Conversion->sublist("General");
  const Parameters & Algorithm = Name_Conversion->sublist(algorithm);

  Parameters::ConstIterator
    from_iter  = from.begin(),
    from_end   = from.end();

  /* Iterate over all of the input parameters to find proper
     Zoltan names and Zoltan parameter values. */
  for (; from_iter != from_end; ++from_iter) {
    std::string
      from_name = from.name(from_iter),
      to_name;

    /* Check to see if this is a general parameter name
       and if not, check if it is an algorithm specific name. */

    if (General.isParameter(from_name)) {
      to_name = General.get<std::string>(from_name);
    } else {
      to_name = Algorithm.get<std::string>(from_name);
    }

    /* Now convert the parameter value to the correct form.
       Only a couple of parameters have parameter conversion.
       The ones converted are nested in Value_Conversion.
    */
    std::string to_value = Teuchos::getValue<string>(from.entry(from_iter));
    //if (Value_Conversion->isParameter(from_name)) to_value = Value_Conversion->get<std::string>(to_value);
    if (Value_Conversion->isParameter(from_name)) to_value = Value_Conversion->sublist(from_name).get<std::string>(to_value);
    if (!to_name.empty()) to.set(to_name, to_value);
  }
}

void Zoltan::merge_default_values(const Parameters &from,
					Parameters &to)
{
  Parameters default_values;
  fill_default_values(default_values);
  to.setParameters(default_values.sublist("General"));
  to.setParameters(from);
}<|MERGE_RESOLUTION|>--- conflicted
+++ resolved
@@ -611,26 +611,14 @@
 {
   fill_default_values(m_default_parameters_);
 }
-<<<<<<< HEAD
 
 //bool Zoltan::confirm( const std::string &param_set)
 //{
 //  Parameters *domain_parameters = &m_default_parameters_;
 //  return ( (domain_parameters)? 1 : 0 ) ;
 //}
-=======
->>>>>>> 880349eb
-
-//bool Zoltan::confirm( const std::string &param_set)
-//{
-//  Parameters *domain_parameters = &m_default_parameters_;
-//  return ( (domain_parameters)? 1 : 0 ) ;
-//}
-
-<<<<<<< HEAD
-=======
-
->>>>>>> 880349eb
+
+
 static Parameters *Name_Conversion =NULL;
 static Parameters *Value_Conversion=NULL;
 
