--- conflicted
+++ resolved
@@ -130,8 +130,6 @@
     out << std::setw(6) << std::fixed << std::setprecision(4) << "Min No-output time " << min_time << " sec" << std::endl;
     out << std::setw(6) << std::fixed << std::setprecision(4) << "Avg No-output time " << avg_time << " sec" << std::endl;
     out << std::setw(6) << std::fixed << std::setprecision(4) << "Max No-output time " << max_time << " sec" << std::endl;
-<<<<<<< HEAD
-=======
 
     if(gpu_memory_usage > 0.0) {
       out << std::endl;
@@ -139,7 +137,6 @@
       out << std::setw(6) << std::fixed << std::setprecision(4) << "Avg Recorded GPU memory usage " << avg_gpu_mem / bytes_in_MB << " MB" << std::endl;
       out << std::setw(6) << std::fixed << std::setprecision(4) << "Max Recorded GPU memory usage " << max_gpu_mem / bytes_in_MB << " MB" << std::endl;
     }
->>>>>>> 4103bf6c
   }
 }
 
@@ -153,21 +150,6 @@
 }
 
 inline
-<<<<<<< HEAD
-double get_max_time_across_procs(double time_on_this_proc, MPI_Comm comm)
-{
-    double maxTime = 0.0;
-    stk::all_reduce_max(comm, &time_on_this_proc, &maxTime, 1);
-    return maxTime;
-}
-
-template <typename VALUETYPE>
-void print_tagged_stat(std::ostream& out, const std::string &tag, VALUETYPE value)
-{
-    out << std::setw(11) << std::fixed << std::setprecision(6) << tag << value << std::endl;
-}
-
-=======
 size_t get_max_gpu_mem_used_across_procs(MPI_Comm comm)
 {
   size_t used = 0, free = 0, globalMaxUsed = 0;
@@ -190,7 +172,6 @@
     out << std::setw(11) << std::fixed << std::setprecision(6) << tag << value << std::endl;
 }
 
->>>>>>> 4103bf6c
 inline
 void print_stats(std::ostream& out, double maxTime, size_t maxHwm, unsigned numSteps)
 {
@@ -198,7 +179,6 @@
     print_tagged_stat(out, "### Total Number of Steps Taken ###: ", numSteps);
     print_tagged_stat(out, "Max High-water memory usage ", maxHwm);
 }
-<<<<<<< HEAD
 
 inline
 void print_stats_for_performance_compare(std::ostream& out, double maxTime, size_t maxHwm, unsigned numSteps, MPI_Comm comm)
@@ -208,17 +188,6 @@
 }
 
 inline
-=======
-
-inline
-void print_stats_for_performance_compare(std::ostream& out, double maxTime, size_t maxHwm, unsigned numSteps, MPI_Comm comm)
-{
-    if (stk::parallel_machine_rank(comm) == 0)
-        print_stats(out, maxTime, maxHwm, numSteps);
-}
-
-inline
->>>>>>> 4103bf6c
 void parallel_print_time_for_performance_compare(MPI_Comm comm, double time_on_this_proc, std::ostream&out = std::cout)
 {
     double maxTime = get_max_time_across_procs(time_on_this_proc, comm);
