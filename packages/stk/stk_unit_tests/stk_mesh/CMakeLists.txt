# Copyright 2002 - 2008, 2010, 2011 National Technology Engineering
# Solutions of Sandia, LLC (NTESS). Under the terms of Contract
# DE-NA0003525 with NTESS, the U.S. Government retains certain rights
# in this software.
# 
# Redistribution and use in source and binary forms, with or without
# modification, are permitted provided that the following conditions are
# met:
# 
#     * Redistributions of source code must retain the above copyright
#       notice, this list of conditions and the following disclaimer.
# 
#     * Redistributions in binary form must reproduce the above
#       copyright notice, this list of conditions and the following
#       disclaimer in the documentation and/or other materials provided
#       with the distribution.
# 
#     * Neither the name of NTESS nor the names of its contributors
#       may be used to endorse or promote products derived from this
#       software without specific prior written permission.
#
# THIS SOFTWARE IS PROVIDED BY THE COPYRIGHT HOLDERS AND CONTRIBUTORS
# "AS IS" AND ANY EXPRESS OR IMPLIED WARRANTIES, INCLUDING, BUT NOT
# LIMITED TO, THE IMPLIED WARRANTIES OF MERCHANTABILITY AND FITNESS FOR
# A PARTICULAR PURPOSE ARE DISCLAIMED. IN NO EVENT SHALL THE COPYRIGHT
# OWNER OR CONTRIBUTORS BE LIABLE FOR ANY DIRECT, INDIRECT, INCIDENTAL,
# SPECIAL, EXEMPLARY, OR CONSEQUENTIAL DAMAGES (INCLUDING, BUT NOT
# LIMITED TO, PROCUREMENT OF SUBSTITUTE GOODS OR SERVICES; LOSS OF USE,
# DATA, OR PROFITS; OR BUSINESS INTERRUPTION) HOWEVER CAUSED AND ON ANY
# THEORY OF LIABILITY, WHETHER IN CONTRACT, STRICT LIABILITY, OR TORT
# (INCLUDING NEGLIGENCE OR OTHERWISE) ARISING IN ANY WAY OUT OF THE USE
# OF THIS SOFTWARE, EVEN IF ADVISED OF THE POSSIBILITY OF SUCH DAMAGE.
# 

INCLUDE_DIRECTORIES(${CMAKE_CURRENT_SOURCE_DIR})
INCLUDE_DIRECTORIES(${CMAKE_CURRENT_BINARY_DIR})
INCLUDE_DIRECTORIES(${${PARENT_PACKAGE_NAME}_BINARY_DIR}/stk_util/stk_util)
INCLUDE_DIRECTORIES(${${PARENT_PACKAGE_NAME}_BINARY_DIR}/stk_unit_tests/stk_mesh_fixtures)

FILE(GLOB SOURCES *.cpp)

#removing due to dependence on a header not in Trilinos
LIST(REMOVE_ITEM SOURCES "${CMAKE_CURRENT_SOURCE_DIR}/UnitTestDistributedIndexWithBulkData.cpp")
LIST(REMOVE_ITEM SOURCES "${CMAKE_CURRENT_SOURCE_DIR}/UnitTestCreateEdges.cpp")
LIST(REMOVE_ITEM SOURCES "${CMAKE_CURRENT_SOURCE_DIR}/UnitTestModificationEnd.cpp")

TRIBITS_ADD_EXECUTABLE_AND_TEST(
    stk_mesh_unit_tests
    SOURCES ${SOURCES}
<<<<<<< HEAD
    TESTONLYLIBS stk_unit_main
    DEPLIBS
=======
>>>>>>> 4103bf6c
    ARGS ""
    COMM serial mpi
    NUM_MPI_PROCS 1-4
    NOEXEPREFIX
    )
<|MERGE_RESOLUTION|>--- conflicted
+++ resolved
@@ -47,11 +47,6 @@
 TRIBITS_ADD_EXECUTABLE_AND_TEST(
     stk_mesh_unit_tests
     SOURCES ${SOURCES}
-<<<<<<< HEAD
-    TESTONLYLIBS stk_unit_main
-    DEPLIBS
-=======
->>>>>>> 4103bf6c
     ARGS ""
     COMM serial mpi
     NUM_MPI_PROCS 1-4
