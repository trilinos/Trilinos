--- conflicted
+++ resolved
@@ -57,11 +57,7 @@
 namespace Impl {
 template <class RowOffsetsType, class RowBlockOffsetsType>
 struct StaticCrsGraphBalancerFunctor {
-<<<<<<< HEAD
-  typedef typename RowOffsetsType::non_const_value_type int_type;
-=======
   using int_type = typename RowOffsetsType::non_const_value_type;
->>>>>>> 4103bf6c
   RowOffsetsType row_offsets;
   RowBlockOffsetsType row_block_offsets;
 
@@ -152,11 +148,7 @@
 ///
 /// Here is an example loop over the entries in the row:
 /// \code
-<<<<<<< HEAD
-/// typedef typename GraphRowViewConst<MatrixType>::ordinal_type ordinal_type;
-=======
 /// using ordinal_type = typename GraphRowViewConst<MatrixType>::ordinal_type;
->>>>>>> 4103bf6c
 ///
 /// GraphRowView<GraphType> G_i = ...;
 /// const ordinal_type numEntries = G_i.length;
@@ -167,11 +159,7 @@
 /// \endcode
 ///
 /// GraphType must provide the \c data_type
-<<<<<<< HEAD
-/// typedefs. In addition, it must make sense to use GraphRowViewConst to
-=======
 /// aliases. In addition, it must make sense to use GraphRowViewConst to
->>>>>>> 4103bf6c
 /// view a row of GraphType. In particular, column
 /// indices of a row must be accessible using the <tt>entries</tt>
 /// resp. <tt>colidx</tt> arrays given to the constructor of this
@@ -182,11 +170,7 @@
 template <class GraphType>
 struct GraphRowViewConst {
   //! The type of the column indices in the row.
-<<<<<<< HEAD
-  typedef const typename GraphType::data_type ordinal_type;
-=======
   using ordinal_type = const typename GraphType::data_type;
->>>>>>> 4103bf6c
 
  private:
   //! Array of (local) column indices in the row.
@@ -295,51 +279,6 @@
 /// <li> <tt> entries( row_map[i0] + i1 , i2 , i3 , ... ); </tt> </li>
 /// </ul>
 template <class DataType, class Arg1Type, class Arg2Type = void,
-<<<<<<< HEAD
-#ifdef KOKKOS_ENABLE_DEPRECATED_CODE
-          typename SizeType =
-              typename ViewTraits<DataType*, Arg1Type, Arg2Type>::size_type,
-          class Arg3Type = void>
-#else
-          class Arg3Type    = void,
-          typename SizeType = typename ViewTraits<DataType*, Arg1Type, Arg2Type,
-                                                  Arg3Type>::size_type>
-#endif
-class StaticCrsGraph {
- private:
-  typedef ViewTraits<DataType*, Arg1Type, Arg2Type, Arg3Type> traits;
-
- public:
-  typedef DataType data_type;
-  typedef typename traits::array_layout array_layout;
-  typedef typename traits::execution_space execution_space;
-  typedef typename traits::device_type device_type;
-  typedef typename traits::memory_traits memory_traits;
-  typedef SizeType size_type;
-
-#ifdef KOKKOS_ENABLE_DEPRECATED_CODE
-  typedef StaticCrsGraph<DataType, Arg1Type, Arg2Type, SizeType, Arg3Type>
-      staticcrsgraph_type;
-  typedef StaticCrsGraph<data_type, array_layout,
-                         typename traits::host_mirror_space, size_type,
-                         memory_traits>
-      HostMirror;
-#else
-  typedef StaticCrsGraph<DataType, Arg1Type, Arg2Type, Arg3Type, SizeType>
-      staticcrsgraph_type;
-  typedef StaticCrsGraph<data_type, array_layout,
-                         typename traits::host_mirror_space, memory_traits,
-                         size_type>
-      HostMirror;
-#endif
-
-  typedef View<const size_type*, array_layout, device_type, memory_traits>
-      row_map_type;
-  typedef View<data_type*, array_layout, device_type, memory_traits>
-      entries_type;
-  typedef View<const size_type*, array_layout, device_type, memory_traits>
-      row_block_type;
-=======
           class Arg3Type    = void,
           typename SizeType = typename ViewTraits<DataType*, Arg1Type, Arg2Type,
                                                   Arg3Type>::size_type>
@@ -367,7 +306,6 @@
       View<data_type*, array_layout, device_type, memory_traits>;
   using row_block_type =
       View<const size_type*, array_layout, device_type, memory_traits>;
->>>>>>> 4103bf6c
 
   entries_type entries;
   row_map_type row_map;
@@ -414,8 +352,6 @@
     return (row_map.extent(0) != 0)
                ? row_map.extent(0) - static_cast<size_type>(1)
                : static_cast<size_type>(0);
-<<<<<<< HEAD
-=======
   }
 
   KOKKOS_INLINE_FUNCTION constexpr bool is_allocated() const {
@@ -472,107 +408,11 @@
     typename device_type::execution_space().fence();
 
     row_block_offsets = block_offsets;
->>>>>>> 4103bf6c
-  }
-
-  /// \brief Return a const view of row i of the graph.
-  ///
-  /// If row i does not belong to the graph, return an empty view.
-  ///
-  /// The returned object \c view implements the following interface:
-  /// <ul>
-  /// <li> \c view.length is the number of entries in the row </li>
-  /// <li> \c view.colidx(k) returns a const reference to the
-  ///      column index of the k-th entry in the row </li>
-  /// </ul>
-  /// k is not a column index; it just counts from 0 to
-  /// <tt>view.length - 1</tt>.
-  ///
-  /// Users should not rely on the return type of this method.  They
-  /// should instead assign to 'auto'.  That allows compile-time
-  /// polymorphism for different kinds of sparse matrix formats (e.g.,
-  /// ELLPACK or Jagged Diagonal) that we may wish to support in the
-  /// future.
-  KOKKOS_INLINE_FUNCTION
-  GraphRowViewConst<StaticCrsGraph> rowConst(const data_type i) const {
-    const size_type start = row_map(i);
-    // count is guaranteed to fit in ordinal_type, as long as no row
-    // has duplicate entries.
-    const data_type count = static_cast<data_type>(row_map(i + 1) - start);
-
-    if (count == 0) {
-      return GraphRowViewConst<StaticCrsGraph>(nullptr, 1, 0);
-    } else {
-      return GraphRowViewConst<StaticCrsGraph>(entries, 1, count, start);
-    }
-  }
-
-  /**  \brief  Create a row partitioning into a given number of blocks
-   *           balancing non-zeros + a fixed cost per row.
-   */
-  void create_block_partitioning(size_type num_blocks,
-                                 size_type fix_cost_per_row = 4) {
-    View<size_type*, array_layout, device_type> block_offsets(
-        "StatisCrsGraph::load_balance_offsets", num_blocks + 1);
-
-<<<<<<< HEAD
-    Impl::StaticCrsGraphBalancerFunctor<
-        row_map_type, View<size_type*, array_layout, device_type> >
-        partitioner(row_map, block_offsets, fix_cost_per_row, num_blocks);
-
-    Kokkos::parallel_for("Kokkos::StaticCrsGraph::create_block_partitioning",
-                         Kokkos::RangePolicy<execution_space>(0, numRows()),
-                         partitioner);
-    typename device_type::execution_space().fence();
-
-    row_block_offsets = block_offsets;
   }
 };
 
 //----------------------------------------------------------------------------
 
-template <class StaticCrsGraphType, class InputSizeType>
-typename StaticCrsGraphType::staticcrsgraph_type create_staticcrsgraph(
-    const std::string& label, const std::vector<InputSizeType>& input);
-
-template <class StaticCrsGraphType, class InputSizeType>
-typename StaticCrsGraphType::staticcrsgraph_type create_staticcrsgraph(
-    const std::string& label,
-    const std::vector<std::vector<InputSizeType> >& input);
-
-//----------------------------------------------------------------------------
-
-template <class DataType, class Arg1Type, class Arg2Type,
-#ifdef KOKKOS_ENABLE_DEPRECATED_CODE
-          typename SizeType, class Arg3Type>
-typename StaticCrsGraph<DataType, Arg1Type, Arg2Type, SizeType,
-                        Arg3Type>::HostMirror
-create_mirror_view(const StaticCrsGraph<DataType, Arg1Type, Arg2Type, SizeType,
-                                        Arg3Type>& input);
-#else
-          class Arg3Type, typename SizeType>
-typename StaticCrsGraph<DataType, Arg1Type, Arg2Type, Arg3Type,
-                        SizeType>::HostMirror
-create_mirror_view(const StaticCrsGraph<DataType, Arg1Type, Arg2Type, Arg3Type,
-                                        SizeType>& input);
-#endif
-
-template <class DataType, class Arg1Type, class Arg2Type,
-#ifdef KOKKOS_ENABLE_DEPRECATED_CODE
-          typename SizeType, class Arg3Type>
-typename StaticCrsGraph<DataType, Arg1Type, Arg2Type, SizeType,
-                        Arg3Type>::HostMirror
-create_mirror_view(const StaticCrsGraph<DataType, Arg1Type, Arg2Type, SizeType,
-                                        Arg3Type>& input);
-#else
-          class Arg3Type, typename SizeType>
-typename StaticCrsGraph<DataType, Arg1Type, Arg2Type, Arg3Type,
-                        SizeType>::HostMirror
-create_mirror(const StaticCrsGraph<DataType, Arg1Type, Arg2Type, Arg3Type,
-                                   SizeType>& input);
-#endif
-
-=======
 template <class StaticCrsGraphType, class InputSizeType>
 typename StaticCrsGraphType::staticcrsgraph_type create_staticcrsgraph(
     const std::string& label, const std::vector<InputSizeType>& input);
@@ -598,7 +438,6 @@
 create_mirror(const StaticCrsGraph<DataType, Arg1Type, Arg2Type, Arg3Type,
                                    SizeType>& input);
 
->>>>>>> 4103bf6c
 }  // namespace Kokkos
 
 //----------------------------------------------------------------------------
@@ -614,13 +453,8 @@
 
 template <class GraphType>
 struct StaticCrsGraphMaximumEntry {
-<<<<<<< HEAD
-  typedef typename GraphType::execution_space execution_space;
-  typedef typename GraphType::data_type value_type;
-=======
   using execution_space = typename GraphType::execution_space;
   using value_type      = typename GraphType::data_type;
->>>>>>> 4103bf6c
 
   const typename GraphType::entries_type entries;
 
@@ -642,32 +476,6 @@
 };
 
 }  // namespace Impl
-<<<<<<< HEAD
-
-#ifdef KOKKOS_ENABLE_DEPRECATED_CODE
-template <class DataType, class Arg1Type, class Arg2Type, typename SizeType,
-          class Arg3Type>
-DataType maximum_entry(const StaticCrsGraph<DataType, Arg1Type, Arg2Type,
-                                            SizeType, Arg3Type>& graph) {
-  typedef StaticCrsGraph<DataType, Arg1Type, Arg2Type, SizeType, Arg3Type>
-      GraphType;
-#else
-template <class DataType, class Arg1Type, class Arg2Type, class Arg3Type,
-          typename SizeType>
-DataType maximum_entry(const StaticCrsGraph<DataType, Arg1Type, Arg2Type,
-                                            Arg3Type, SizeType>& graph) {
-  typedef StaticCrsGraph<DataType, Arg1Type, Arg2Type, Arg3Type, SizeType>
-      GraphType;
-#endif
-  typedef Impl::StaticCrsGraphMaximumEntry<GraphType> FunctorType;
-
-  DataType result = 0;
-  Kokkos::parallel_reduce("Kokkos::maximum_entry", graph.entries.extent(0),
-                          FunctorType(graph), result);
-  return result;
-}
-
-=======
 
 template <class DataType, class Arg1Type, class Arg2Type, class Arg3Type,
           typename SizeType>
@@ -683,7 +491,6 @@
   return result;
 }
 
->>>>>>> 4103bf6c
 }  // namespace Kokkos
 
 //----------------------------------------------------------------------------
