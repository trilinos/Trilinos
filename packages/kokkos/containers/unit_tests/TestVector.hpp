--- conflicted
+++ resolved
@@ -55,25 +55,17 @@
 
 template <typename Scalar, class Device>
 struct test_vector_insert {
-<<<<<<< HEAD
-  typedef Scalar scalar_type;
-  typedef Device execution_space;
-=======
   using scalar_type     = Scalar;
   using execution_space = Device;
->>>>>>> 4103bf6c
 
   template <typename Vector>
   void run_test(Vector& a) {
     int n = a.size();
 
     auto it = a.begin();
-<<<<<<< HEAD
-=======
     if (n > 0) {
       ASSERT_EQ(a.data(), &a[0]);
     }
->>>>>>> 4103bf6c
     it += 15;
     ASSERT_EQ(*it, scalar_type(1));
 
@@ -108,7 +100,6 @@
     ASSERT_EQ(std::distance(it_return, a.begin() + 17), 0);
 
     Vector b;
-<<<<<<< HEAD
 
 // Looks like some std::vector implementations do not have the restriction
 // right on the overload taking three iterators, and thus the following call
@@ -185,11 +176,42 @@
 };
 
 template <typename Scalar, class Device>
+struct test_vector_allocate {
+  using self_type = test_vector_allocate<Scalar, Device>;
+
+  using scalar_type     = Scalar;
+  using execution_space = Device;
+
+  bool result = false;
+
+  template <typename Vector>
+  Scalar run_me(unsigned int n) {
+    {
+      Vector v1;
+      if (v1.is_allocated() == true) return false;
+
+      v1 = Vector(n, 1);
+      Vector v2(v1);
+      Vector v3(n, 1);
+
+      if (v1.is_allocated() == false) return false;
+      if (v2.is_allocated() == false) return false;
+      if (v3.is_allocated() == false) return false;
+    }
+    return true;
+  }
+
+  test_vector_allocate(unsigned int size) {
+    result = run_me<Kokkos::vector<Scalar, Device> >(size);
+  }
+};
+
+template <typename Scalar, class Device>
 struct test_vector_combinations {
-  typedef test_vector_combinations<Scalar, Device> self_type;
-
-  typedef Scalar scalar_type;
-  typedef Device execution_space;
+  using self_type = test_vector_combinations<Scalar, Device>;
+
+  using scalar_type     = Scalar;
+  using execution_space = Device;
 
   Scalar reference;
   Scalar result;
@@ -243,177 +265,6 @@
   ASSERT_EQ(test.reference, test.result);
 }
 
-TEST(TEST_CATEGORY, vector_combination) {
-  test_vector_combinations<int, TEST_EXECSPACE>(10);
-  test_vector_combinations<int, TEST_EXECSPACE>(3057);
-}
-
-=======
-
-// Looks like some std::vector implementations do not have the restriction
-// right on the overload taking three iterators, and thus the following call
-// will hit that overload and then fail to compile.
-#if defined(KOKKOS_COMPILER_INTEL) && (1700 > KOKKOS_COMPILER_INTEL)
-    b.insert(b.begin(), typename Vector::size_type(7), 9);
-#else
-    b.insert(b.begin(), 7, 9);
-#endif
-    ASSERT_EQ(b.size(), 7);
-    ASSERT_EQ(b[0], scalar_type(9));
-
-    it = a.begin();
-    it += 27 + n;
-#if (__GNUC__ < 5)
-    a.insert(it, b.begin(), b.end());
-    it_return = a.begin() + (27 + n);
-#else
-    it_return = a.insert(it, b.begin(), b.end());
-#endif
-    ASSERT_EQ(a.size(), n + 1 + n + 5 + 7);
-    ASSERT_EQ(std::distance(it_return, a.begin() + 27 + n), 0);
-
-    // Testing insert at end via all three function interfaces
-    a.insert(a.end(), 11);
-#if defined(KOKKOS_COMPILER_INTEL) && (1700 > KOKKOS_COMPILER_INTEL)
-    a.insert(a.end(), typename Vector::size_type(2), 12);
-#else
-    a.insert(a.end(), 2, 12);
-#endif
-    a.insert(a.end(), b.begin(), b.end());
-  }
-
-  template <typename Vector>
-  void check_test(Vector& a, int n) {
-    for (int i = 0; i < (int)a.size(); i++) {
-      if (i == 15)
-        ASSERT_EQ(a[i], scalar_type(3));
-      else if (i > 16 && i < 16 + 6 + n)
-        ASSERT_EQ(a[i], scalar_type(5));
-      else if (i > 26 + n && i < 34 + n)
-        ASSERT_EQ(a[i], scalar_type(9));
-      else if (i == (int)a.size() - 10)
-        ASSERT_EQ(a[i], scalar_type(11));
-      else if ((i == (int)a.size() - 9) || (i == (int)a.size() - 8))
-        ASSERT_EQ(a[i], scalar_type(12));
-      else if (i > (int)a.size() - 8)
-        ASSERT_EQ(a[i], scalar_type(9));
-      else
-        ASSERT_EQ(a[i], scalar_type(1));
-    }
-  }
-
-  test_vector_insert(unsigned int size) {
-    {
-      std::vector<Scalar> a(size, scalar_type(1));
-      run_test(a);
-      check_test(a, size);
-    }
-    {
-      Kokkos::vector<Scalar, Device> a(size, scalar_type(1));
-      a.sync_device();
-      run_test(a);
-      a.sync_host();
-      check_test(a, size);
-    }
-    {
-      Kokkos::vector<Scalar, Device> a(size, scalar_type(1));
-      a.sync_host();
-      run_test(a);
-      check_test(a, size);
-    }
-  }
-};
-
-template <typename Scalar, class Device>
-struct test_vector_allocate {
-  using self_type = test_vector_allocate<Scalar, Device>;
-
-  using scalar_type     = Scalar;
-  using execution_space = Device;
-
-  bool result = false;
-
-  template <typename Vector>
-  Scalar run_me(unsigned int n) {
-    {
-      Vector v1;
-      if (v1.is_allocated() == true) return false;
-
-      v1 = Vector(n, 1);
-      Vector v2(v1);
-      Vector v3(n, 1);
-
-      if (v1.is_allocated() == false) return false;
-      if (v2.is_allocated() == false) return false;
-      if (v3.is_allocated() == false) return false;
-    }
-    return true;
-  }
-
-  test_vector_allocate(unsigned int size) {
-    result = run_me<Kokkos::vector<Scalar, Device> >(size);
-  }
-};
-
-template <typename Scalar, class Device>
-struct test_vector_combinations {
-  using self_type = test_vector_combinations<Scalar, Device>;
-
-  using scalar_type     = Scalar;
-  using execution_space = Device;
-
-  Scalar reference;
-  Scalar result;
-
-  template <typename Vector>
-  Scalar run_me(unsigned int n) {
-    Vector a(n, 1);
-
-    a.push_back(2);
-    a.resize(n + 4);
-    a[n + 1] = 3;
-    a[n + 2] = 4;
-    a[n + 3] = 5;
-
-    Scalar temp1 = a[2];
-    Scalar temp2 = a[n];
-    Scalar temp3 = a[n + 1];
-
-    a.assign(n + 2, -1);
-
-    a[2]     = temp1;
-    a[n]     = temp2;
-    a[n + 1] = temp3;
-
-    Scalar test1 = 0;
-    for (unsigned int i = 0; i < a.size(); i++) test1 += a[i];
-
-    a.assign(n + 1, -2);
-    Scalar test2 = 0;
-    for (unsigned int i = 0; i < a.size(); i++) test2 += a[i];
-
-    a.reserve(n + 10);
-
-    Scalar test3 = 0;
-    for (unsigned int i = 0; i < a.size(); i++) test3 += a[i];
-
-    return (test1 * test2 + test3) * test2 + test1 * test3;
-  }
-
-  test_vector_combinations(unsigned int size) {
-    reference = run_me<std::vector<Scalar> >(size);
-    result    = run_me<Kokkos::vector<Scalar, Device> >(size);
-  }
-};
-
-}  // namespace Impl
-
-template <typename Scalar, typename Device>
-void test_vector_combinations(unsigned int size) {
-  Impl::test_vector_combinations<Scalar, Device> test(size);
-  ASSERT_EQ(test.reference, test.result);
-}
-
 template <typename Scalar, typename Device>
 void test_vector_allocate(unsigned int size) {
   Impl::test_vector_allocate<Scalar, Device> test(size);
@@ -426,7 +277,6 @@
   test_vector_combinations<int, TEST_EXECSPACE>(3057);
 }
 
->>>>>>> 4103bf6c
 TEST(TEST_CATEGORY, vector_insert) {
   Impl::test_vector_insert<int, TEST_EXECSPACE>(3057);
 }
