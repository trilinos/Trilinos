#These are tribits wrappers only ever called by Kokkos itself

INCLUDE(CMakeParseArguments)
INCLUDE(CTest)
INCLUDE(GNUInstallDirs)

MESSAGE(STATUS "The project name is: ${PROJECT_NAME}")

IF(GTest_FOUND)
  SET(KOKKOS_GTEST_LIB GTest::gtest)
  MESSAGE(STATUS "Using gtest found in ${GTest_DIR}")
ELSE()  # fallback to internal gtest
  SET(KOKKOS_GTEST_LIB kokkos_gtest)
  MESSAGE(STATUS "Using internal gtest for testing")
ENDIF()

FUNCTION(VERIFY_EMPTY CONTEXT)
  if(${ARGN})
    MESSAGE(FATAL_ERROR "Unhandled arguments in ${CONTEXT}:\n${ARGN}")
  endif()
ENDFUNCTION()

MACRO(KOKKOS_PROCESS_SUBPACKAGES)
  ADD_SUBDIRECTORY(core)
  ADD_SUBDIRECTORY(containers)
  ADD_SUBDIRECTORY(algorithms)
  ADD_SUBDIRECTORY(simd)
<<<<<<< HEAD
  ADD_SUBDIRECTORY(example)
=======
  if (NOT KOKKOS_HAS_TRILINOS)
    ADD_SUBDIRECTORY(example)
    ADD_SUBDIRECTORY(benchmarks)
  endif()
>>>>>>> f3bb2df8
ENDMACRO()


MACRO(KOKKOS_INTERNAL_ADD_LIBRARY_INSTALL LIBRARY_NAME)
  KOKKOS_LIB_TYPE(${LIBRARY_NAME} INCTYPE)
  TARGET_INCLUDE_DIRECTORIES(${LIBRARY_NAME} ${INCTYPE} $<INSTALL_INTERFACE:${KOKKOS_HEADER_DIR}>)

  INSTALL(
    TARGETS ${LIBRARY_NAME}
    EXPORT ${PROJECT_NAME}
    RUNTIME DESTINATION ${CMAKE_INSTALL_BINDIR}
    LIBRARY DESTINATION ${CMAKE_INSTALL_LIBDIR}
    ARCHIVE DESTINATION ${CMAKE_INSTALL_LIBDIR}
    COMPONENT ${PACKAGE_NAME}
  )

  INSTALL(
    TARGETS ${LIBRARY_NAME}
    EXPORT KokkosTargets
    RUNTIME DESTINATION ${CMAKE_INSTALL_BINDIR}
    LIBRARY DESTINATION ${CMAKE_INSTALL_LIBDIR}
    ARCHIVE DESTINATION ${CMAKE_INSTALL_LIBDIR}
  )

  VERIFY_EMPTY(KOKKOS_ADD_LIBRARY ${PARSE_UNPARSED_ARGUMENTS})
ENDMACRO()

FUNCTION(KOKKOS_ADD_EXECUTABLE ROOT_NAME)
    CMAKE_PARSE_ARGUMENTS(PARSE
      "TESTONLY"
      ""
      "SOURCES;TESTONLYLIBS"
      ${ARGN})

    SET_SOURCE_FILES_PROPERTIES(${PARSE_SOURCES} PROPERTIES LANGUAGE ${KOKKOS_COMPILE_LANGUAGE})

    SET(EXE_NAME ${PACKAGE_NAME}_${ROOT_NAME})
    ADD_EXECUTABLE(${EXE_NAME} ${PARSE_SOURCES})
    IF (PARSE_TESTONLYLIBS)
      TARGET_LINK_LIBRARIES(${EXE_NAME} PRIVATE ${PARSE_TESTONLYLIBS})
    ENDIF()
    VERIFY_EMPTY(KOKKOS_ADD_EXECUTABLE ${PARSE_UNPARSED_ARGUMENTS})
    #All executables must link to all the kokkos targets
    #This is just private linkage because exe is final
    TARGET_LINK_LIBRARIES(${EXE_NAME} PRIVATE Kokkos::kokkos)
ENDFUNCTION()

FUNCTION(KOKKOS_ADD_EXECUTABLE_AND_TEST ROOT_NAME)
    CMAKE_PARSE_ARGUMENTS(PARSE
    ""
    ""
    "SOURCES;CATEGORIES;ARGS"
    ${ARGN})
    VERIFY_EMPTY(KOKKOS_ADD_EXECUTABLE_AND_TEST ${PARSE_UNPARSED_ARGUMENTS})

        KOKKOS_ADD_TEST_EXECUTABLE(${ROOT_NAME}
            SOURCES ${PARSE_SOURCES}
        )
        IF (PARSE_ARGS)
            SET(TEST_NUMBER 0)
            FOREACH (ARG_STR ${PARSE_ARGS})
                # This is passed as a single string blob to match TriBITS behavior
                # We need this to be turned into a list
                STRING(REPLACE " " ";" ARG_STR_LIST ${ARG_STR})
                LIST(APPEND TEST_NAME "${ROOT_NAME}${TEST_NUMBER}")
                MATH(EXPR TEST_NUMBER "${TEST_NUMBER} + 1")
                KOKKOS_ADD_TEST(NAME ${TEST_NAME}
                    EXE ${ROOT_NAME}
                    FAIL_REGULAR_EXPRESSION "  FAILED  "
                    ARGS ${ARG_STR_LIST}
                )
            ENDFOREACH()
        ELSE()
            KOKKOS_ADD_TEST(NAME ${ROOT_NAME}
                EXE ${ROOT_NAME}
                FAIL_REGULAR_EXPRESSION "  FAILED  "
            )
        ENDIF()
ENDFUNCTION()

FUNCTION(KOKKOS_SET_EXE_PROPERTY ROOT_NAME)
  SET(TARGET_NAME ${PACKAGE_NAME}_${ROOT_NAME})
  IF (NOT TARGET ${TARGET_NAME})
    MESSAGE(SEND_ERROR "No target ${TARGET_NAME} exists - cannot set target properties")
  ENDIF()
  SET_PROPERTY(TARGET ${TARGET_NAME} PROPERTY ${ARGN})
ENDFUNCTION()

MACRO(KOKKOS_SETUP_BUILD_ENVIRONMENT)
  # This is needed for both regular build and install tests
  INCLUDE(${KOKKOS_SRC_PATH}/cmake/kokkos_compiler_id.cmake)
  #set an internal option, if not already set
  SET(Kokkos_INSTALL_TESTING OFF CACHE INTERNAL "Whether to build tests and examples against installation")
  IF (Kokkos_INSTALL_TESTING)
    SET(KOKKOS_ENABLE_TESTS ON)
    SET(KOKKOS_ENABLE_BENCHMARKS ON)
    SET(KOKKOS_ENABLE_EXAMPLES ON)
    # This looks a little weird, but what we are doing
    # is to NOT build Kokkos but instead look for an
    # installed Kokkos - then build examples and tests
    # against that installed Kokkos
    FIND_PACKAGE(Kokkos REQUIRED)
    # Just grab the configuration from the installation
    FOREACH(DEV ${Kokkos_DEVICES})
      SET(KOKKOS_ENABLE_${DEV} ON)
    ENDFOREACH()
    FOREACH(OPT ${Kokkos_OPTIONS})
      SET(KOKKOS_ENABLE_${OPT} ON)
    ENDFOREACH()
    FOREACH(TPL ${Kokkos_TPLS})
      SET(KOKKOS_ENABLE_${TPL} ON)
    ENDFOREACH()
    FOREACH(ARCH ${Kokkos_ARCH})
      SET(KOKKOS_ARCH_${ARCH} ON)
    ENDFOREACH()
  ELSE()
    INCLUDE(${KOKKOS_SRC_PATH}/cmake/kokkos_enable_devices.cmake)
    INCLUDE(${KOKKOS_SRC_PATH}/cmake/kokkos_enable_options.cmake)
    INCLUDE(${KOKKOS_SRC_PATH}/cmake/kokkos_test_cxx_std.cmake)
    INCLUDE(${KOKKOS_SRC_PATH}/cmake/kokkos_arch.cmake)
      SET(CMAKE_MODULE_PATH ${CMAKE_MODULE_PATH} "${Kokkos_SOURCE_DIR}/cmake/Modules/")
    INCLUDE(${KOKKOS_SRC_PATH}/cmake/kokkos_tpls.cmake)
    INCLUDE(${KOKKOS_SRC_PATH}/cmake/kokkos_corner_cases.cmake)
  ENDIF()
ENDMACRO()

MACRO(KOKKOS_ADD_TEST_EXECUTABLE ROOT_NAME)
  CMAKE_PARSE_ARGUMENTS(PARSE
    ""
    ""
    "SOURCES"
    ${ARGN})
  KOKKOS_ADD_EXECUTABLE(${ROOT_NAME}
    SOURCES ${PARSE_SOURCES}
    ${PARSE_UNPARSED_ARGUMENTS}
    TESTONLYLIBS ${KOKKOS_GTEST_LIB}
  )
  SET(EXE_NAME ${PACKAGE_NAME}_${ROOT_NAME})
ENDMACRO()

## KOKKOS_CONFIGURE_CORE  Configure/Generate header files for core content based
##                        on enabled backends.
##                        KOKKOS_FWD is the forward declare set
##                        KOKKOS_SETUP  is included in Kokkos_Macros.hpp and include prefix includes/defines
##                        KOKKOS_DECLARE is the declaration set
##                        KOKKOS_POST_INCLUDE is included at the end of Kokkos_Core.hpp
MACRO(KOKKOS_CONFIGURE_CORE)
   SET(FWD_BACKEND_LIST)
   FOREACH(MEMSPACE ${KOKKOS_MEMSPACE_LIST})
      LIST(APPEND FWD_BACKEND_LIST ${MEMSPACE})
   ENDFOREACH()
   FOREACH(BACKEND_ ${KOKKOS_ENABLED_DEVICES})
      LIST(APPEND FWD_BACKEND_LIST ${BACKEND_})
   ENDFOREACH()
   MESSAGE(STATUS "Kokkos Devices: ${KOKKOS_ENABLED_DEVICES}, Kokkos Backends: ${FWD_BACKEND_LIST}")
   KOKKOS_CONFIG_HEADER( KokkosCore_Config_HeaderSet.in KokkosCore_Config_FwdBackend.hpp "KOKKOS_FWD" "fwd/Kokkos_Fwd" "${FWD_BACKEND_LIST}")
   KOKKOS_CONFIG_HEADER( KokkosCore_Config_HeaderSet.in KokkosCore_Config_SetupBackend.hpp "KOKKOS_SETUP" "setup/Kokkos_Setup" "${DEVICE_SETUP_LIST}")
   KOKKOS_CONFIG_HEADER( KokkosCore_Config_HeaderSet.in KokkosCore_Config_DeclareBackend.hpp "KOKKOS_DECLARE" "decl/Kokkos_Declare" "${FWD_BACKEND_LIST}")
   KOKKOS_CONFIG_HEADER( KokkosCore_Config_HeaderSet.in KokkosCore_Config_PostInclude.hpp "KOKKOS_POST_INCLUDE" "Kokkos_Post_Include" "${KOKKOS_BACKEND_POST_INCLUDE_LIST}")
   SET(_DEFAULT_HOST_MEMSPACE "::Kokkos::HostSpace")
   KOKKOS_OPTION(DEFAULT_DEVICE_MEMORY_SPACE "" STRING "Override default device memory space")
   KOKKOS_OPTION(DEFAULT_HOST_MEMORY_SPACE "" STRING "Override default host memory space")
   KOKKOS_OPTION(DEFAULT_DEVICE_EXECUTION_SPACE "" STRING "Override default device execution space")
   KOKKOS_OPTION(DEFAULT_HOST_PARALLEL_EXECUTION_SPACE "" STRING "Override default host parallel execution space")
   IF (NOT Kokkos_DEFAULT_DEVICE_EXECUTION_SPACE STREQUAL "")
      SET(_DEVICE_PARALLEL ${Kokkos_DEFAULT_DEVICE_EXECUTION_SPACE})
      MESSAGE(STATUS "Override default device execution space: ${_DEVICE_PARALLEL}")
      SET(KOKKOS_DEVICE_SPACE_ACTIVE ON)
   ELSE()
      IF (_DEVICE_PARALLEL STREQUAL "NoTypeDefined")
         SET(KOKKOS_DEVICE_SPACE_ACTIVE OFF)
      ELSE()
         SET(KOKKOS_DEVICE_SPACE_ACTIVE ON)
      ENDIF()
   ENDIF()
   IF (NOT Kokkos_DEFAULT_HOST_PARALLEL_EXECUTION_SPACE STREQUAL "")
      SET(_HOST_PARALLEL ${Kokkos_DEFAULT_HOST_PARALLEL_EXECUTION_SPACE})
      MESSAGE(STATUS "Override default host parallel execution space: ${_HOST_PARALLEL}")
      SET(KOKKOS_HOSTPARALLEL_SPACE_ACTIVE ON)
   ELSE()
      IF (_HOST_PARALLEL STREQUAL "NoTypeDefined")
         SET(KOKKOS_HOSTPARALLEL_SPACE_ACTIVE OFF)
      ELSE()
         SET(KOKKOS_HOSTPARALLEL_SPACE_ACTIVE ON)
      ENDIF()
   ENDIF()
   #We are ready to configure the header
   CONFIGURE_FILE(cmake/KokkosCore_config.h.in KokkosCore_config.h @ONLY)
ENDMACRO()

## KOKKOS_INSTALL_ADDITIONAL_FILES - instruct cmake to install files in target destination.
##                        Includes generated header files, scripts such as nvcc_wrapper and hpcbind,
##                        as well as other files provided through plugins.
MACRO(KOKKOS_INSTALL_ADDITIONAL_FILES)

  # kokkos_launch_compiler is used by Kokkos to prefix compiler commands so that they forward to original kokkos compiler
  # if nvcc_wrapper was not used as CMAKE_CXX_COMPILER, configure the original compiler into kokkos_launch_compiler
  IF(NOT "${CMAKE_CXX_COMPILER}" MATCHES "nvcc_wrapper")
    SET(NVCC_WRAPPER_DEFAULT_COMPILER "${CMAKE_CXX_COMPILER}")
  ELSE()
    IF(NOT "$ENV{NVCC_WRAPPER_DEFAULT_COMPILER}" STREQUAL "")
        SET(NVCC_WRAPPER_DEFAULT_COMPILER "$ENV{NVCC_WRAPPER_DEFAULT_COMPILER}")
    ENDIF()
  ENDIF()

  CONFIGURE_FILE(${CMAKE_CURRENT_SOURCE_DIR}/bin/kokkos_launch_compiler
    ${PROJECT_BINARY_DIR}/temp/kokkos_launch_compiler
    @ONLY)

  INSTALL(PROGRAMS
          "${CMAKE_CURRENT_SOURCE_DIR}/bin/nvcc_wrapper"
          "${CMAKE_CURRENT_SOURCE_DIR}/bin/hpcbind"
          "${PROJECT_BINARY_DIR}/temp/kokkos_launch_compiler"
          DESTINATION ${CMAKE_INSTALL_BINDIR})
  INSTALL(FILES
          "${CMAKE_CURRENT_BINARY_DIR}/KokkosCore_config.h"
          "${CMAKE_CURRENT_BINARY_DIR}/KokkosCore_Config_FwdBackend.hpp"
          "${CMAKE_CURRENT_BINARY_DIR}/KokkosCore_Config_SetupBackend.hpp"
          "${CMAKE_CURRENT_BINARY_DIR}/KokkosCore_Config_DeclareBackend.hpp"
          "${CMAKE_CURRENT_BINARY_DIR}/KokkosCore_Config_PostInclude.hpp"
          DESTINATION ${KOKKOS_HEADER_DIR})
ENDMACRO()


FUNCTION(KOKKOS_SET_LIBRARY_PROPERTIES LIBRARY_NAME)
  CMAKE_PARSE_ARGUMENTS(PARSE
    "PLAIN_STYLE"
    ""
    ""
    ${ARGN})

  IF((NOT KOKKOS_ENABLE_COMPILE_AS_CMAKE_LANGUAGE) AND (${CMAKE_VERSION} VERSION_GREATER_EQUAL "3.18"))
    #I can use link options
    #check for CXX linkage using the simple 3.18 way
    TARGET_LINK_OPTIONS(
      ${LIBRARY_NAME} PUBLIC
      $<$<LINK_LANGUAGE:CXX>:${KOKKOS_LINK_OPTIONS}>
    )
  ELSE()
    #I can use link options
    #just assume CXX linkage
    TARGET_LINK_OPTIONS(
      ${LIBRARY_NAME} PUBLIC ${KOKKOS_LINK_OPTIONS}
    )
  ENDIF()

  TARGET_COMPILE_OPTIONS(
    ${LIBRARY_NAME} PUBLIC
    $<$<COMPILE_LANGUAGE:${KOKKOS_COMPILE_LANGUAGE}>:${KOKKOS_COMPILE_OPTIONS}>
  )

  TARGET_COMPILE_DEFINITIONS(
    ${LIBRARY_NAME} PUBLIC
    $<$<COMPILE_LANGUAGE:${KOKKOS_COMPILE_LANGUAGE}>:${KOKKOS_COMPILE_DEFINITIONS}>
  )

  TARGET_LINK_LIBRARIES(
    ${LIBRARY_NAME} PUBLIC ${KOKKOS_LINK_LIBRARIES}
  )

  IF (KOKKOS_ENABLE_CUDA)
    TARGET_COMPILE_OPTIONS(
      ${LIBRARY_NAME}
      PUBLIC $<$<COMPILE_LANGUAGE:${KOKKOS_COMPILE_LANGUAGE}>:${KOKKOS_CUDA_OPTIONS}>
    )
    SET(NODEDUP_CUDAFE_OPTIONS)
    FOREACH(OPT ${KOKKOS_CUDAFE_OPTIONS})
      LIST(APPEND NODEDUP_CUDAFE_OPTIONS -Xcudafe ${OPT})
    ENDFOREACH()
    TARGET_COMPILE_OPTIONS(
      ${LIBRARY_NAME}
      PUBLIC $<$<COMPILE_LANGUAGE:${KOKKOS_COMPILE_LANGUAGE}>:${NODEDUP_CUDAFE_OPTIONS}>
    )
  ENDIF()

  IF (KOKKOS_ENABLE_HIP)
    TARGET_COMPILE_OPTIONS(
      ${LIBRARY_NAME}
      PUBLIC $<$<COMPILE_LANGUAGE:${KOKKOS_COMPILE_LANGUAGE}>:${KOKKOS_AMDGPU_OPTIONS}>
    )
  ENDIF()

  LIST(LENGTH KOKKOS_XCOMPILER_OPTIONS XOPT_LENGTH)
  IF (XOPT_LENGTH GREATER 1)
    MESSAGE(FATAL_ERROR "CMake deduplication does not allow multiple -Xcompiler flags (${KOKKOS_XCOMPILER_OPTIONS}): will require Kokkos to upgrade to minimum 3.12")
  ENDIF()
  IF(KOKKOS_XCOMPILER_OPTIONS)
    SET(NODEDUP_XCOMPILER_OPTIONS)
    FOREACH(OPT ${KOKKOS_XCOMPILER_OPTIONS})
      #I have to do this for now because we can't guarantee 3.12 support
      #I really should do this with the shell option
      LIST(APPEND NODEDUP_XCOMPILER_OPTIONS -Xcompiler)
      LIST(APPEND NODEDUP_XCOMPILER_OPTIONS ${OPT})
    ENDFOREACH()
    TARGET_COMPILE_OPTIONS(
      ${LIBRARY_NAME}
      PUBLIC $<$<COMPILE_LANGUAGE:${KOKKOS_COMPILE_LANGUAGE}>:${NODEDUP_XCOMPILER_OPTIONS}>
    )
  ENDIF()

  IF (KOKKOS_CXX_STANDARD_FEATURE)
    #GREAT! I can do this the right way
    TARGET_COMPILE_FEATURES(${LIBRARY_NAME} PUBLIC ${KOKKOS_CXX_STANDARD_FEATURE})
    IF (NOT KOKKOS_USE_CXX_EXTENSIONS)
      SET_TARGET_PROPERTIES(${LIBRARY_NAME} PROPERTIES CXX_EXTENSIONS OFF)
    ENDIF()
  ELSE()
    #OH, well, no choice but the wrong way
    TARGET_COMPILE_OPTIONS(${LIBRARY_NAME} PUBLIC ${KOKKOS_CXX_STANDARD_FLAG})
  ENDIF()
ENDFUNCTION()


FUNCTION(KOKKOS_INTERNAL_ADD_LIBRARY LIBRARY_NAME)
  CMAKE_PARSE_ARGUMENTS(PARSE
    "STATIC;SHARED"
    ""
    "HEADERS;SOURCES"
    ${ARGN})

  IF(PARSE_HEADERS)
    LIST(REMOVE_DUPLICATES PARSE_HEADERS)
  ENDIF()
  IF(PARSE_SOURCES)
    LIST(REMOVE_DUPLICATES PARSE_SOURCES)
  ENDIF()
  FOREACH(source ${PARSE_SOURCES})
    set_source_files_properties(${source} PROPERTIES LANGUAGE ${KOKKOS_COMPILE_LANGUAGE})
  ENDFOREACH()

  IF(PARSE_STATIC)
    SET(LINK_TYPE STATIC)
  ENDIF()

  IF(PARSE_SHARED)
    SET(LINK_TYPE SHARED)
  ENDIF()

  # MSVC and other platforms want to have
  # the headers included as source files
  # for better dependency detection
  ADD_LIBRARY(
    ${LIBRARY_NAME}
    ${LINK_TYPE}
    ${PARSE_HEADERS}
    ${PARSE_SOURCES}
  )

  IF(PARSE_SHARED OR BUILD_SHARED_LIBS)
    SET_TARGET_PROPERTIES(${LIBRARY_NAME} PROPERTIES
      VERSION   ${Kokkos_VERSION}
      SOVERSION ${Kokkos_VERSION_MAJOR}.${Kokkos_VERSION_MINOR}
    )
  ENDIF()

  KOKKOS_INTERNAL_ADD_LIBRARY_INSTALL(${LIBRARY_NAME})

  #In case we are building in-tree, add an alias name
  #that matches the install Kokkos:: name
  ADD_LIBRARY(Kokkos::${LIBRARY_NAME} ALIAS ${LIBRARY_NAME})
ENDFUNCTION()

FUNCTION(KOKKOS_ADD_LIBRARY LIBRARY_NAME)
  CMAKE_PARSE_ARGUMENTS(PARSE
    "ADD_BUILD_OPTIONS"
    ""
    "HEADERS"
    ${ARGN}
  )
    # Forward the headers, we want to know about all headers
    # to make sure they appear correctly in IDEs
    KOKKOS_INTERNAL_ADD_LIBRARY(
      ${LIBRARY_NAME} ${PARSE_UNPARSED_ARGUMENTS} HEADERS ${PARSE_HEADERS})
    IF (PARSE_ADD_BUILD_OPTIONS)
      KOKKOS_SET_LIBRARY_PROPERTIES(${LIBRARY_NAME})
    ENDIF()
ENDFUNCTION()


FUNCTION(KOKKOS_ADD_INTERFACE_LIBRARY NAME)
    ADD_LIBRARY(${NAME} INTERFACE)
    KOKKOS_INTERNAL_ADD_LIBRARY_INSTALL(${NAME})
ENDFUNCTION()


FUNCTION(KOKKOS_LIB_INCLUDE_DIRECTORIES TARGET)
    KOKKOS_LIB_TYPE(${TARGET} INCTYPE)
    FOREACH(DIR ${ARGN})
      TARGET_INCLUDE_DIRECTORIES(${TARGET} ${INCTYPE} $<BUILD_INTERFACE:${DIR}>)
    ENDFOREACH()
ENDFUNCTION()

FUNCTION(KOKKOS_LIB_COMPILE_OPTIONS TARGET)
  KOKKOS_LIB_TYPE(${TARGET} INCTYPE)
  KOKKOS_TARGET_COMPILE_OPTIONS(${${PROJECT_NAME}_LIBRARY_NAME_PREFIX}${TARGET} ${INCTYPE} ${ARGN})
ENDFUNCTION()

MACRO(KOKKOS_ADD_TEST_DIRECTORIES)
    IF(KOKKOS_ENABLE_TESTS)
      FOREACH(TEST_DIR ${ARGN})
        ADD_SUBDIRECTORY(${TEST_DIR})
      ENDFOREACH()
    ENDIF()
ENDMACRO()

MACRO(KOKKOS_ADD_EXAMPLE_DIRECTORIES)
    IF(KOKKOS_ENABLE_EXAMPLES)
      FOREACH(EXAMPLE_DIR ${ARGN})
        ADD_SUBDIRECTORY(${EXAMPLE_DIR})
      ENDFOREACH()
    ENDIF()
<<<<<<< HEAD
=======
  endif()
ENDMACRO()

MACRO(KOKKOS_ADD_BENCHMARK_DIRECTORIES)
  IF(KOKKOS_ENABLE_BENCHMARKS)
    FOREACH(BENCHMARK_DIR ${ARGN})
      ADD_SUBDIRECTORY(${BENCHMARK_DIR})
    ENDFOREACH()
  ENDIF()
>>>>>>> f3bb2df8
ENDMACRO()<|MERGE_RESOLUTION|>--- conflicted
+++ resolved
@@ -1,5 +1,3 @@
-#These are tribits wrappers only ever called by Kokkos itself
-
 INCLUDE(CMakeParseArguments)
 INCLUDE(CTest)
 INCLUDE(GNUInstallDirs)
@@ -25,16 +23,9 @@
   ADD_SUBDIRECTORY(containers)
   ADD_SUBDIRECTORY(algorithms)
   ADD_SUBDIRECTORY(simd)
-<<<<<<< HEAD
   ADD_SUBDIRECTORY(example)
-=======
-  if (NOT KOKKOS_HAS_TRILINOS)
-    ADD_SUBDIRECTORY(example)
-    ADD_SUBDIRECTORY(benchmarks)
-  endif()
->>>>>>> f3bb2df8
-ENDMACRO()
-
+  ADD_SUBDIRECTORY(benchmarks)
+ENDMACRO()
 
 MACRO(KOKKOS_INTERNAL_ADD_LIBRARY_INSTALL LIBRARY_NAME)
   KOKKOS_LIB_TYPE(${LIBRARY_NAME} INCTYPE)
@@ -46,7 +37,7 @@
     RUNTIME DESTINATION ${CMAKE_INSTALL_BINDIR}
     LIBRARY DESTINATION ${CMAKE_INSTALL_LIBDIR}
     ARCHIVE DESTINATION ${CMAKE_INSTALL_LIBDIR}
-    COMPONENT ${PACKAGE_NAME}
+    COMPONENT Kokkos
   )
 
   INSTALL(
@@ -69,7 +60,7 @@
 
     SET_SOURCE_FILES_PROPERTIES(${PARSE_SOURCES} PROPERTIES LANGUAGE ${KOKKOS_COMPILE_LANGUAGE})
 
-    SET(EXE_NAME ${PACKAGE_NAME}_${ROOT_NAME})
+    SET(EXE_NAME Kokkos_${ROOT_NAME})
     ADD_EXECUTABLE(${EXE_NAME} ${PARSE_SOURCES})
     IF (PARSE_TESTONLYLIBS)
       TARGET_LINK_LIBRARIES(${EXE_NAME} PRIVATE ${PARSE_TESTONLYLIBS})
@@ -114,7 +105,7 @@
 ENDFUNCTION()
 
 FUNCTION(KOKKOS_SET_EXE_PROPERTY ROOT_NAME)
-  SET(TARGET_NAME ${PACKAGE_NAME}_${ROOT_NAME})
+  SET(TARGET_NAME Kokkos_${ROOT_NAME})
   IF (NOT TARGET ${TARGET_NAME})
     MESSAGE(SEND_ERROR "No target ${TARGET_NAME} exists - cannot set target properties")
   ENDIF()
@@ -153,7 +144,7 @@
     INCLUDE(${KOKKOS_SRC_PATH}/cmake/kokkos_enable_options.cmake)
     INCLUDE(${KOKKOS_SRC_PATH}/cmake/kokkos_test_cxx_std.cmake)
     INCLUDE(${KOKKOS_SRC_PATH}/cmake/kokkos_arch.cmake)
-      SET(CMAKE_MODULE_PATH ${CMAKE_MODULE_PATH} "${Kokkos_SOURCE_DIR}/cmake/Modules/")
+    SET(CMAKE_MODULE_PATH ${CMAKE_MODULE_PATH} "${Kokkos_SOURCE_DIR}/cmake/Modules/")
     INCLUDE(${KOKKOS_SRC_PATH}/cmake/kokkos_tpls.cmake)
     INCLUDE(${KOKKOS_SRC_PATH}/cmake/kokkos_corner_cases.cmake)
   ENDIF()
@@ -170,7 +161,7 @@
     ${PARSE_UNPARSED_ARGUMENTS}
     TESTONLYLIBS ${KOKKOS_GTEST_LIB}
   )
-  SET(EXE_NAME ${PACKAGE_NAME}_${ROOT_NAME})
+  SET(EXE_NAME Kokkos_${ROOT_NAME})
 ENDMACRO()
 
 ## KOKKOS_CONFIGURE_CORE  Configure/Generate header files for core content based
@@ -180,18 +171,10 @@
 ##                        KOKKOS_DECLARE is the declaration set
 ##                        KOKKOS_POST_INCLUDE is included at the end of Kokkos_Core.hpp
 MACRO(KOKKOS_CONFIGURE_CORE)
-   SET(FWD_BACKEND_LIST)
-   FOREACH(MEMSPACE ${KOKKOS_MEMSPACE_LIST})
-      LIST(APPEND FWD_BACKEND_LIST ${MEMSPACE})
-   ENDFOREACH()
-   FOREACH(BACKEND_ ${KOKKOS_ENABLED_DEVICES})
-      LIST(APPEND FWD_BACKEND_LIST ${BACKEND_})
-   ENDFOREACH()
-   MESSAGE(STATUS "Kokkos Devices: ${KOKKOS_ENABLED_DEVICES}, Kokkos Backends: ${FWD_BACKEND_LIST}")
-   KOKKOS_CONFIG_HEADER( KokkosCore_Config_HeaderSet.in KokkosCore_Config_FwdBackend.hpp "KOKKOS_FWD" "fwd/Kokkos_Fwd" "${FWD_BACKEND_LIST}")
+   MESSAGE(STATUS "Kokkos Backends: ${KOKKOS_ENABLED_DEVICES}")
+   KOKKOS_CONFIG_HEADER( KokkosCore_Config_HeaderSet.in KokkosCore_Config_FwdBackend.hpp "KOKKOS_FWD" "fwd/Kokkos_Fwd" "${KOKKOS_ENABLED_DEVICES}")
    KOKKOS_CONFIG_HEADER( KokkosCore_Config_HeaderSet.in KokkosCore_Config_SetupBackend.hpp "KOKKOS_SETUP" "setup/Kokkos_Setup" "${DEVICE_SETUP_LIST}")
-   KOKKOS_CONFIG_HEADER( KokkosCore_Config_HeaderSet.in KokkosCore_Config_DeclareBackend.hpp "KOKKOS_DECLARE" "decl/Kokkos_Declare" "${FWD_BACKEND_LIST}")
-   KOKKOS_CONFIG_HEADER( KokkosCore_Config_HeaderSet.in KokkosCore_Config_PostInclude.hpp "KOKKOS_POST_INCLUDE" "Kokkos_Post_Include" "${KOKKOS_BACKEND_POST_INCLUDE_LIST}")
+   KOKKOS_CONFIG_HEADER( KokkosCore_Config_HeaderSet.in KokkosCore_Config_DeclareBackend.hpp "KOKKOS_DECLARE" "decl/Kokkos_Declare" "${KOKKOS_ENABLED_DEVICES}")
    SET(_DEFAULT_HOST_MEMSPACE "::Kokkos::HostSpace")
    KOKKOS_OPTION(DEFAULT_DEVICE_MEMORY_SPACE "" STRING "Override default device memory space")
    KOKKOS_OPTION(DEFAULT_HOST_MEMORY_SPACE "" STRING "Override default host memory space")
@@ -252,7 +235,6 @@
           "${CMAKE_CURRENT_BINARY_DIR}/KokkosCore_Config_FwdBackend.hpp"
           "${CMAKE_CURRENT_BINARY_DIR}/KokkosCore_Config_SetupBackend.hpp"
           "${CMAKE_CURRENT_BINARY_DIR}/KokkosCore_Config_DeclareBackend.hpp"
-          "${CMAKE_CURRENT_BINARY_DIR}/KokkosCore_Config_PostInclude.hpp"
           DESTINATION ${KOKKOS_HEADER_DIR})
 ENDMACRO()
 
@@ -427,7 +409,7 @@
 
 FUNCTION(KOKKOS_LIB_COMPILE_OPTIONS TARGET)
   KOKKOS_LIB_TYPE(${TARGET} INCTYPE)
-  KOKKOS_TARGET_COMPILE_OPTIONS(${${PROJECT_NAME}_LIBRARY_NAME_PREFIX}${TARGET} ${INCTYPE} ${ARGN})
+  TARGET_COMPILE_OPTIONS(${${PROJECT_NAME}_LIBRARY_NAME_PREFIX}${TARGET} ${INCTYPE} ${ARGN})
 ENDFUNCTION()
 
 MACRO(KOKKOS_ADD_TEST_DIRECTORIES)
@@ -444,9 +426,6 @@
         ADD_SUBDIRECTORY(${EXAMPLE_DIR})
       ENDFOREACH()
     ENDIF()
-<<<<<<< HEAD
-=======
-  endif()
 ENDMACRO()
 
 MACRO(KOKKOS_ADD_BENCHMARK_DIRECTORIES)
@@ -455,5 +434,4 @@
       ADD_SUBDIRECTORY(${BENCHMARK_DIR})
     ENDFOREACH()
   ENDIF()
->>>>>>> f3bb2df8
 ENDMACRO()