INCLUDE(CMakePackageConfigHelpers)
IF (NOT Kokkos_INSTALL_TESTING)
  INCLUDE(GNUInstallDirs)

  #Set all the variables needed for KokkosConfig.cmake
  GET_PROPERTY(KOKKOS_PROP_LIBS GLOBAL PROPERTY KOKKOS_LIBRARIES_NAMES)
  SET(KOKKOS_LIBRARIES ${KOKKOS_PROP_LIBS})

  INCLUDE(CMakePackageConfigHelpers)
  CONFIGURE_PACKAGE_CONFIG_FILE(
    cmake/KokkosConfig.cmake.in
    "${Kokkos_BINARY_DIR}/KokkosConfig.cmake"
    INSTALL_DESTINATION ${CMAKE_INSTALL_FULL_LIBDIR}/cmake)

  CONFIGURE_PACKAGE_CONFIG_FILE(
	  cmake/KokkosConfigCommon.cmake.in
	  "${Kokkos_BINARY_DIR}/KokkosConfigCommon.cmake"
    INSTALL_DESTINATION ${CMAKE_INSTALL_FULL_LIBDIR}/cmake)

  WRITE_BASIC_PACKAGE_VERSION_FILE("${Kokkos_BINARY_DIR}/KokkosConfigVersion.cmake"
      VERSION "${Kokkos_VERSION}"
      COMPATIBILITY AnyNewerVersion)

  # Install the KokkosConfig*.cmake files
  install(FILES
    "${Kokkos_BINARY_DIR}/KokkosConfig.cmake"
    "${Kokkos_BINARY_DIR}/KokkosConfigCommon.cmake"
    "${Kokkos_BINARY_DIR}/KokkosConfigVersion.cmake"
    DESTINATION ${CMAKE_INSTALL_LIBDIR}/cmake/Kokkos)
  install(EXPORT KokkosTargets NAMESPACE Kokkos:: DESTINATION ${CMAKE_INSTALL_LIBDIR}/cmake/Kokkos)
  export(EXPORT KokkosTargets NAMESPACE Kokkos:: FILE ${Kokkos_BINARY_DIR}/KokkosTargets.cmake)
<<<<<<< HEAD
=======

  # Required to be a TriBITS-compliant external package
  file(MAKE_DIRECTORY ${CMAKE_BINARY_DIR}/cmake_packages/Kokkos)
  file(COPY ${Kokkos_BINARY_DIR}/KokkosConfig.cmake
            ${Kokkos_BINARY_DIR}/KokkosConfigCommon.cmake
            ${Kokkos_BINARY_DIR}/KokkosConfigVersion.cmake
            DESTINATION ${CMAKE_BINARY_DIR}/cmake_packages/Kokkos)
  export(EXPORT KokkosTargets NAMESPACE Kokkos:: FILE ${CMAKE_BINARY_DIR}/cmake_packages/Kokkos/KokkosTargets.cmake)
>>>>>>> f3bb2df8
ELSE()
  CONFIGURE_FILE(cmake/KokkosConfigCommon.cmake.in ${Kokkos_BINARY_DIR}/KokkosConfigCommon.cmake @ONLY)
  file(READ ${Kokkos_BINARY_DIR}/KokkosConfigCommon.cmake KOKKOS_CONFIG_COMMON)
  file(APPEND "${CMAKE_CURRENT_BINARY_DIR}/CMakeFiles/KokkosConfig_install.cmake" "${KOKKOS_CONFIG_COMMON}")

  WRITE_BASIC_PACKAGE_VERSION_FILE("${CMAKE_CURRENT_BINARY_DIR}/KokkosConfigVersion.cmake"
      VERSION "${Kokkos_VERSION}"
      COMPATIBILITY AnyNewerVersion)

  install(FILES ${CMAKE_CURRENT_BINARY_DIR}/KokkosConfigVersion.cmake
      DESTINATION "${${PROJECT_NAME}_INSTALL_LIB_DIR}/cmake/${PACKAGE_NAME}")
ENDIF()

INSTALL(FILES ${CMAKE_CURRENT_BINARY_DIR}/KokkosCore_config.h DESTINATION ${KOKKOS_HEADER_DIR})
<|MERGE_RESOLUTION|>--- conflicted
+++ resolved
@@ -29,8 +29,6 @@
     DESTINATION ${CMAKE_INSTALL_LIBDIR}/cmake/Kokkos)
   install(EXPORT KokkosTargets NAMESPACE Kokkos:: DESTINATION ${CMAKE_INSTALL_LIBDIR}/cmake/Kokkos)
   export(EXPORT KokkosTargets NAMESPACE Kokkos:: FILE ${Kokkos_BINARY_DIR}/KokkosTargets.cmake)
-<<<<<<< HEAD
-=======
 
   # Required to be a TriBITS-compliant external package
   file(MAKE_DIRECTORY ${CMAKE_BINARY_DIR}/cmake_packages/Kokkos)
@@ -38,8 +36,7 @@
             ${Kokkos_BINARY_DIR}/KokkosConfigCommon.cmake
             ${Kokkos_BINARY_DIR}/KokkosConfigVersion.cmake
             DESTINATION ${CMAKE_BINARY_DIR}/cmake_packages/Kokkos)
-  export(EXPORT KokkosTargets NAMESPACE Kokkos:: FILE ${CMAKE_BINARY_DIR}/cmake_packages/Kokkos/KokkosTargets.cmake)
->>>>>>> f3bb2df8
+  file(WRITE ${CMAKE_BINARY_DIR}/cmake_packages/Kokkos/KokkosTargets.cmake "include(${Kokkos_BINARY_DIR}/KokkosTargets.cmake)")
 ELSE()
   CONFIGURE_FILE(cmake/KokkosConfigCommon.cmake.in ${Kokkos_BINARY_DIR}/KokkosConfigCommon.cmake @ONLY)
   file(READ ${Kokkos_BINARY_DIR}/KokkosConfigCommon.cmake KOKKOS_CONFIG_COMMON)
@@ -50,7 +47,7 @@
       COMPATIBILITY AnyNewerVersion)
 
   install(FILES ${CMAKE_CURRENT_BINARY_DIR}/KokkosConfigVersion.cmake
-      DESTINATION "${${PROJECT_NAME}_INSTALL_LIB_DIR}/cmake/${PACKAGE_NAME}")
+      DESTINATION "${${PROJECT_NAME}_INSTALL_LIB_DIR}/cmake/Kokkos")
 ENDIF()
 
 INSTALL(FILES ${CMAKE_CURRENT_BINARY_DIR}/KokkosCore_config.h DESTINATION ${KOKKOS_HEADER_DIR})
