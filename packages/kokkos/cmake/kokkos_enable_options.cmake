########################## NOTES ###############################################
#  List the options for configuring kokkos using CMake method of doing it.
#  These options then get mapped onto KOKKOS_SETTINGS environment variable by
#  kokkos_settings.cmake.  It is separate to allow other packages to override
#  these variables (e.g., TriBITS).

########################## AVAILABLE OPTIONS ###################################
# Use lists for documentation, verification, and programming convenience


FUNCTION(KOKKOS_ENABLE_OPTION SUFFIX DEFAULT DOCSTRING)
  KOKKOS_OPTION(ENABLE_${SUFFIX} ${DEFAULT} BOOL ${DOCSTRING})
  STRING(TOUPPER ${SUFFIX} UC_NAME)
  IF (KOKKOS_ENABLE_${UC_NAME} AND NOT "Kokkos_ENABLE_${UC_NAME}" IN_LIST Kokkos_OPTIONS_NOT_TO_EXPORT)
    LIST(APPEND KOKKOS_ENABLED_OPTIONS ${UC_NAME})
    #I hate that CMake makes me do this
    SET(KOKKOS_ENABLED_OPTIONS ${KOKKOS_ENABLED_OPTIONS} PARENT_SCOPE)
  ENDIF()
  SET(KOKKOS_ENABLE_${UC_NAME} ${KOKKOS_ENABLE_${UC_NAME}} PARENT_SCOPE)
ENDFUNCTION()

# Certain defaults will depend on knowing the enabled devices
KOKKOS_CFG_DEPENDS(OPTIONS DEVICES)
KOKKOS_CFG_DEPENDS(OPTIONS COMPILER_ID)

# Put a check in just in case people are using this option
KOKKOS_DEPRECATED_LIST(OPTIONS ENABLE)

KOKKOS_ENABLE_OPTION(CUDA_RELOCATABLE_DEVICE_CODE  OFF "Whether to enable relocatable device code (RDC) for CUDA")
KOKKOS_ENABLE_OPTION(CUDA_UVM             OFF "Whether to use unified memory (UM) for CUDA by default")
KOKKOS_ENABLE_OPTION(CUDA_LDG_INTRINSIC   OFF "Whether to use CUDA LDG intrinsics")
# In contrast to other CUDA-dependent, options CUDA_LAMBDA is ON by default.
# That is problematic when CUDA is not enabled because this not only yields a
# bogus warning, but also exports the Kokkos_ENABLE_CUDA_LAMBDA variable and
# sets it to ON. This if-clause is a crutch that delays the refactoring of the
# way we declare all options until after we get rid of TriBITS.
IF (Trilinos_ENABLE_Kokkos AND TPL_ENABLE_CUDA)
   SET(CUDA_LAMBDA_DEFAULT ON)
ELSEIF (KOKKOS_ENABLE_CUDA)
   SET(CUDA_LAMBDA_DEFAULT ON)
ELSE()
   SET(CUDA_LAMBDA_DEFAULT OFF)
ENDIF()
KOKKOS_ENABLE_OPTION(CUDA_LAMBDA ${CUDA_LAMBDA_DEFAULT} "Whether to allow lambda expressions on the device with NVCC **DEPRECATED**")

# May be used to disable our use of CudaMallocAsync.  It had caused issues in
# the past when UCX was used as MPI communication layer.  We expect it is
# resolved but we keep the option around a bit longer to be safe.
KOKKOS_ENABLE_OPTION(IMPL_CUDA_MALLOC_ASYNC ON  "Whether to enable CudaMallocAsync (requires CUDA Toolkit 11.2)")
KOKKOS_ENABLE_OPTION(IMPL_NVHPC_AS_DEVICE_COMPILER OFF "Whether to allow nvc++ as Cuda device compiler")
KOKKOS_ENABLE_OPTION(DEPRECATED_CODE_3    OFF "Whether code deprecated in major release 3 is available" )
KOKKOS_ENABLE_OPTION(DEPRECATED_CODE_4    ON "Whether code deprecated in major release 4 is available" )
KOKKOS_ENABLE_OPTION(DEPRECATION_WARNINGS ON "Whether to emit deprecation warnings" )
KOKKOS_ENABLE_OPTION(HIP_RELOCATABLE_DEVICE_CODE  OFF "Whether to enable relocatable device code (RDC) for HIP")
KOKKOS_ENABLE_OPTION(TESTS         OFF  "Whether to build the unit tests")
KOKKOS_ENABLE_OPTION(BENCHMARKS    OFF  "Whether to build the benchmarks")
KOKKOS_ENABLE_OPTION(EXAMPLES      OFF  "Whether to build the examples")
STRING(TOUPPER "${CMAKE_BUILD_TYPE}" UPPERCASE_CMAKE_BUILD_TYPE)
IF(UPPERCASE_CMAKE_BUILD_TYPE STREQUAL "DEBUG")
  KOKKOS_ENABLE_OPTION(DEBUG                ON "Whether to activate extra debug features - may increase compile times")
  KOKKOS_ENABLE_OPTION(DEBUG_DUALVIEW_MODIFY_CHECK ON "Debug check on dual views")
ELSE()
  KOKKOS_ENABLE_OPTION(DEBUG                OFF "Whether to activate extra debug features - may increase compile times")
  KOKKOS_ENABLE_OPTION(DEBUG_DUALVIEW_MODIFY_CHECK OFF "Debug check on dual views")
ENDIF()
UNSET(_UPPERCASE_CMAKE_BUILD_TYPE)
KOKKOS_ENABLE_OPTION(LARGE_MEM_TESTS      OFF "Whether to perform extra large memory tests")
KOKKOS_ENABLE_OPTION(DEBUG_BOUNDS_CHECK   OFF "Whether to use bounds checking - will increase runtime")
KOKKOS_ENABLE_OPTION(COMPILER_WARNINGS    OFF "Whether to print all compiler warnings")
KOKKOS_ENABLE_OPTION(TUNING               OFF "Whether to create bindings for tuning tools")
KOKKOS_ENABLE_OPTION(AGGRESSIVE_VECTORIZATION OFF "Whether to aggressively vectorize loops")
KOKKOS_ENABLE_OPTION(COMPILE_AS_CMAKE_LANGUAGE OFF "Whether to use native cmake language support")
KOKKOS_ENABLE_OPTION(HIP_MULTIPLE_KERNEL_INSTANTIATIONS OFF "Whether multiple kernels are instantiated at compile time - improve performance but increase compile time")

# This option will go away eventually, but allows fallback to old implementation when needed.
KOKKOS_ENABLE_OPTION(DESUL_ATOMICS_EXTERNAL OFF "Whether to use an external desul installation")

KOKKOS_ENABLE_OPTION(IMPL_MDSPAN OFF "Whether to enable experimental mdspan support")
KOKKOS_ENABLE_OPTION(MDSPAN_EXTERNAL OFF BOOL "Whether to use an external version of mdspan")
KOKKOS_ENABLE_OPTION(IMPL_SKIP_COMPILER_MDSPAN ON BOOL "Whether to use an internal version of mdspan even if the compiler supports mdspan")
mark_as_advanced(Kokkos_ENABLE_IMPL_MDSPAN)
mark_as_advanced(Kokkos_ENABLE_MDSPAN_EXTERNAL)
mark_as_advanced(Kokkos_ENABLE_IMPL_SKIP_COMPILER_MDSPAN)

<<<<<<< HEAD
IF (KOKKOS_ENABLE_CUDA)
  SET(CUDA_LAMBDA_DEFAULT ON)
ELSE()
  SET(CUDA_LAMBDA_DEFAULT OFF)
ENDIF()
KOKKOS_ENABLE_OPTION(CUDA_LAMBDA ${CUDA_LAMBDA_DEFAULT} "Whether to activate experimental lambda features")
KOKKOS_ENABLE_OPTION(COMPLEX_ALIGN ON "Whether to align Kokkos::complex to 2*alignof(RealType)")
=======
IF (Trilinos_ENABLE_Kokkos)
  SET(COMPLEX_ALIGN_DEFAULT OFF)
ELSE()
  SET(COMPLEX_ALIGN_DEFAULT ON)
ENDIF()
KOKKOS_ENABLE_OPTION(COMPLEX_ALIGN ${COMPLEX_ALIGN_DEFAULT}  "Whether to align Kokkos::complex to 2*alignof(RealType)")
>>>>>>> f3bb2df8

IF (KOKKOS_ENABLE_TESTS)
  SET(HEADER_SELF_CONTAINMENT_TESTS_DEFAULT ON)
ELSE()
  SET(HEADER_SELF_CONTAINMENT_TESTS_DEFAULT OFF)
ENDIF()
KOKKOS_ENABLE_OPTION(HEADER_SELF_CONTAINMENT_TESTS ${HEADER_SELF_CONTAINMENT_TESTS_DEFAULT} "Enable header self-containment unit tests")
IF (NOT KOKKOS_ENABLE_TESTS AND KOKKOS_ENABLE_HEADER_SELF_CONTAINMENT_TESTS)
  MESSAGE(WARNING "Kokkos_ENABLE_HEADER_SELF_CONTAINMENT_TESTS is ON but Kokkos_ENABLE_TESTS is OFF. Option will be ignored.")
ENDIF()

IF (KOKKOS_ENABLE_CUDA AND (KOKKOS_CXX_COMPILER_ID STREQUAL Clang))
  SET(CUDA_CONSTEXPR_DEFAULT ON)
ELSE()
  SET(CUDA_CONSTEXPR_DEFAULT OFF)
ENDIF()
KOKKOS_ENABLE_OPTION(CUDA_CONSTEXPR ${CUDA_CONSTEXPR_DEFAULT} "Whether to activate experimental relaxed constexpr functions")

IF (KOKKOS_ENABLE_HPX)
  SET(HPX_ASYNC_DISPATCH_DEFAULT ON)
ELSE()
  SET(HPX_ASYNC_DISPATCH_DEFAULT OFF)
ENDIF()
KOKKOS_ENABLE_OPTION(IMPL_HPX_ASYNC_DISPATCH ${HPX_ASYNC_DISPATCH_DEFAULT} "Whether HPX supports asynchronous dispatch")

Kokkos_ENABLE_OPTION(UNSUPPORTED_ARCHS OFF "Whether to allow architectures in backends Kokkos doesn't optimize for")

FUNCTION(check_device_specific_options)
  CMAKE_PARSE_ARGUMENTS(SOME "" "DEVICE" "OPTIONS" ${ARGN})
  IF(NOT KOKKOS_ENABLE_${SOME_DEVICE})
    FOREACH(OPTION ${SOME_OPTIONS})
      IF(NOT DEFINED CACHE{Kokkos_ENABLE_${OPTION}} OR NOT DEFINED CACHE{Kokkos_ENABLE_${SOME_DEVICE}})
        MESSAGE(FATAL_ERROR "Internal logic error: option '${OPTION}' or device '${SOME_DEVICE}' not recognized.")
      ENDIF()
      IF(KOKKOS_ENABLE_${OPTION})
        MESSAGE(WARNING "Kokkos_ENABLE_${OPTION} is ON but ${SOME_DEVICE} backend is not enabled. Option will be ignored.")
        UNSET(KOKKOS_ENABLE_${OPTION} PARENT_SCOPE)
      ENDIF()
    ENDFOREACH()
  ENDIF()
ENDFUNCTION()

CHECK_DEVICE_SPECIFIC_OPTIONS(DEVICE CUDA OPTIONS CUDA_UVM CUDA_RELOCATABLE_DEVICE_CODE CUDA_LAMBDA CUDA_CONSTEXPR CUDA_LDG_INTRINSIC)
CHECK_DEVICE_SPECIFIC_OPTIONS(DEVICE HIP OPTIONS HIP_RELOCATABLE_DEVICE_CODE)
CHECK_DEVICE_SPECIFIC_OPTIONS(DEVICE HPX OPTIONS IMPL_HPX_ASYNC_DISPATCH)

# Needed due to change from deprecated name to new header define name
IF (KOKKOS_ENABLE_AGGRESSIVE_VECTORIZATION)
  SET(KOKKOS_OPT_RANGE_AGGRESSIVE_VECTORIZATION ON)
ENDIF()

# Force consistency of KOKKOS_ENABLE_CUDA_RELOCATABLE_DEVICE_CODE
# and CMAKE_CUDA_SEPARABLE_COMPILATION when we are compiling
# using the CMake CUDA language support.
# Either one being on will turn the other one on.
IF (KOKKOS_COMPILE_LANGUAGE STREQUAL CUDA)
  IF (KOKKOS_ENABLE_CUDA_RELOCATABLE_DEVICE_CODE)
    IF (NOT CMAKE_CUDA_SEPARABLE_COMPILATION)
      MESSAGE(STATUS "Setting CMAKE_CUDA_SEPARABLE_COMPILATION=ON since Kokkos_ENABLE_CUDA_RELOCATABLE_DEVICE_CODE is true. When compiling Kokkos with CMake language CUDA, please use CMAKE_CUDA_SEPARABLE_COMPILATION to control RDC support")
      SET(CMAKE_CUDA_SEPARABLE_COMPILATION ON)
    ENDIF()
  ELSE()
    IF (CMAKE_CUDA_SEPARABLE_COMPILATION)
      SET(KOKKOS_ENABLE_CUDA_RELOCATABLE_DEVICE_CODE ON)
    ENDIF()
  ENDIF()
ENDIF()

# This is known to occur with Clang 9. We would need to use nvcc as the linker
# http://lists.llvm.org/pipermail/cfe-dev/2018-June/058296.html
# TODO: Through great effort we can use a different linker by hacking
# CMAKE_CXX_LINK_EXECUTABLE in a future release
IF (KOKKOS_ENABLE_CUDA_RELOCATABLE_DEVICE_CODE AND KOKKOS_CXX_COMPILER_ID STREQUAL Clang)
  MESSAGE(FATAL_ERROR "Relocatable device code is currently not supported with Clang - must use nvcc_wrapper or turn off RDC")
ENDIF()

IF (KOKKOS_ENABLE_CUDA_RELOCATABLE_DEVICE_CODE AND BUILD_SHARED_LIBS)
  MESSAGE(FATAL_ERROR "Relocatable device code requires static libraries.")
ENDIF()

IF(Kokkos_ENABLE_CUDA_LDG_INTRINSIC)
  IF(KOKKOS_ENABLE_DEPRECATED_CODE_4)
    MESSAGE(DEPRECATION "Setting Kokkos_ENABLE_CUDA_LDG_INTRINSIC is deprecated. LDG intrinsics are always enabled.")
  ELSE()
    MESSAGE(FATAL_ERROR "Kokkos_ENABLE_CUDA_LDG_INTRINSIC has been removed. LDG intrinsics are always enabled.")
  ENDIF()
ENDIF()
IF(Kokkos_ENABLE_CUDA AND NOT Kokkos_ENABLE_CUDA_LAMBDA)
  IF(KOKKOS_ENABLE_DEPRECATED_CODE_4)
    MESSAGE(DEPRECATION "Setting Kokkos_ENABLE_CUDA_LAMBDA is deprecated. Lambda expressions in device code are always enabled. Forcing -DKokkos_ENABLE_CUDA_LAMBDA=ON")
    set(Kokkos_ENABLE_CUDA_LAMBDA ON CACHE BOOL "Kokkos turned Cuda lambda support ON!" FORCE)
    set(KOKKOS_ENABLE_CUDA_LAMBDA ON)
  ELSE()
    MESSAGE(FATAL_ERROR "Kokkos_ENABLE_CUDA_LAMBDA has been removed. Lambda expressions in device code always enabled.")
  ENDIF()
ENDIF()


IF(DEFINED Kokkos_ENABLE_IMPL_DESUL_ATOMICS)
  MESSAGE(WARNING "Kokkos_ENABLE_IMPL_DESUL_ATOMICS option has been removed. Desul atomics cannot be disabled.")
ENDIF()<|MERGE_RESOLUTION|>--- conflicted
+++ resolved
@@ -1,8 +1,5 @@
 ########################## NOTES ###############################################
 #  List the options for configuring kokkos using CMake method of doing it.
-#  These options then get mapped onto KOKKOS_SETTINGS environment variable by
-#  kokkos_settings.cmake.  It is separate to allow other packages to override
-#  these variables (e.g., TriBITS).
 
 ########################## AVAILABLE OPTIONS ###################################
 # Use lists for documentation, verification, and programming convenience
@@ -32,23 +29,14 @@
 # In contrast to other CUDA-dependent, options CUDA_LAMBDA is ON by default.
 # That is problematic when CUDA is not enabled because this not only yields a
 # bogus warning, but also exports the Kokkos_ENABLE_CUDA_LAMBDA variable and
-# sets it to ON. This if-clause is a crutch that delays the refactoring of the
-# way we declare all options until after we get rid of TriBITS.
-IF (Trilinos_ENABLE_Kokkos AND TPL_ENABLE_CUDA)
-   SET(CUDA_LAMBDA_DEFAULT ON)
-ELSEIF (KOKKOS_ENABLE_CUDA)
-   SET(CUDA_LAMBDA_DEFAULT ON)
-ELSE()
-   SET(CUDA_LAMBDA_DEFAULT OFF)
-ENDIF()
-KOKKOS_ENABLE_OPTION(CUDA_LAMBDA ${CUDA_LAMBDA_DEFAULT} "Whether to allow lambda expressions on the device with NVCC **DEPRECATED**")
+# sets it to ON.
+KOKKOS_ENABLE_OPTION(CUDA_LAMBDA ${KOKKOS_ENABLE_CUDA} "Whether to allow lambda expressions on the device with NVCC **DEPRECATED**")
 
 # May be used to disable our use of CudaMallocAsync.  It had caused issues in
 # the past when UCX was used as MPI communication layer.  We expect it is
 # resolved but we keep the option around a bit longer to be safe.
 KOKKOS_ENABLE_OPTION(IMPL_CUDA_MALLOC_ASYNC ON  "Whether to enable CudaMallocAsync (requires CUDA Toolkit 11.2)")
 KOKKOS_ENABLE_OPTION(IMPL_NVHPC_AS_DEVICE_COMPILER OFF "Whether to allow nvc++ as Cuda device compiler")
-KOKKOS_ENABLE_OPTION(DEPRECATED_CODE_3    OFF "Whether code deprecated in major release 3 is available" )
 KOKKOS_ENABLE_OPTION(DEPRECATED_CODE_4    ON "Whether code deprecated in major release 4 is available" )
 KOKKOS_ENABLE_OPTION(DEPRECATION_WARNINGS ON "Whether to emit deprecation warnings" )
 KOKKOS_ENABLE_OPTION(HIP_RELOCATABLE_DEVICE_CODE  OFF "Whether to enable relocatable device code (RDC) for HIP")
@@ -74,6 +62,7 @@
 
 # This option will go away eventually, but allows fallback to old implementation when needed.
 KOKKOS_ENABLE_OPTION(DESUL_ATOMICS_EXTERNAL OFF "Whether to use an external desul installation")
+KOKKOS_ENABLE_OPTION(ATOMICS_BYPASS OFF "**NOT RECOMMENDED** Whether to make atomics non-atomic for non-threaded MPI-only use cases")
 
 KOKKOS_ENABLE_OPTION(IMPL_MDSPAN OFF "Whether to enable experimental mdspan support")
 KOKKOS_ENABLE_OPTION(MDSPAN_EXTERNAL OFF BOOL "Whether to use an external version of mdspan")
@@ -82,22 +71,7 @@
 mark_as_advanced(Kokkos_ENABLE_MDSPAN_EXTERNAL)
 mark_as_advanced(Kokkos_ENABLE_IMPL_SKIP_COMPILER_MDSPAN)
 
-<<<<<<< HEAD
-IF (KOKKOS_ENABLE_CUDA)
-  SET(CUDA_LAMBDA_DEFAULT ON)
-ELSE()
-  SET(CUDA_LAMBDA_DEFAULT OFF)
-ENDIF()
-KOKKOS_ENABLE_OPTION(CUDA_LAMBDA ${CUDA_LAMBDA_DEFAULT} "Whether to activate experimental lambda features")
 KOKKOS_ENABLE_OPTION(COMPLEX_ALIGN ON "Whether to align Kokkos::complex to 2*alignof(RealType)")
-=======
-IF (Trilinos_ENABLE_Kokkos)
-  SET(COMPLEX_ALIGN_DEFAULT OFF)
-ELSE()
-  SET(COMPLEX_ALIGN_DEFAULT ON)
-ENDIF()
-KOKKOS_ENABLE_OPTION(COMPLEX_ALIGN ${COMPLEX_ALIGN_DEFAULT}  "Whether to align Kokkos::complex to 2*alignof(RealType)")
->>>>>>> f3bb2df8
 
 IF (KOKKOS_ENABLE_TESTS)
   SET(HEADER_SELF_CONTAINMENT_TESTS_DEFAULT ON)
