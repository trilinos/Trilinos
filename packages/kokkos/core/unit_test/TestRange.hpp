/*
//@HEADER
// ************************************************************************
//
//                        Kokkos v. 3.0
//       Copyright (2020) National Technology & Engineering
//               Solutions of Sandia, LLC (NTESS).
//
// Under the terms of Contract DE-NA0003525 with NTESS,
// the U.S. Government retains certain rights in this software.
//
// Redistribution and use in source and binary forms, with or without
// modification, are permitted provided that the following conditions are
// met:
//
// 1. Redistributions of source code must retain the above copyright
// notice, this list of conditions and the following disclaimer.
//
// 2. Redistributions in binary form must reproduce the above copyright
// notice, this list of conditions and the following disclaimer in the
// documentation and/or other materials provided with the distribution.
//
// 3. Neither the name of the Corporation nor the names of the
// contributors may be used to endorse or promote products derived from
// this software without specific prior written permission.
//
// THIS SOFTWARE IS PROVIDED BY NTESS "AS IS" AND ANY
// EXPRESS OR IMPLIED WARRANTIES, INCLUDING, BUT NOT LIMITED TO, THE
// IMPLIED WARRANTIES OF MERCHANTABILITY AND FITNESS FOR A PARTICULAR
// PURPOSE ARE DISCLAIMED. IN NO EVENT SHALL NTESS OR THE
// CONTRIBUTORS BE LIABLE FOR ANY DIRECT, INDIRECT, INCIDENTAL, SPECIAL,
// EXEMPLARY, OR CONSEQUENTIAL DAMAGES (INCLUDING, BUT NOT LIMITED TO,
// PROCUREMENT OF SUBSTITUTE GOODS OR SERVICES; LOSS OF USE, DATA, OR
// PROFITS; OR BUSINESS INTERRUPTION) HOWEVER CAUSED AND ON ANY THEORY OF
// LIABILITY, WHETHER IN CONTRACT, STRICT LIABILITY, OR TORT (INCLUDING
// NEGLIGENCE OR OTHERWISE) ARISING IN ANY WAY OUT OF THE USE OF THIS
// SOFTWARE, EVEN IF ADVISED OF THE POSSIBILITY OF SUCH DAMAGE.
//
// Questions? Contact Christian R. Trott (crtrott@sandia.gov)
//
// ************************************************************************
//@HEADER
*/

#include <cstdio>

#include <Kokkos_Core.hpp>

namespace Test {

namespace {

template <class ExecSpace, class ScheduleType>
struct TestRange {
<<<<<<< HEAD
  typedef int value_type;  ///< typedef required for the parallel_reduce

  typedef Kokkos::View<value_type *, ExecSpace> view_type;
=======
  using value_type = int;  ///< alias required for the parallel_reduce

  using view_type = Kokkos::View<value_type *, ExecSpace>;
>>>>>>> 4103bf6c

  view_type m_flags;
  view_type result_view;

  struct VerifyInitTag {};
  struct ResetTag {};
  struct VerifyResetTag {};
  struct OffsetTag {};
  struct VerifyOffsetTag {};

  int N;
#ifndef KOKKOS_WORKAROUND_OPENMPTARGET_GCC
  static const int offset = 13;
#else
  int offset;
#endif
  TestRange(const size_t N_)
      : m_flags(Kokkos::ViewAllocateWithoutInitializing("flags"), N_),
        result_view(Kokkos::ViewAllocateWithoutInitializing("results"), N_),
        N(N_) {
#ifdef KOKKOS_WORKAROUND_OPENMPTARGET_GCC
    offset = 13;
#endif
  }

  void test_for() {
    typename view_type::HostMirror host_flags =
        Kokkos::create_mirror_view(m_flags);

    Kokkos::parallel_for(Kokkos::RangePolicy<ExecSpace, ScheduleType>(0, N),
                         *this);

<<<<<<< HEAD
#if defined(KOKKOS_ENABLE_PROFILING)
    {
      typedef TestRange<ExecSpace, ScheduleType> ThisType;
=======
    {
      using ThisType = TestRange<ExecSpace, ScheduleType>;
>>>>>>> 4103bf6c
      std::string label("parallel_for");
      Kokkos::Impl::ParallelConstructName<ThisType, void> pcn(label);
      ASSERT_EQ(pcn.get(), label);
      std::string empty_label("");
      Kokkos::Impl::ParallelConstructName<ThisType, void> empty_pcn(
          empty_label);
      ASSERT_EQ(empty_pcn.get(), typeid(ThisType).name());
    }
<<<<<<< HEAD
#endif
=======
>>>>>>> 4103bf6c

    Kokkos::parallel_for(
        Kokkos::RangePolicy<ExecSpace, ScheduleType, VerifyInitTag>(0, N),
        *this);

<<<<<<< HEAD
#if defined(KOKKOS_ENABLE_PROFILING)
    {
      typedef TestRange<ExecSpace, ScheduleType> ThisType;
=======
    {
      using ThisType = TestRange<ExecSpace, ScheduleType>;
>>>>>>> 4103bf6c
      std::string label("parallel_for");
      Kokkos::Impl::ParallelConstructName<ThisType, VerifyInitTag> pcn(label);
      ASSERT_EQ(pcn.get(), label);
      std::string empty_label("");
      Kokkos::Impl::ParallelConstructName<ThisType, VerifyInitTag> empty_pcn(
          empty_label);
      ASSERT_EQ(empty_pcn.get(), std::string(typeid(ThisType).name()) + "/" +
                                     typeid(VerifyInitTag).name());
    }
<<<<<<< HEAD
#endif
=======
>>>>>>> 4103bf6c

    Kokkos::deep_copy(host_flags, m_flags);

    int error_count = 0;
    for (int i = 0; i < N; ++i) {
      if (int(i) != host_flags(i)) ++error_count;
    }
    ASSERT_EQ(error_count, int(0));

    Kokkos::parallel_for(
        Kokkos::RangePolicy<ExecSpace, ScheduleType, ResetTag>(0, N), *this);
    Kokkos::parallel_for(
        std::string("TestKernelFor"),
        Kokkos::RangePolicy<ExecSpace, ScheduleType, VerifyResetTag>(0, N),
        *this);

    Kokkos::deep_copy(host_flags, m_flags);

    error_count = 0;
    for (int i = 0; i < N; ++i) {
      if (int(2 * i) != host_flags(i)) ++error_count;
    }
    ASSERT_EQ(error_count, int(0));

    Kokkos::parallel_for(
        Kokkos::RangePolicy<ExecSpace, ScheduleType, OffsetTag>(offset,
                                                                N + offset),
        *this);
    Kokkos::parallel_for(
        std::string("TestKernelFor"),
        Kokkos::RangePolicy<ExecSpace, ScheduleType, VerifyOffsetTag>(0, N),
        *this);

    Kokkos::deep_copy(host_flags, m_flags);

    error_count = 0;
    for (int i = 0; i < N; ++i) {
      if (i + offset != host_flags(i)) ++error_count;
    }
    ASSERT_EQ(error_count, int(0));
  }

  KOKKOS_INLINE_FUNCTION
  void operator()(const int i) const { m_flags(i) = i; }

  KOKKOS_INLINE_FUNCTION
  void operator()(const VerifyInitTag &, const int i) const {
    if (i != m_flags(i)) {
      printf("TestRange::test_for error at %d != %d\n", i, m_flags(i));
    }
  }

  KOKKOS_INLINE_FUNCTION
  void operator()(const ResetTag &, const int i) const {
    m_flags(i) = 2 * m_flags(i);
  }

  KOKKOS_INLINE_FUNCTION
  void operator()(const VerifyResetTag &, const int i) const {
    if (2 * i != m_flags(i)) {
      printf("TestRange::test_for error at %d != %d\n", i, m_flags(i));
    }
  }

  KOKKOS_INLINE_FUNCTION
  void operator()(const OffsetTag &, const int i) const {
    m_flags(i - offset) = i;
  }

  KOKKOS_INLINE_FUNCTION
  void operator()(const VerifyOffsetTag &, const int i) const {
    if (i + offset != m_flags(i)) {
      printf("TestRange::test_for error at %d != %d\n", i + offset, m_flags(i));
    }
  }

  //----------------------------------------

  void test_reduce() {
    value_type total = 0;

    Kokkos::parallel_for(Kokkos::RangePolicy<ExecSpace, ScheduleType>(0, N),
                         *this);

    Kokkos::parallel_reduce("TestKernelReduce",
                            Kokkos::RangePolicy<ExecSpace, ScheduleType>(0, N),
                            *this, total);
    // sum( 0 .. N-1 )
    ASSERT_EQ(size_t((N - 1) * (N) / 2), size_t(total));

    Kokkos::parallel_reduce(
        Kokkos::RangePolicy<ExecSpace, ScheduleType, OffsetTag>(offset,
                                                                N + offset),
        *this, total);
    // sum( 1 .. N )
    ASSERT_EQ(size_t((N) * (N + 1) / 2), size_t(total));
  }

  KOKKOS_INLINE_FUNCTION
  void operator()(const int i, value_type &update) const {
    update += m_flags(i);
  }

  KOKKOS_INLINE_FUNCTION
  void operator()(const OffsetTag &, const int i, value_type &update) const {
    update += 1 + m_flags(i - offset);
  }

  //----------------------------------------

  void test_scan() {
    Kokkos::parallel_for(Kokkos::RangePolicy<ExecSpace, ScheduleType>(0, N),
                         *this);

    auto check_scan_results = [&]() {
      auto const host_mirror =
          Kokkos::create_mirror_view_and_copy(Kokkos::HostSpace(), result_view);
      for (int i = 0; i < N; ++i) {
        if (((i + 1) * i) / 2 != host_mirror(i)) {
          std::cout << "Error at " << i << std::endl;
          EXPECT_EQ(size_t(((i + 1) * i) / 2), size_t(host_mirror(i)));
        }
      }
    };

    Kokkos::parallel_scan(
        "TestKernelScan",
        Kokkos::RangePolicy<ExecSpace, ScheduleType, OffsetTag>(0, N), *this);

    check_scan_results();

    value_type total = 0;
    Kokkos::parallel_scan(
        "TestKernelScanWithTotal",
        Kokkos::RangePolicy<ExecSpace, ScheduleType, OffsetTag>(0, N), *this,
        total);

    check_scan_results();

    ASSERT_EQ(size_t((N - 1) * (N) / 2), size_t(total));  // sum( 0 .. N-1 )
  }

  KOKKOS_INLINE_FUNCTION
  void operator()(const OffsetTag &, const int i, value_type &update,
                  bool final) const {
    update += m_flags(i);

    if (final) {
      if (update != (i * (i + 1)) / 2) {
        printf("TestRange::test_scan error (%d,%d) : %d != %d\n", i, m_flags(i),
               (i * (i + 1)) / 2, update);
      }
      result_view(i) = update;
    }
  }

  void test_dynamic_policy() {
#if defined(KOKKOS_ENABLE_CXX11_DISPATCH_LAMBDA)
    auto const N_no_implicit_capture = N;
<<<<<<< HEAD
    typedef Kokkos::RangePolicy<ExecSpace, Kokkos::Schedule<Kokkos::Dynamic> >
        policy_t;
=======
    using policy_t =
        Kokkos::RangePolicy<ExecSpace, Kokkos::Schedule<Kokkos::Dynamic> >;
>>>>>>> 4103bf6c

    {
      Kokkos::View<size_t *, ExecSpace, Kokkos::MemoryTraits<Kokkos::Atomic> >
          count("Count", ExecSpace::concurrency());
      Kokkos::View<int *, ExecSpace> a("A", N);

      Kokkos::parallel_for(
          policy_t(0, N), KOKKOS_LAMBDA(const int &i) {
            for (int k = 0; k < (i < N_no_implicit_capture / 2 ? 1 : 10000);
                 k++) {
              a(i)++;
            }
<<<<<<< HEAD
#ifdef KOKKOS_ENABLE_DEPRECATED_CODE
            count(ExecSpace::hardware_thread_id())++;
#else
        count( ExecSpace::impl_hardware_thread_id() )++;
#endif
=======
            count(ExecSpace::impl_hardware_thread_id())++;
>>>>>>> 4103bf6c
          });

      int error = 0;
      Kokkos::parallel_reduce(
          Kokkos::RangePolicy<ExecSpace>(0, N),
          KOKKOS_LAMBDA(const int &i, value_type &lsum) {
            lsum += (a(i) != (i < N_no_implicit_capture / 2 ? 1 : 10000));
          },
          error);
      ASSERT_EQ(error, 0);

      if ((ExecSpace::concurrency() > (int)1) &&
          (N > static_cast<int>(4 * ExecSpace::concurrency()))) {
        size_t min = N;
        size_t max = 0;
        for (int t = 0; t < ExecSpace::concurrency(); t++) {
          if (count(t) < min) min = count(t);
          if (count(t) > max) max = count(t);
        }
        ASSERT_TRUE(min < max);

        // if ( ExecSpace::concurrency() > 2 ) {
        //  ASSERT_TRUE( 2 * min < max );
        //}
      }
    }

    {
      Kokkos::View<size_t *, ExecSpace, Kokkos::MemoryTraits<Kokkos::Atomic> >
          count("Count", ExecSpace::concurrency());
      Kokkos::View<int *, ExecSpace> a("A", N);

      value_type sum = 0;
      Kokkos::parallel_reduce(
          policy_t(0, N),
          KOKKOS_LAMBDA(const int &i, value_type &lsum) {
            for (int k = 0; k < (i < N_no_implicit_capture / 2 ? 1 : 10000);
                 k++) {
              a(i)++;
            }
<<<<<<< HEAD
#ifdef KOKKOS_ENABLE_DEPRECATED_CODE
            count(ExecSpace::hardware_thread_id())++;
#else
            count(ExecSpace::impl_hardware_thread_id())++;
#endif
=======
            count(ExecSpace::impl_hardware_thread_id())++;
>>>>>>> 4103bf6c
            lsum++;
          },
          sum);
      ASSERT_EQ(sum, N);

      int error = 0;
      Kokkos::parallel_reduce(
          Kokkos::RangePolicy<ExecSpace>(0, N),
          KOKKOS_LAMBDA(const int &i, value_type &lsum) {
            lsum += (a(i) != (i < N_no_implicit_capture / 2 ? 1 : 10000));
          },
          error);
      ASSERT_EQ(error, 0);

      if ((ExecSpace::concurrency() > (int)1) &&
          (N > static_cast<int>(4 * ExecSpace::concurrency()))) {
        size_t min = N;
        size_t max = 0;
        for (int t = 0; t < ExecSpace::concurrency(); t++) {
          if (count(t) < min) min = count(t);
          if (count(t) > max) max = count(t);
        }
        ASSERT_TRUE(min < max);

        // if ( ExecSpace::concurrency() > 2 ) {
        //  ASSERT_TRUE( 2 * min < max );
        //}
      }
    }
#endif
  }
};

}  // namespace

TEST(TEST_CATEGORY, range_for) {
  {
    TestRange<TEST_EXECSPACE, Kokkos::Schedule<Kokkos::Static> > f(0);
    f.test_for();
  }
  {
    TestRange<TEST_EXECSPACE, Kokkos::Schedule<Kokkos::Dynamic> > f(0);
    f.test_for();
  }

  {
    TestRange<TEST_EXECSPACE, Kokkos::Schedule<Kokkos::Static> > f(2);
    f.test_for();
  }
  {
    TestRange<TEST_EXECSPACE, Kokkos::Schedule<Kokkos::Dynamic> > f(3);
    f.test_for();
  }

  {
    TestRange<TEST_EXECSPACE, Kokkos::Schedule<Kokkos::Static> > f(1000);
    f.test_for();
  }
  {
    TestRange<TEST_EXECSPACE, Kokkos::Schedule<Kokkos::Dynamic> > f(1001);
    f.test_for();
  }
}

TEST(TEST_CATEGORY, range_reduce) {
  {
    TestRange<TEST_EXECSPACE, Kokkos::Schedule<Kokkos::Static> > f(0);
    f.test_reduce();
  }
  {
    TestRange<TEST_EXECSPACE, Kokkos::Schedule<Kokkos::Dynamic> > f(0);
    f.test_reduce();
  }

  {
    TestRange<TEST_EXECSPACE, Kokkos::Schedule<Kokkos::Static> > f(2);
    f.test_reduce();
  }
  {
    TestRange<TEST_EXECSPACE, Kokkos::Schedule<Kokkos::Dynamic> > f(3);
    f.test_reduce();
  }

  {
    TestRange<TEST_EXECSPACE, Kokkos::Schedule<Kokkos::Static> > f(1000);
    f.test_reduce();
  }
  {
    TestRange<TEST_EXECSPACE, Kokkos::Schedule<Kokkos::Dynamic> > f(1001);
    f.test_reduce();
  }
}

#ifndef KOKKOS_ENABLE_OPENMPTARGET
TEST(TEST_CATEGORY, range_scan) {
  {
    TestRange<TEST_EXECSPACE, Kokkos::Schedule<Kokkos::Static> > f(0);
    f.test_scan();
  }
  {
    TestRange<TEST_EXECSPACE, Kokkos::Schedule<Kokkos::Dynamic> > f(0);
    f.test_scan();
  }
#if !defined(KOKKOS_ENABLE_CUDA) && !defined(KOKKOS_ENABLE_HIP)
  {
    TestRange<TEST_EXECSPACE, Kokkos::Schedule<Kokkos::Dynamic> > f(0);
    f.test_dynamic_policy();
  }
#endif

  {
    TestRange<TEST_EXECSPACE, Kokkos::Schedule<Kokkos::Static> > f(2);
    f.test_scan();
  }
  {
    TestRange<TEST_EXECSPACE, Kokkos::Schedule<Kokkos::Dynamic> > f(3);
    f.test_scan();
  }
#if !defined(KOKKOS_ENABLE_CUDA) && !defined(KOKKOS_ENABLE_HIP)
  {
    TestRange<TEST_EXECSPACE, Kokkos::Schedule<Kokkos::Dynamic> > f(3);
    f.test_dynamic_policy();
  }
#endif

  {
    TestRange<TEST_EXECSPACE, Kokkos::Schedule<Kokkos::Static> > f(1000);
    f.test_scan();
  }
  {
    TestRange<TEST_EXECSPACE, Kokkos::Schedule<Kokkos::Dynamic> > f(1001);
    f.test_scan();
  }
#if !defined(KOKKOS_ENABLE_CUDA) && !defined(KOKKOS_ENABLE_HIP)
  {
    TestRange<TEST_EXECSPACE, Kokkos::Schedule<Kokkos::Dynamic> > f(1001);
    f.test_dynamic_policy();
  }
#endif
}
#endif
}  // namespace Test<|MERGE_RESOLUTION|>--- conflicted
+++ resolved
@@ -52,15 +52,9 @@
 
 template <class ExecSpace, class ScheduleType>
 struct TestRange {
-<<<<<<< HEAD
-  typedef int value_type;  ///< typedef required for the parallel_reduce
-
-  typedef Kokkos::View<value_type *, ExecSpace> view_type;
-=======
   using value_type = int;  ///< alias required for the parallel_reduce
 
   using view_type = Kokkos::View<value_type *, ExecSpace>;
->>>>>>> 4103bf6c
 
   view_type m_flags;
   view_type result_view;
@@ -93,14 +87,8 @@
     Kokkos::parallel_for(Kokkos::RangePolicy<ExecSpace, ScheduleType>(0, N),
                          *this);
 
-<<<<<<< HEAD
-#if defined(KOKKOS_ENABLE_PROFILING)
-    {
-      typedef TestRange<ExecSpace, ScheduleType> ThisType;
-=======
     {
       using ThisType = TestRange<ExecSpace, ScheduleType>;
->>>>>>> 4103bf6c
       std::string label("parallel_for");
       Kokkos::Impl::ParallelConstructName<ThisType, void> pcn(label);
       ASSERT_EQ(pcn.get(), label);
@@ -109,23 +97,13 @@
           empty_label);
       ASSERT_EQ(empty_pcn.get(), typeid(ThisType).name());
     }
-<<<<<<< HEAD
-#endif
-=======
->>>>>>> 4103bf6c
 
     Kokkos::parallel_for(
         Kokkos::RangePolicy<ExecSpace, ScheduleType, VerifyInitTag>(0, N),
         *this);
 
-<<<<<<< HEAD
-#if defined(KOKKOS_ENABLE_PROFILING)
-    {
-      typedef TestRange<ExecSpace, ScheduleType> ThisType;
-=======
     {
       using ThisType = TestRange<ExecSpace, ScheduleType>;
->>>>>>> 4103bf6c
       std::string label("parallel_for");
       Kokkos::Impl::ParallelConstructName<ThisType, VerifyInitTag> pcn(label);
       ASSERT_EQ(pcn.get(), label);
@@ -135,10 +113,6 @@
       ASSERT_EQ(empty_pcn.get(), std::string(typeid(ThisType).name()) + "/" +
                                      typeid(VerifyInitTag).name());
     }
-<<<<<<< HEAD
-#endif
-=======
->>>>>>> 4103bf6c
 
     Kokkos::deep_copy(host_flags, m_flags);
 
@@ -298,13 +272,8 @@
   void test_dynamic_policy() {
 #if defined(KOKKOS_ENABLE_CXX11_DISPATCH_LAMBDA)
     auto const N_no_implicit_capture = N;
-<<<<<<< HEAD
-    typedef Kokkos::RangePolicy<ExecSpace, Kokkos::Schedule<Kokkos::Dynamic> >
-        policy_t;
-=======
     using policy_t =
         Kokkos::RangePolicy<ExecSpace, Kokkos::Schedule<Kokkos::Dynamic> >;
->>>>>>> 4103bf6c
 
     {
       Kokkos::View<size_t *, ExecSpace, Kokkos::MemoryTraits<Kokkos::Atomic> >
@@ -317,15 +286,7 @@
                  k++) {
               a(i)++;
             }
-<<<<<<< HEAD
-#ifdef KOKKOS_ENABLE_DEPRECATED_CODE
-            count(ExecSpace::hardware_thread_id())++;
-#else
-        count( ExecSpace::impl_hardware_thread_id() )++;
-#endif
-=======
             count(ExecSpace::impl_hardware_thread_id())++;
->>>>>>> 4103bf6c
           });
 
       int error = 0;
@@ -366,15 +327,7 @@
                  k++) {
               a(i)++;
             }
-<<<<<<< HEAD
-#ifdef KOKKOS_ENABLE_DEPRECATED_CODE
-            count(ExecSpace::hardware_thread_id())++;
-#else
             count(ExecSpace::impl_hardware_thread_id())++;
-#endif
-=======
-            count(ExecSpace::impl_hardware_thread_id())++;
->>>>>>> 4103bf6c
             lsum++;
           },
           sum);
