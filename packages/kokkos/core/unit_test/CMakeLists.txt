#
# Add test-only library for gtest to be reused by all the subpackages
#

IF(NOT GTest_FOUND)  # fallback to internal gtest
  SET(GTEST_SOURCE_DIR ${Kokkos_SOURCE_DIR}/tpls/gtest)

  #need here for tribits
  KOKKOS_INCLUDE_DIRECTORIES(${GTEST_SOURCE_DIR})
  KOKKOS_ADD_TEST_LIBRARY(
    kokkos_gtest
    HEADERS ${GTEST_SOURCE_DIR}/gtest/gtest.h
    SOURCES ${GTEST_SOURCE_DIR}/gtest/gtest-all.cc
  )

  TARGET_INCLUDE_DIRECTORIES(kokkos_gtest PUBLIC ${GTEST_SOURCE_DIR})
  IF((NOT (Kokkos_ENABLE_CUDA AND WIN32)) AND (NOT ("${KOKKOS_CXX_COMPILER_ID}" STREQUAL "Fujitsu")))
    TARGET_COMPILE_FEATURES(kokkos_gtest PUBLIC cxx_std_14)
  ENDIF()

  # Suppress clang-tidy diagnostics on code that we do not have control over
  IF(CMAKE_CXX_CLANG_TIDY)
    SET_TARGET_PROPERTIES(kokkos_gtest PROPERTIES CXX_CLANG_TIDY "")
  ENDIF()

  FIND_PACKAGE(Threads QUIET)
  IF(TARGET Threads::Threads)
    SET_TARGET_PROPERTIES(kokkos_gtest PROPERTIES
                          INTERFACE_LINK_LIBRARIES Threads::Threads)
  ENDIF()
ENDIF()

#
# Define Incremental Testing Feature Levels
# Define Device name mappings (i.e. what comes after Kokkos:: for the ExecSpace)
#

SET(KOKKOS_CUDA_FEATURE_LEVEL 999)
SET(KOKKOS_CUDA_NAME Cuda)
SET(KOKKOS_HIP_FEATURE_LEVEL 999)
SET(KOKKOS_HIP_NAME HIP)
SET(KOKKOS_HPX_FEATURE_LEVEL 999)
SET(KOKKOS_HPX_NAME Experimental::HPX)
SET(KOKKOS_OPENMP_FEATURE_LEVEL 999)
SET(KOKKOS_OPENMP_NAME OpenMP)

# FIXME_OPENMPTARGET - The NVIDIA HPC compiler nvc++ only compiles the first 8 incremental tests for the OpenMPTarget backend.
# FIXME_OPENMPTARGET - Clang version 17 fails to compile incremental tests past 12 with verion 17. There is PR for this in upstream already. So it should be fixed by version 18.
IF(KOKKOS_CXX_COMPILER_ID STREQUAL NVHPC)
  SET(KOKKOS_OPENMPTARGET_FEATURE_LEVEL 10)
ELSEIF(KOKKOS_CXX_COMPILER_ID STREQUAL "Clang" AND KOKKOS_CXX_COMPILER_VERSION VERSION_GREATER_EQUAL 17.0.0)
  SET(KOKKOS_OPENMPTARGET_FEATURE_LEVEL 12)
ELSE()
  SET(KOKKOS_OPENMPTARGET_FEATURE_LEVEL 14)
ENDIF()

SET(KOKKOS_OPENMPTARGET_NAME Experimental::OpenMPTarget)
SET(KOKKOS_SERIAL_FEATURE_LEVEL 999)
SET(KOKKOS_SERIAL_NAME Serial)
SET(KOKKOS_SYCL_FEATURE_LEVEL 999)
SET(KOKKOS_SYCL_NAME Experimental::SYCL)
SET(KOKKOS_THREADS_FEATURE_LEVEL 999)
SET(KOKKOS_THREADS_NAME Threads)
# FIXME_OPENACC - The Clang compiler only compiles the first 9 incremental tests for the OpenACC backend.
IF(KOKKOS_CXX_COMPILER_ID STREQUAL Clang)
  SET(KOKKOS_OPENACC_FEATURE_LEVEL 9)
ELSE()
  SET(KOKKOS_OPENACC_FEATURE_LEVEL 16)
ENDIF()

SET(KOKKOS_OPENACC_NAME Experimental::OpenACC)


#
# Define the tests
#

#I will leave these alone for now because I don't need transitive dependencies on tests
KOKKOS_INCLUDE_DIRECTORIES(${CMAKE_CURRENT_BINARY_DIR})
KOKKOS_INCLUDE_DIRECTORIES(REQUIRED_DURING_INSTALLATION_TESTING ${CMAKE_CURRENT_SOURCE_DIR})
KOKKOS_INCLUDE_DIRECTORIES(${KOKKOS_SOURCE_DIR}/core/unit_test/category_files)

SET(COMPILE_ONLY_SOURCES
  TestArray.cpp
  TestCreateMirror.cpp
  TestDetectionIdiom.cpp
  TestBitManipulation.cpp
  TestInterOp.cpp
  TestStringManipulation.cpp
  TestVersionMacros.cpp
  TestViewRank.cpp
  TestViewTypeTraits.cpp
  TestTypeList.cpp
  view/TestExtentsDatatypeConversion.cpp
)

#testing if windows.h and Kokkos_Core.hpp can be included
if(WIN32)
  LIST(APPEND COMPILE_ONLY_SOURCES TestWindowsInclude.cpp)
endif()

#TestInterOp has a dependency on containers
KOKKOS_ADD_EXECUTABLE(
  CoreTestCompileOnly
  SOURCES
  TestCompileMain.cpp
  ${COMPILE_ONLY_SOURCES}
)

foreach(Tag Threads;Serial;OpenMP;Cuda;HPX;OpenMPTarget;OpenACC;HIP;SYCL)
  string(TOUPPER ${Tag} DEVICE)
  string(TOLOWER ${Tag} dir)

  if(Kokkos_ENABLE_${DEVICE})
    set(dir ${CMAKE_CURRENT_BINARY_DIR}/${dir})
    file(MAKE_DIRECTORY ${dir})
    # Needed to split this for Windows NVCC, since it ends up putting everything on the
    # command line in an intermediate compilation step even if CMake generated a response
    # file. That then exceeded the shell command line max length.
    set(${Tag}_SOURCES1A)
    foreach(Name
        Abort
        ArrayOps
        AtomicOperations_complexdouble
        AtomicOperations_complexfloat
        AtomicOperations_double
        AtomicOperations_float
        AtomicOperations_int
        AtomicOperations_longint
        AtomicOperations_longlongint
        AtomicOperations_shared
        AtomicOperations_unsignedint
        AtomicOperations_unsignedlongint
        Atomics
        AtomicViews
        BitManipulationBuiltins
        BlockSizeDeduction
        CheckedIntegerOps
        CommonPolicyConstructors
        CommonPolicyInterface
        Complex
        Concepts
        Crs
        DeepCopyAlignment
        ExecSpacePartitioning
        ExecutionSpace
        FunctorAnalysis
        HostSharedPtr
        HostSharedPtrAccessOnDevice
        Init
        JoinBackwardCompatibility
        LocalDeepCopy
        MathematicalConstants
        MathematicalFunctions1
        MathematicalFunctions2
        MathematicalFunctions3
        MathematicalSpecialFunctions
        )
      set(file ${dir}/Test${Tag}_${Name}.cpp)
      # Write to a temporary intermediate file and call configure_file to avoid
      # updating timestamps triggering unnecessary rebuilds on subsequent cmake runs.
      file(WRITE ${dir}/dummy.cpp
          "#include <Test${Tag}_Category.hpp>\n"
          "#include <Test${Name}.hpp>\n"
      )
      configure_file(${dir}/dummy.cpp ${file})
      list(APPEND ${Tag}_SOURCES1A ${file})
    endforeach()

    set(${Tag}_SOURCES1B)
    foreach(Name
        MDRange_a
        MDRange_b
        MDRange_c
        MDRange_d
        MDRange_e
        MDRange_f
        MDRange_g
        MDRangePolicyConstructors
        MDRangeReduce
        MDSpan
        MinMaxClamp
        NumericTraits
        Other
        ParallelScanRangePolicy
        Printf
        QuadPrecisionMath
        RangePolicy
        RangePolicyConstructors
        RangePolicyRequire
        ReducerCTADs
        Reducers_a
        Reducers_b
        Reducers_c
        Reducers_d
        Reducers_e
        Reductions
        Reductions_DeviceView
        SharedAlloc
        )
      set(file ${dir}/Test${Tag}_${Name}.cpp)
      # Write to a temporary intermediate file and call configure_file to avoid
      # updating timestamps triggering unnecessary rebuilds on subsequent cmake runs.
      file(WRITE ${dir}/dummy.cpp
          "#include <Test${Tag}_Category.hpp>\n"
          "#include <Test${Name}.hpp>\n"
      )
      configure_file(${dir}/dummy.cpp ${file})
      list(APPEND ${Tag}_SOURCES1B ${file})
    endforeach()

    SET(${Tag}_SOURCES2A)
    foreach(Name
      TeamBasic
      TeamCombinedReducers
      TeamMDRange
      TeamPolicyConstructors
      TeamReductionScan
      TeamScan
      TeamScratch
      TeamTeamSize
      TeamVectorRange
      UniqueToken
      View_64bit
      ViewAPI_a
      ViewAPI_b
      ViewAPI_c
      ViewAPI_d
      ViewAPI_e
      ViewCopy_a
      ViewCopy_b
      ViewCtorDimMatch
      ViewHooks
      ViewLayoutStrideAssignment
      ViewMapping_a
      ViewMapping_b
      ViewMapping_subview
      ViewMemoryAccessViolation
      ViewOfClass
      ViewResize
      WorkGraph
      WithoutInitializing
      )
      set(file ${dir}/Test${Tag}_${Name}.cpp)
      # Write to a temporary intermediate file and call configure_file to avoid
      # updating timestamps triggering unnecessary rebuilds on subsequent cmake runs.
      file(WRITE ${dir}/dummy.cpp
          "#include <Test${Tag}_Category.hpp>\n"
          "#include <Test${Name}.hpp>\n"
      )
      configure_file(${dir}/dummy.cpp ${file})
      list(APPEND ${Tag}_SOURCES2A ${file})
    endforeach()

    set(TagHostAccessible ${Tag})
    if (Tag STREQUAL "Cuda")
      set(TagHostAccessible CudaUVM)
    elseif(Tag STREQUAL "HIP")
      set(TagHostAccessible HIPManaged)
    elseif(Tag STREQUAL "SYCL")
      set(TagHostAccessible SYCLSharedUSM)
    endif()

    set(${Tag}_SOURCES2B)
    foreach(Name
      SubView_a
      SubView_b
      SubView_c01
      SubView_c02
      SubView_c03
      SubView_c04
      SubView_c05
      )
      set(file ${dir}/Test${Tag}_${Name}.cpp)
      # Write to a temporary intermediate file and call configure_file to avoid
      # updating timestamps triggering unnecessary rebuilds on subsequent cmake runs.
      file(WRITE ${dir}/dummy.cpp
          "#include <Test${TagHostAccessible}_Category.hpp>\n"
          "#include <Test${Name}.hpp>\n"
      )
      configure_file(${dir}/dummy.cpp ${file})
      list(APPEND ${Tag}_SOURCES2B ${file})
    endforeach()

    set(${Tag}_SOURCES2C)
    foreach(Name
      SubView_c06
      SubView_c07
      SubView_c08
      SubView_c09
      )
      set(file ${dir}/Test${Tag}_${Name}.cpp)
      # Write to a temporary intermediate file and call configure_file to avoid
      # updating timestamps triggering unnecessary rebuilds on subsequent cmake runs.
      file(WRITE ${dir}/dummy.cpp
          "#include <Test${TagHostAccessible}_Category.hpp>\n"
          "#include <Test${Name}.hpp>\n"
      )
      configure_file(${dir}/dummy.cpp ${file})
      list(APPEND ${Tag}_SOURCES2C ${file})
    endforeach()

    set(${Tag}_SOURCES2D)
    foreach(Name
      SubView_c10
      SubView_c11
      SubView_c12
      SubView_c13
      SubView_c14
      )
      set(file ${dir}/Test${Tag}_${Name}.cpp)
      # Write to a temporary intermediate file and call configure_file to avoid
      # updating timestamps triggering unnecessary rebuilds on subsequent cmake runs.
      file(WRITE ${dir}/dummy.cpp
          "#include <Test${TagHostAccessible}_Category.hpp>\n"
          "#include <Test${Name}.hpp>\n"
      )
      configure_file(${dir}/dummy.cpp ${file})
      list(APPEND ${Tag}_SOURCES2D ${file})
    endforeach()

    SET(${Tag}_SOURCES1 ${${Tag}_SOURCES1A} ${${Tag}_SOURCES1B})
    SET(${Tag}_SOURCES2 ${${Tag}_SOURCES2A} ${${Tag}_SOURCES2B} ${${Tag}_SOURCES2C} ${${Tag}_SOURCES2D})
    SET(${Tag}_SOURCES ${${Tag}_SOURCES1} ${${Tag}_SOURCES2})
  endif()
endforeach()

foreach(PairDeviceSpace HIP-HostPinned;HIP-Managed;Cuda-HostPinned;Cuda-UVM;SYCL-HostUSM;SYCL-SharedUSM)
  string(REGEX REPLACE "([^-]*)-(.*)" "\\1" DEVICE ${PairDeviceSpace})
  string(REGEX REPLACE "([^-]*)-(.*)" "\\2" SPACE ${PairDeviceSpace})

  string(TOUPPER ${DEVICE} UPPER_DEVICE)
  string(TOLOWER ${DEVICE} dir)

  if(Kokkos_ENABLE_${UPPER_DEVICE})
    set(dir ${CMAKE_CURRENT_BINARY_DIR}/${dir})
    file(MAKE_DIRECTORY ${dir})
    foreach(Name
      SharedAlloc
      ViewAPI_a
      ViewAPI_b
      ViewAPI_c
      ViewAPI_d
      ViewAPI_e
      ViewCopy_a
      ViewCopy_b
      ViewMapping_a
      ViewMapping_b
      ViewMapping_subview
      )
      set(file ${dir}/Test${DEVICE}${SPACE}_${Name}.cpp)
      # Write to a temporary intermediate file and call configure_file to avoid
      # updating timestamps triggering unnecessary rebuilds on subsequent cmake runs.
      file(WRITE ${dir}/dummy.cpp
          "#include <Test${DEVICE}${SPACE}_Category.hpp>\n"
          "#include <Test${Name}.hpp>\n"
      )
      configure_file(${dir}/dummy.cpp ${file})
      list(APPEND ${DEVICE}_SOURCES3 ${file})
    endforeach()
    list(APPEND ${DEVICE}_SOURCES ${${DEVICE}_SOURCES3})
  endif()
endforeach()

# Disable non-compiling tests based on clang version.
if(Kokkos_ENABLE_OPENMPTARGET)
  list(REMOVE_ITEM OpenMPTarget_SOURCES
    ${CMAKE_CURRENT_BINARY_DIR}/openmptarget/TestOpenMPTarget_Other.cpp
    ${CMAKE_CURRENT_BINARY_DIR}/openmptarget/TestOpenMPTarget_TeamCombinedReducers.cpp
    ${CMAKE_CURRENT_BINARY_DIR}/openmptarget/TestOpenMPTarget_TeamReductionScan.cpp
    ${CMAKE_CURRENT_BINARY_DIR}/openmptarget/TestOpenMPTarget_WorkGraph.cpp
    IF (KOKKOS_CXX_COMPILER_ID STREQUAL "Clang" AND KOKKOS_CXX_COMPILER_VERSION VERSION_GREATER_EQUAL 16.0.0)
        ${CMAKE_CURRENT_BINARY_DIR}/openmptarget/TestOpenMPTarget_SubView_c01.cpp
        ${CMAKE_CURRENT_BINARY_DIR}/openmptarget/TestOpenMPTarget_SubView_c02.cpp
        ${CMAKE_CURRENT_BINARY_DIR}/openmptarget/TestOpenMPTarget_SubView_c03.cpp
        ${CMAKE_CURRENT_BINARY_DIR}/openmptarget/TestOpenMPTarget_Reducers_d.cpp
    endif()
    IF (KOKKOS_CXX_COMPILER_ID STREQUAL "Clang" AND KOKKOS_CXX_COMPILER_VERSION VERSION_GREATER_EQUAL 16.0.0)
        ${CMAKE_CURRENT_BINARY_DIR}/openmptarget/TestOpenMPTarget_AtomicOperations_shared.cpp
        ${CMAKE_CURRENT_BINARY_DIR}/openmptarget/TestOpenMPTarget_MinMaxClamp.cpp
        ${CMAKE_CURRENT_BINARY_DIR}/openmptarget/TestOpenMPTarget_TeamVectorRange.cpp
        ${CMAKE_CURRENT_BINARY_DIR}/openmptarget/TestOpenMPTarget_LocalDeepCopy.cpp
        ${CMAKE_CURRENT_BINARY_DIR}/openmptarget/TestOpenMPTarget_TeamScan.cpp
        ${CMAKE_CURRENT_BINARY_DIR}/openmptarget/TestOpenMPTarget_TeamBasic.cpp
        ${CMAKE_CURRENT_BINARY_DIR}/openmptarget/TestOpenMPTarget_ViewAPI_e.cpp
    endif()
    # FIXME_OPENMPTARGET_CRAY: The following tests fail at compile time when the OpenMPTarget backend is enabled with the Cray compiler.
    # Atomic compare/exchange is used in these tests which can be one of the reasons for the compilation failures.
    IF(KOKKOS_CXX_COMPILER_ID STREQUAL Cray)
        ${CMAKE_CURRENT_BINARY_DIR}/openmptarget/TestOpenMPTarget_AtomicOperations_complexdouble.cpp
        ${CMAKE_CURRENT_BINARY_DIR}/openmptarget/TestOpenMPTarget_UniqueToken.cpp
        ${CMAKE_CURRENT_BINARY_DIR}/openmptarget/TestOpenMPTarget_SharedAlloc.cpp
    ENDIF()
    )
endif()

# FIXME_OPENMPTARGET - MinMaxClamp fails even with the host backend when OpenMPTarget backend is enabled.
# FIXME_OPENMPTARGET - Unsure of the reason as of now.
IF (KOKKOS_CXX_COMPILER_ID STREQUAL "Clang" AND KOKKOS_CXX_COMPILER_VERSION VERSION_GREATER_EQUAL 16.0.0)
    IF(Kokkos_ENABLE_OPENMPTARGET AND Kokkos_ENABLE_OPENMP)
      list(REMOVE_ITEM OpenMP_SOURCES
          ${CMAKE_CURRENT_BINARY_DIR}/openmp/TestOpenMP_MinMaxClamp.cpp
            )
    ENDIF()
    IF(Kokkos_ENABLE_OPENMPTARGET AND Kokkos_ENABLE_SERIAL)
        list(REMOVE_ITEM Serial_SOURCES1
            ${CMAKE_CURRENT_BINARY_DIR}/serial/TestSerial_MinMaxClamp.cpp
            )
    ENDIF()
ENDIF()

if(Kokkos_ENABLE_OPENACC)
  list(REMOVE_ITEM OpenACC_SOURCES
    ${CMAKE_CURRENT_BINARY_DIR}/openacc/TestOpenACC_AtomicOperations_complexdouble.cpp
    ${CMAKE_CURRENT_BINARY_DIR}/openacc/TestOpenACC_AtomicOperations_complexfloat.cpp
    ${CMAKE_CURRENT_BINARY_DIR}/openacc/TestOpenACC_Crs.cpp
    ${CMAKE_CURRENT_BINARY_DIR}/openacc/TestOpenACC_JoinBackwardCompatibility.cpp
    ${CMAKE_CURRENT_BINARY_DIR}/openacc/TestOpenACC_LocalDeepCopy.cpp
    ${CMAKE_CURRENT_BINARY_DIR}/openacc/TestOpenACC_Other.cpp
    ${CMAKE_CURRENT_BINARY_DIR}/openacc/TestOpenACC_TeamCombinedReducers.cpp
    ${CMAKE_CURRENT_BINARY_DIR}/openacc/TestOpenACC_TeamMDRange.cpp
    ${CMAKE_CURRENT_BINARY_DIR}/openacc/TestOpenACC_TeamReductionScan.cpp
    ${CMAKE_CURRENT_BINARY_DIR}/openacc/TestOpenACC_TeamScan.cpp
    ${CMAKE_CURRENT_BINARY_DIR}/openacc/TestOpenACC_TeamVectorRange.cpp
    ${CMAKE_CURRENT_BINARY_DIR}/openacc/TestOpenACC_ViewAPI_e.cpp
    ${CMAKE_CURRENT_BINARY_DIR}/openacc/TestOpenACC_ViewMapping_subview.cpp
    ${CMAKE_CURRENT_BINARY_DIR}/openacc/TestOpenACC_ViewOfClass.cpp
    ${CMAKE_CURRENT_BINARY_DIR}/openacc/TestOpenACC_WorkGraph.cpp
  )
endif()

# FIXME_OPENMPTARGET - Comment non-passing tests with amdclang++
# FIXME_OPENMPTARGET - Need to check on GFX1030 and GFX1100 architectures
IF(KOKKOS_ARCH_VEGA)
  SET(KOKKOS_AMDGPU_ARCH TRUE)
ENDIF()
IF(KOKKOS_ENABLE_OPENMPTARGET AND KOKKOS_CXX_COMPILER_ID STREQUAL Clang AND KOKKOS_AMDGPU_ARCH)
  LIST(REMOVE_ITEM OpenMPTarget_SOURCES
    ${CMAKE_CURRENT_BINARY_DIR}/openmptarget/TestOpenMPTarget_Reducers_e.cpp
  )
ENDIF()
# FIXME_OPENMPTARGET This test causes internal compiler errors as of 09/01/22
# when compiling for Intel's Xe-HP GPUs.
IF(KOKKOS_ENABLE_OPENMPTARGET AND KOKKOS_CXX_COMPILER_ID STREQUAL IntelLLVM)
  LIST(REMOVE_ITEM OpenMPTarget_SOURCES
    ${CMAKE_CURRENT_BINARY_DIR}/openmptarget/TestOpenMPTarget_TeamVectorRange.cpp
  )
ENDIF()

# FIXME_OPENMPTARGET - Comment non-passing tests with the NVIDIA HPC compiler nvc++
IF(KOKKOS_ENABLE_OPENMPTARGET AND KOKKOS_CXX_COMPILER_ID STREQUAL NVHPC)
  list(REMOVE_ITEM OpenMPTarget_SOURCES
    ${CMAKE_CURRENT_SOURCE_DIR}/default/TestDefaultDeviceType_a1.cpp
    ${CMAKE_CURRENT_SOURCE_DIR}/default/TestDefaultDeviceType_b1.cpp
    ${CMAKE_CURRENT_BINARY_DIR}/openmptarget/TestOpenMPTarget_AtomicOperations.cpp
    ${CMAKE_CURRENT_BINARY_DIR}/openmptarget/TestOpenMPTarget_AtomicOperations_double.cpp
    ${CMAKE_CURRENT_BINARY_DIR}/openmptarget/TestOpenMPTarget_AtomicOperations_float.cpp
    ${CMAKE_CURRENT_BINARY_DIR}/openmptarget/TestOpenMPTarget_AtomicOperations_int.cpp
    ${CMAKE_CURRENT_BINARY_DIR}/openmptarget/TestOpenMPTarget_AtomicOperations_longint.cpp
    ${CMAKE_CURRENT_BINARY_DIR}/openmptarget/TestOpenMPTarget_AtomicOperations_longlongint.cpp
    ${CMAKE_CURRENT_BINARY_DIR}/openmptarget/TestOpenMPTarget_AtomicOperations_unsignedint.cpp
    ${CMAKE_CURRENT_BINARY_DIR}/openmptarget/TestOpenMPTarget_AtomicOperations_unsignedlongint.cpp
    ${CMAKE_CURRENT_BINARY_DIR}/openmptarget/TestOpenMPTarget_Atomics.cpp
    ${CMAKE_CURRENT_BINARY_DIR}/openmptarget/TestOpenMPTarget_AtomicViews.cpp
    ${CMAKE_CURRENT_BINARY_DIR}/openmptarget/TestOpenMPTarget_BlockSizeDeduction.cpp
    ${CMAKE_CURRENT_BINARY_DIR}/openmptarget/TestOpenMPTarget_CommonPolicyConstructors.cpp
    ${CMAKE_CURRENT_BINARY_DIR}/openmptarget/TestOpenMPTarget_CommonPolicyInterface.cpp
    ${CMAKE_CURRENT_BINARY_DIR}/openmptarget/TestOpenMPTarget_DeepCopyAlignment.cpp
    ${CMAKE_CURRENT_BINARY_DIR}/openmptarget/TestOpenMPTarget_HostSharedPtr.cpp
    ${CMAKE_CURRENT_BINARY_DIR}/openmptarget/TestOpenMPTarget_HostSharedPtrAccessOnDevice.cpp
    ${CMAKE_CURRENT_BINARY_DIR}/openmptarget/TestOpenMPTarget_MathematicalFunctions.cpp
    ${CMAKE_CURRENT_BINARY_DIR}/openmptarget/TestOpenMPTarget_MDRange_a.cpp
    ${CMAKE_CURRENT_BINARY_DIR}/openmptarget/TestOpenMPTarget_MDRange_b.cpp
    ${CMAKE_CURRENT_BINARY_DIR}/openmptarget/TestOpenMPTarget_MDRange_c.cpp
    ${CMAKE_CURRENT_BINARY_DIR}/openmptarget/TestOpenMPTarget_MDRange_d.cpp
    ${CMAKE_CURRENT_BINARY_DIR}/openmptarget/TestOpenMPTarget_MDRangePolicyConstructors.cpp
    ${CMAKE_CURRENT_BINARY_DIR}/openmptarget/TestOpenMPTarget_NumericTraits.cpp
    ${CMAKE_CURRENT_BINARY_DIR}/openmptarget/TestOpenMPTarget_RangePolicy.cpp
    ${CMAKE_CURRENT_BINARY_DIR}/openmptarget/TestOpenMPTarget_RangePolicyConstructors.cpp
    ${CMAKE_CURRENT_BINARY_DIR}/openmptarget/TestOpenMPTarget_RangePolicyRequire.cpp
    ${CMAKE_CURRENT_BINARY_DIR}/openmptarget/TestOpenMPTarget_Reducers_a.cpp
    ${CMAKE_CURRENT_BINARY_DIR}/openmptarget/TestOpenMPTarget_Reducers_b.cpp
    ${CMAKE_CURRENT_BINARY_DIR}/openmptarget/TestOpenMPTarget_Reducers_c.cpp
    ${CMAKE_CURRENT_BINARY_DIR}/openmptarget/TestOpenMPTarget_Reducers_d.cpp
    ${CMAKE_CURRENT_BINARY_DIR}/openmptarget/TestOpenMPTarget_Reducers_e.cpp
    ${CMAKE_CURRENT_BINARY_DIR}/openmptarget/TestOpenMPTarget_Reductions_DeviceView.cpp
    ${CMAKE_CURRENT_BINARY_DIR}/openmptarget/TestOpenMPTarget_SubView_b.cpp
    ${CMAKE_CURRENT_BINARY_DIR}/openmptarget/TestOpenMPTarget_SubView_c01.cpp
    ${CMAKE_CURRENT_BINARY_DIR}/openmptarget/TestOpenMPTarget_SubView_c02.cpp
    ${CMAKE_CURRENT_BINARY_DIR}/openmptarget/TestOpenMPTarget_SubView_c03.cpp
    ${CMAKE_CURRENT_BINARY_DIR}/openmptarget/TestOpenMPTarget_SubView_c04.cpp
    ${CMAKE_CURRENT_BINARY_DIR}/openmptarget/TestOpenMPTarget_SubView_c05.cpp
    ${CMAKE_CURRENT_BINARY_DIR}/openmptarget/TestOpenMPTarget_SubView_c06.cpp
    ${CMAKE_CURRENT_BINARY_DIR}/openmptarget/TestOpenMPTarget_SubView_c07.cpp
    ${CMAKE_CURRENT_BINARY_DIR}/openmptarget/TestOpenMPTarget_SubView_c08.cpp
    ${CMAKE_CURRENT_BINARY_DIR}/openmptarget/TestOpenMPTarget_SubView_c09.cpp
    ${CMAKE_CURRENT_BINARY_DIR}/openmptarget/TestOpenMPTarget_SubView_c10.cpp
    ${CMAKE_CURRENT_BINARY_DIR}/openmptarget/TestOpenMPTarget_SubView_c11.cpp
    ${CMAKE_CURRENT_BINARY_DIR}/openmptarget/TestOpenMPTarget_SubView_c12.cpp
    ${CMAKE_CURRENT_BINARY_DIR}/openmptarget/TestOpenMPTarget_SubView_c13.cpp
    ${CMAKE_CURRENT_BINARY_DIR}/openmptarget/TestOpenMPTarget_TeamBasic.cpp
    ${CMAKE_CURRENT_BINARY_DIR}/openmptarget/TestOpenMPTarget_TeamPolicyConstructors.cpp
    ${CMAKE_CURRENT_BINARY_DIR}/openmptarget/TestOpenMPTarget_TeamScratch.cpp
    ${CMAKE_CURRENT_BINARY_DIR}/openmptarget/TestOpenMPTarget_TeamTeamSize.cpp
    ${CMAKE_CURRENT_BINARY_DIR}/openmptarget/TestOpenMPTarget_TeamVectorRange.cpp
    ${CMAKE_CURRENT_BINARY_DIR}/openmptarget/TestOpenMPTarget_UniqueToken.cpp
    ${CMAKE_CURRENT_BINARY_DIR}/openmptarget/TestOpenMPTarget_ViewAPI_a.cpp
    ${CMAKE_CURRENT_BINARY_DIR}/openmptarget/TestOpenMPTarget_ViewAPI_b.cpp
    ${CMAKE_CURRENT_BINARY_DIR}/openmptarget/TestOpenMPTarget_ViewAPI_c.cpp
    ${CMAKE_CURRENT_BINARY_DIR}/openmptarget/TestOpenMPTarget_ViewAPI_d.cpp
    ${CMAKE_CURRENT_BINARY_DIR}/openmptarget/TestOpenMPTarget_ViewAPI_f.cpp
    ${CMAKE_CURRENT_BINARY_DIR}/openmptarget/TestOpenMPTarget_ViewMapping_b.cpp
    ${CMAKE_CURRENT_BINARY_DIR}/openmptarget/TestOpenMPTarget_ViewResize.cpp
    )
endif()

# FIXME_OPENACC - Comment non-passing tests with the NVIDIA HPC compiler nvc++
IF(KOKKOS_ENABLE_OPENACC AND KOKKOS_CXX_COMPILER_ID STREQUAL NVHPC)
  list(REMOVE_ITEM OpenACC_SOURCES
    ${CMAKE_CURRENT_SOURCE_DIR}/default/TestDefaultDeviceType_a1.cpp
    ${CMAKE_CURRENT_SOURCE_DIR}/default/TestDefaultDeviceType_b1.cpp
    ${CMAKE_CURRENT_BINARY_DIR}/openacc/TestOpenACC_AtomicOperations.cpp
    ${CMAKE_CURRENT_BINARY_DIR}/openacc/TestOpenACC_AtomicOperations_double.cpp
    ${CMAKE_CURRENT_BINARY_DIR}/openacc/TestOpenACC_AtomicOperations_float.cpp
    ${CMAKE_CURRENT_BINARY_DIR}/openacc/TestOpenACC_AtomicOperations_int.cpp
    ${CMAKE_CURRENT_BINARY_DIR}/openacc/TestOpenACC_AtomicOperations_longint.cpp
    ${CMAKE_CURRENT_BINARY_DIR}/openacc/TestOpenACC_AtomicOperations_longlongint.cpp
    ${CMAKE_CURRENT_BINARY_DIR}/openacc/TestOpenACC_AtomicOperations_shared.cpp
    ${CMAKE_CURRENT_BINARY_DIR}/openacc/TestOpenACC_AtomicOperations_unsignedint.cpp
    ${CMAKE_CURRENT_BINARY_DIR}/openacc/TestOpenACC_AtomicOperations_unsignedlongint.cpp
    ${CMAKE_CURRENT_BINARY_DIR}/openacc/TestOpenACC_Atomics.cpp
    ${CMAKE_CURRENT_BINARY_DIR}/openacc/TestOpenACC_AtomicViews.cpp
    ${CMAKE_CURRENT_BINARY_DIR}/openacc/TestOpenACC_BlockSizeDeduction.cpp
    ${CMAKE_CURRENT_BINARY_DIR}/openacc/TestOpenACC_DeepCopyAlignment.cpp
    ${CMAKE_CURRENT_BINARY_DIR}/openacc/TestOpenACC_HostSharedPtr.cpp
    ${CMAKE_CURRENT_BINARY_DIR}/openacc/TestOpenACC_HostSharedPtrAccessOnDevice.cpp
    ${CMAKE_CURRENT_BINARY_DIR}/openacc/TestOpenACC_MathematicalFunctions1.cpp
    ${CMAKE_CURRENT_BINARY_DIR}/openacc/TestOpenACC_MathematicalFunctions2.cpp
    ${CMAKE_CURRENT_BINARY_DIR}/openacc/TestOpenACC_MathematicalFunctions3.cpp
    ${CMAKE_CURRENT_BINARY_DIR}/openacc/TestOpenACC_MDRange_c.cpp
    ${CMAKE_CURRENT_BINARY_DIR}/openacc/TestOpenACC_MDRange_f.cpp
    ${CMAKE_CURRENT_BINARY_DIR}/openacc/TestOpenACC_NumericTraits.cpp
    ${CMAKE_CURRENT_BINARY_DIR}/openacc/TestOpenACC_RangePolicy.cpp
    ${CMAKE_CURRENT_BINARY_DIR}/openacc/TestOpenACC_RangePolicyRequire.cpp
    ${CMAKE_CURRENT_BINARY_DIR}/openacc/TestOpenACC_Reducers_a.cpp #fails if NVHPC V22.5 or lower.
    ${CMAKE_CURRENT_BINARY_DIR}/openacc/TestOpenACC_Reducers_d.cpp
    ${CMAKE_CURRENT_BINARY_DIR}/openacc/TestOpenACC_Reductions.cpp
    ${CMAKE_CURRENT_BINARY_DIR}/openacc/TestOpenACC_Reductions_DeviceView.cpp
    ${CMAKE_CURRENT_BINARY_DIR}/openacc/TestOpenACC_SubView_b.cpp
    ${CMAKE_CURRENT_BINARY_DIR}/openacc/TestOpenACC_SubView_c02.cpp
    ${CMAKE_CURRENT_BINARY_DIR}/openacc/TestOpenACC_SubView_c03.cpp
    ${CMAKE_CURRENT_BINARY_DIR}/openacc/TestOpenACC_SubView_c05.cpp
    ${CMAKE_CURRENT_BINARY_DIR}/openacc/TestOpenACC_SubView_c08.cpp
    ${CMAKE_CURRENT_BINARY_DIR}/openacc/TestOpenACC_SubView_c11.cpp
    ${CMAKE_CURRENT_BINARY_DIR}/openacc/TestOpenACC_TeamBasic.cpp
    ${CMAKE_CURRENT_BINARY_DIR}/openacc/TestOpenACC_TeamScratch.cpp
    ${CMAKE_CURRENT_BINARY_DIR}/openacc/TestOpenACC_TeamTeamSize.cpp
    ${CMAKE_CURRENT_BINARY_DIR}/openacc/TestOpenACC_UniqueToken.cpp
    ${CMAKE_CURRENT_BINARY_DIR}/openacc/TestOpenACC_ViewMapping_b.cpp
    ${CMAKE_CURRENT_BINARY_DIR}/openacc/TestOpenACC_ViewResize.cpp
    )
endif()

# FIXME_OPENACC - Comment non-passing tests with the Clang compiler
IF(KOKKOS_ENABLE_OPENACC AND KOKKOS_CXX_COMPILER_ID STREQUAL Clang)
  list(REMOVE_ITEM OpenACC_SOURCES
    ${CMAKE_CURRENT_SOURCE_DIR}/default/TestDefaultDeviceType_a1.cpp
    ${CMAKE_CURRENT_SOURCE_DIR}/default/TestDefaultDeviceType_b1.cpp
    ${CMAKE_CURRENT_BINARY_DIR}/openacc/TestOpenACC_AtomicOperations_double.cpp
    ${CMAKE_CURRENT_BINARY_DIR}/openacc/TestOpenACC_AtomicOperations_float.cpp
    ${CMAKE_CURRENT_BINARY_DIR}/openacc/TestOpenACC_AtomicOperations_int.cpp
    ${CMAKE_CURRENT_BINARY_DIR}/openacc/TestOpenACC_AtomicOperations_longint.cpp
    ${CMAKE_CURRENT_BINARY_DIR}/openacc/TestOpenACC_AtomicOperations_longlongint.cpp
    ${CMAKE_CURRENT_BINARY_DIR}/openacc/TestOpenACC_AtomicOperations_shared.cpp
    ${CMAKE_CURRENT_BINARY_DIR}/openacc/TestOpenACC_AtomicOperations_unsignedint.cpp
    ${CMAKE_CURRENT_BINARY_DIR}/openacc/TestOpenACC_AtomicOperations_unsignedlongint.cpp
    ${CMAKE_CURRENT_BINARY_DIR}/openacc/TestOpenACC_Atomics.cpp
    ${CMAKE_CURRENT_BINARY_DIR}/openacc/TestOpenACC_AtomicViews.cpp
    ${CMAKE_CURRENT_BINARY_DIR}/openacc/TestOpenACC_BlockSizeDeduction.cpp
    ${CMAKE_CURRENT_BINARY_DIR}/openacc/TestOpenACC_DeepCopyAlignment.cpp
    ${CMAKE_CURRENT_BINARY_DIR}/openacc/TestOpenACC_HostSharedPtrAccessOnDevice.cpp
    ${CMAKE_CURRENT_BINARY_DIR}/openacc/TestOpenACC_MathematicalFunctions1.cpp
    ${CMAKE_CURRENT_BINARY_DIR}/openacc/TestOpenACC_MathematicalFunctions2.cpp
    ${CMAKE_CURRENT_BINARY_DIR}/openacc/TestOpenACC_MDRange_c.cpp
    ${CMAKE_CURRENT_BINARY_DIR}/openacc/TestOpenACC_MDRange_f.cpp
    ${CMAKE_CURRENT_BINARY_DIR}/openacc/TestOpenACC_NumericTraits.cpp
    ${CMAKE_CURRENT_BINARY_DIR}/openacc/TestOpenACC_RangePolicy.cpp
    ${CMAKE_CURRENT_BINARY_DIR}/openacc/TestOpenACC_RangePolicyRequire.cpp
    ${CMAKE_CURRENT_BINARY_DIR}/openacc/TestOpenACC_Reducers_a.cpp
    ${CMAKE_CURRENT_BINARY_DIR}/openacc/TestOpenACC_Reducers_d.cpp
    ${CMAKE_CURRENT_BINARY_DIR}/openacc/TestOpenACC_Reductions.cpp
    ${CMAKE_CURRENT_BINARY_DIR}/openacc/TestOpenACC_Reductions_DeviceView.cpp
    ${CMAKE_CURRENT_BINARY_DIR}/openacc/TestOpenACC_TeamBasic.cpp
    ${CMAKE_CURRENT_BINARY_DIR}/openacc/TestOpenACC_TeamScratch.cpp
    ${CMAKE_CURRENT_BINARY_DIR}/openacc/TestOpenACC_TeamTeamSize.cpp
    ${CMAKE_CURRENT_BINARY_DIR}/openacc/TestOpenACC_UniqueToken.cpp
    ${CMAKE_CURRENT_BINARY_DIR}/openacc/TestOpenACC_ViewMapping_b.cpp
    ${CMAKE_CURRENT_BINARY_DIR}/openacc/TestOpenACC_ViewResize.cpp
    # This test is not removed above for OpenACC+NVHPC but all its TEST
    # functions are not compiled for the case of KOKKOS_COMPILER_NVHPC.
    ${CMAKE_CURRENT_BINARY_DIR}/openacc/TestOpenACC_ViewCtorDimMatch.cpp
    # These tests are not removed above for OpenACC+NVHPC.
    ${CMAKE_CURRENT_BINARY_DIR}/openacc/TestOpenACC_Abort.cpp
    ${CMAKE_CURRENT_BINARY_DIR}/openacc/TestOpenACC_Complex.cpp
    ${CMAKE_CURRENT_BINARY_DIR}/openacc/TestOpenACC_ExecutionSpace.cpp
    ${CMAKE_CURRENT_BINARY_DIR}/openacc/TestOpenACC_ExecSpacePartitioning.cpp
    ${CMAKE_CURRENT_BINARY_DIR}/openacc/TestOpenACC_Init.cpp
    ${CMAKE_CURRENT_BINARY_DIR}/openacc/TestOpenACC_MathematicalConstants.cpp
    ${CMAKE_CURRENT_BINARY_DIR}/openacc/TestOpenACC_MathematicalSpecialFunctions.cpp
    ${CMAKE_CURRENT_BINARY_DIR}/openacc/TestOpenACC_MinMaxClamp.cpp
    ${CMAKE_CURRENT_BINARY_DIR}/openacc/TestOpenACC_ViewLayoutStrideAssignment.cpp
    ${CMAKE_CURRENT_BINARY_DIR}/openacc/TestOpenACC_ViewMapping_a.cpp
    ${CMAKE_CURRENT_BINARY_DIR}/openacc/TestOpenACC_ViewMemoryAccessViolation.cpp
    ${CMAKE_CURRENT_BINARY_DIR}/openacc/TestOpenACC_WithoutInitializing.cpp
    ${CMAKE_CURRENT_BINARY_DIR}/openacc/TestOpenACC_ViewAPI_d.cpp
    )
  # When tested on a systme with AMD MI60 GPU and ROCm V5.4.0, these cause
  # clang-linker-wrapper to hang for a long time while building the unit tests.
  # In some cases, including them caused the build not to complete after an hour,
  # but excluding them permitted the build to finish in 1.5 mins or less.
  IF(KOKKOS_AMDGPU_ARCH)
    list(REMOVE_ITEM OpenACC_SOURCES
    ${CMAKE_CURRENT_BINARY_DIR}/openacc/TestOpenACC_BitManipulationBuiltins.cpp
    ${CMAKE_CURRENT_BINARY_DIR}/openacc/TestOpenACC_MathematicalFunctions3.cpp
    ${CMAKE_CURRENT_BINARY_DIR}/openacc/TestOpenACC_ParallelScanRangePolicy.cpp
    ${CMAKE_CURRENT_BINARY_DIR}/openacc/TestOpenACC_SubView_c04.cpp
    ${CMAKE_CURRENT_BINARY_DIR}/openacc/TestOpenACC_SubView_c05.cpp
    ${CMAKE_CURRENT_BINARY_DIR}/openacc/TestOpenACC_SubView_c06.cpp
    ${CMAKE_CURRENT_BINARY_DIR}/openacc/TestOpenACC_SubView_c07.cpp
    ${CMAKE_CURRENT_BINARY_DIR}/openacc/TestOpenACC_SubView_c08.cpp
    ${CMAKE_CURRENT_BINARY_DIR}/openacc/TestOpenACC_SubView_c09.cpp
    ${CMAKE_CURRENT_BINARY_DIR}/openacc/TestOpenACC_SubView_c10.cpp
    ${CMAKE_CURRENT_BINARY_DIR}/openacc/TestOpenACC_SubView_c11.cpp
    ${CMAKE_CURRENT_BINARY_DIR}/openacc/TestOpenACC_SubView_c12.cpp
    ${CMAKE_CURRENT_BINARY_DIR}/openacc/TestOpenACC_ViewAPI_b.cpp
    ${CMAKE_CURRENT_BINARY_DIR}/openacc/TestOpenACC_ViewAPI_c.cpp
    )
  endif()
  # Fails serial.atomics_tpetra_max_abs when we test with Clacc.
  list(REMOVE_ITEM Serial_SOURCES1
    ${CMAKE_CURRENT_BINARY_DIR}/serial/TestSerial_Atomics.cpp)
endif()

if(Kokkos_ENABLE_SERIAL)
  KOKKOS_ADD_EXECUTABLE_AND_TEST(
    CoreUnitTest_Serial1
    SOURCES
    UnitTestMainInit.cpp
    ${Serial_SOURCES1}
    serial/TestSerial_Task.cpp
  )
  KOKKOS_ADD_EXECUTABLE_AND_TEST(
    CoreUnitTest_Serial2
    SOURCES
    UnitTestMainInit.cpp
    ${Serial_SOURCES2}
  )
  KOKKOS_ADD_EXECUTABLE_AND_TEST(
    CoreUnitTest_SerialGraph
    SOURCES
    UnitTestMainInit.cpp
    serial/TestSerial_Graph.cpp
  )
endif()

if(Kokkos_ENABLE_THREADS)
  KOKKOS_ADD_EXECUTABLE_AND_TEST(
    CoreUnitTest_Threads
    SOURCES ${Threads_SOURCES}
    UnitTestMainInit.cpp
  )
endif()

if (Kokkos_ENABLE_OPENMP)
  set(OpenMP_EXTRA_SOURCES
    openmp/TestOpenMP_Task.cpp
    openmp/TestOpenMP_PartitionMaster.cpp
  )
  KOKKOS_ADD_EXECUTABLE_AND_TEST(
    CoreUnitTest_OpenMP
    SOURCES
    UnitTestMainInit.cpp
    ${OpenMP_SOURCES}
    ${OpenMP_EXTRA_SOURCES}
  )
  KOKKOS_ADD_EXECUTABLE_AND_TEST(
    CoreUnitTest_OpenMPInterOp
    SOURCES
      UnitTestMain.cpp
      openmp/TestOpenMP_InterOp.cpp
  )
  KOKKOS_ADD_EXECUTABLE_AND_TEST(
    CoreUnitTest_OpenMPGraph
    SOURCES
      UnitTestMainInit.cpp
      openmp/TestOpenMP_Graph.cpp
  )
endif()

if(Kokkos_ENABLE_HPX)
  KOKKOS_ADD_EXECUTABLE_AND_TEST(
    CoreUnitTest_HPX
    SOURCES
      UnitTestMainInit.cpp
      ${HPX_SOURCES}
      hpx/TestHPX_Task.cpp
  )
  KOKKOS_ADD_EXECUTABLE_AND_TEST(
    CoreUnitTest_HPXInterOp
    SOURCES
      UnitTestMain.cpp
      hpx/TestHPX_InterOp.cpp
  )
  KOKKOS_ADD_EXECUTABLE_AND_TEST(
    CoreUnitTest_HPX_IndependentInstances
    SOURCES
      UnitTestMainInit.cpp
      hpx/TestHPX_IndependentInstances.cpp
      hpx/TestHPX_IndependentInstancesDelayedExecution.cpp
      hpx/TestHPX_IndependentInstancesInstanceIds.cpp
      hpx/TestHPX_IndependentInstancesRefCounting.cpp
      hpx/TestHPX_IndependentInstancesSynchronization.cpp
  )
  KOKKOS_ADD_EXECUTABLE_AND_TEST(
    CoreUnitTest_HPX_InParallel
    SOURCES
      UnitTestMainInit.cpp
      hpx/TestHPX_InParallel.cpp
  )
endif()

if(Kokkos_ENABLE_OPENMPTARGET)
  KOKKOS_ADD_EXECUTABLE_AND_TEST(
    CoreUnitTest_OpenMPTarget
    SOURCES
    UnitTestMainInit.cpp
    ${OpenMPTarget_SOURCES}
  )
endif()

if(Kokkos_ENABLE_OPENACC)
  KOKKOS_ADD_EXECUTABLE_AND_TEST(
    CoreUnitTest_OpenACC
    SOURCES
    UnitTestMainInit.cpp
    ${OpenACC_SOURCES}
  )
endif()

if(Kokkos_ENABLE_CUDA)
    KOKKOS_ADD_EXECUTABLE_AND_TEST(
    CoreUnitTest_Cuda1
    SOURCES
      UnitTestMainInit.cpp
      ${Cuda_SOURCES1}
      cuda/TestCuda_ReducerViewSizeLimit.cpp
    )

    KOKKOS_ADD_EXECUTABLE_AND_TEST(
    CoreUnitTest_Cuda2
    SOURCES
      UnitTestMainInit.cpp
      ${Cuda_SOURCES2}
    )

    KOKKOS_ADD_EXECUTABLE_AND_TEST(
    CoreUnitTest_Cuda3
    SOURCES
      UnitTestMainInit.cpp
      cuda/TestCuda_Task.cpp
      cuda/TestCuda_TeamScratchStreams.cpp
      ${Cuda_SOURCES3}
      cuda/TestCuda_Spaces.cpp
      ${Cuda_SOURCES_SHAREDSPACE}
    )

    KOKKOS_ADD_EXECUTABLE_AND_TEST(
    CoreUnitTest_CudaTimingBased
    SOURCES
      UnitTestMainInit.cpp
      cuda/TestCuda_DebugSerialExecution.cpp
      cuda/TestCuda_DebugPinUVMSpace.cpp
  )

  KOKKOS_ADD_EXECUTABLE_AND_TEST(
    CoreUnitTest_CudaInterOpInit
    SOURCES
      UnitTestMain.cpp
      cuda/TestCuda_InterOp_Init.cpp
  )
  KOKKOS_ADD_EXECUTABLE_AND_TEST(
    CoreUnitTest_CudaInterOpStreams
    SOURCES
      UnitTestMain.cpp
      cuda/TestCuda_InterOp_Streams.cpp
  )
  KOKKOS_ADD_EXECUTABLE_AND_TEST(
    CoreUnitTest_CudaGraph
    SOURCES
      UnitTestMainInit.cpp
      cuda/TestCuda_Graph.cpp
  )
endif()

if(Kokkos_ENABLE_HIP)
  KOKKOS_ADD_EXECUTABLE_AND_TEST(
    CoreUnitTest_HIP
    SOURCES
      UnitTestMainInit.cpp
      ${HIP_SOURCES}
      hip/TestHIP_ScanUnit.cpp
      hip/TestHIP_Spaces.cpp
      hip/TestHIP_Memory_Requirements.cpp
      hip/TestHIP_TeamScratchStreams.cpp
      hip/TestHIP_AsyncLauncher.cpp
      hip/TestHIP_BlocksizeDeduction.cpp
  )
  KOKKOS_ADD_EXECUTABLE_AND_TEST(
    CoreUnitTest_HIPInterOpInit
    SOURCES
      UnitTestMain.cpp
      hip/TestHIP_InterOp_Init.cpp
  )
  KOKKOS_ADD_EXECUTABLE_AND_TEST(
    CoreUnitTest_HIPInterOpStreams
    SOURCES
      UnitTestMain.cpp
      hip/TestHIP_InterOp_Streams.cpp
  )
  KOKKOS_ADD_EXECUTABLE_AND_TEST(
    UnitTest_HIPGraph
    SOURCES
      UnitTestMainInit.cpp
      hip/TestHIP_Graph.cpp
  )
endif()

if(Kokkos_ENABLE_SYCL)
  list(REMOVE_ITEM SYCL_SOURCES2A
       ${CMAKE_CURRENT_BINARY_DIR}/sycl/TestSYCL_WorkGraph.cpp
  )

  KOKKOS_ADD_EXECUTABLE_AND_TEST(
    CoreUnitTest_SYCL1A
    SOURCES
      UnitTestMainInit.cpp
      ${SYCL_SOURCES1A}
  )

  KOKKOS_ADD_EXECUTABLE_AND_TEST(
    CoreUnitTest_SYCL1B
    SOURCES
      UnitTestMainInit.cpp
      ${SYCL_SOURCES1B}
  )

  KOKKOS_ADD_EXECUTABLE_AND_TEST(
    CoreUnitTest_SYCL2A
    SOURCES
      UnitTestMainInit.cpp
      ${SYCL_SOURCES2A}
  )

  KOKKOS_ADD_EXECUTABLE_AND_TEST(
    CoreUnitTest_SYCL2B
    SOURCES
      UnitTestMainInit.cpp
      ${SYCL_SOURCES2B}
  )

  KOKKOS_ADD_EXECUTABLE_AND_TEST(
    CoreUnitTest_SYCL2C
    SOURCES
      UnitTestMainInit.cpp
      ${SYCL_SOURCES2C}
  )

  KOKKOS_ADD_EXECUTABLE_AND_TEST(
    CoreUnitTest_SYCL2D
    SOURCES
      UnitTestMainInit.cpp
      ${SYCL_SOURCES2D}
  )

  KOKKOS_ADD_EXECUTABLE_AND_TEST(
    CoreUnitTest_SYCL3
    SOURCES
      UnitTestMainInit.cpp
      # FIXME_SYCL
      sycl/TestSYCL_Task.cpp
      sycl/TestSYCL_TeamScratchStreams.cpp
      ${SYCL_SOURCES3}
      sycl/TestSYCL_Spaces.cpp
  )

  KOKKOS_ADD_EXECUTABLE_AND_TEST(
    CoreUnitTest_SYCLInterOpInit
    SOURCES
      UnitTestMain.cpp
      sycl/TestSYCL_InterOp_Init.cpp
  )
  KOKKOS_ADD_EXECUTABLE_AND_TEST(
    CoreUnitTest_SYCLInterOpInit_Context
    SOURCES
    UnitTestMainInit.cpp
      sycl/TestSYCL_InterOp_Init_Context.cpp
  )
  KOKKOS_ADD_EXECUTABLE_AND_TEST(
    CoreUnitTest_SYCLInterOpStreams
    SOURCES
      UnitTestMain.cpp
     sycl/TestSYCL_InterOp_Streams.cpp
  )
endif()

SET(DEFAULT_DEVICE_SOURCES
  UnitTestMainInit.cpp
  TestInitializationSettings.cpp
  TestParseCmdLineArgsAndEnvVars.cpp
  TestSharedSpace.cpp
  TestSharedHostPinnedSpace.cpp
  TestCompilerMacros.cpp
  default/TestDefaultDeviceType.cpp
  default/TestDefaultDeviceType_a1.cpp
  default/TestDefaultDeviceType_b1.cpp
  default/TestDefaultDeviceType_c1.cpp
  default/TestDefaultDeviceType_a2.cpp
  default/TestDefaultDeviceType_b2.cpp
  default/TestDefaultDeviceType_c2.cpp
  default/TestDefaultDeviceType_a3.cpp
  default/TestDefaultDeviceType_b3.cpp
  default/TestDefaultDeviceType_c3.cpp
  default/TestDefaultDeviceType_d.cpp
  default/TestDefaultDeviceTypeResize.cpp
  default/TestDefaultDeviceTypeViewAPI.cpp
)
# FIXME_OPENMPTARGET and FIXME_OPENACC do not provide a MemorySpace that can be accessed from all ExecSpaces
# FIXME_SYCL clock_tic does not give the correct timings for cloc_tic
if (KOKKOS_ENABLE_OPENACC OR KOKKOS_ENABLE_OPENMPTARGET OR KOKKOS_ENABLE_SYCL)
  LIST(REMOVE_ITEM DEFAULT_DEVICE_SOURCES TestSharedSpace.cpp)
endif()
# FIXME_OPENMPTARGET and FIXME_OPENACC do not provide a HostPinnedMemorySpace that can be accessed from all ExecSpaces
if (KOKKOS_ENABLE_OPENACC OR KOKKOS_ENABLE_OPENMPTARGET)
  LIST(REMOVE_ITEM DEFAULT_DEVICE_SOURCES TestSharedHostPinnedSpace.cpp)
endif()

# FIXME_OPENMPTARGET, FIXME_OPENACC - Comment non-passing tests with the NVIDIA HPC compiler nvc++
if ((KOKKOS_ENABLE_OPENMPTARGET OR KOKKOS_ENABLE_OPENACC) AND KOKKOS_CXX_COMPILER_ID STREQUAL NVHPC)
  LIST(REMOVE_ITEM DEFAULT_DEVICE_SOURCES
    default/TestDefaultDeviceType_a1.cpp
    default/TestDefaultDeviceType_b1.cpp
    default/TestDefaultDeviceType_c1.cpp
    default/TestDefaultDeviceType_a2.cpp
    default/TestDefaultDeviceType_b2.cpp
    default/TestDefaultDeviceType_c2.cpp
    default/TestDefaultDeviceType_a3.cpp
    default/TestDefaultDeviceType_b3.cpp
    default/TestDefaultDeviceType_c3.cpp
    default/TestDefaultDeviceType_d.cpp
    default/TestDefaultDeviceTypeResize.cpp
    default/TestDefaultDeviceTypeViewAPI.cpp
  )
endif()

# FIXME_OPENACC - Comment non-passing tests with the Clang compiler
if (KOKKOS_ENABLE_OPENACC AND KOKKOS_CXX_COMPILER_ID STREQUAL Clang)
  SET(DEFAULT_DEVICE_SOURCES
    TestCompilerMacros.cpp
    UnitTestMainInit.cpp
    TestInitializationSettings.cpp
    TestParseCmdLineArgsAndEnvVars.cpp
    default/TestDefaultDeviceType_d.cpp
    default/TestDefaultDeviceTypeResize.cpp
    default/TestDefaultDeviceTypeViewAPI.cpp
  )
endif()

KOKKOS_ADD_EXECUTABLE_AND_TEST(
  CoreUnitTest_Default
  SOURCES ${DEFAULT_DEVICE_SOURCES}
)

KOKKOS_ADD_EXECUTABLE_AND_TEST(
  CoreUnitTest_LegionInitialization
  SOURCES
    UnitTestMain.cpp
    TestLegionInitialization.cpp
)

KOKKOS_ADD_EXECUTABLE_AND_TEST(
  CoreUnitTest_PushFinalizeHook
  SOURCES
    UnitTest_PushFinalizeHook.cpp
)

# This test is intended for development and debugging by putting code
# into TestDefaultDeviceDevelop.cpp. By default its empty.
KOKKOS_ADD_EXECUTABLE_AND_TEST(
  CoreUnitTest_Develop
  SOURCES
    UnitTestMainInit.cpp
    default/TestDefaultDeviceDevelop.cpp
)

# This test is special, because it passes exactly when it prints the
# message "PASSED: I am the custom std::terminate handler.", AND calls
# std::terminate.  This means that we can't use
# KOKKOS_ADD_EXECUTABLE_AND_TEST.  See GitHub issue #2147.

KOKKOS_ADD_TEST_EXECUTABLE( push_finalize_hook_terminate
  SOURCES UnitTest_PushFinalizeHook_terminate.cpp
)

KOKKOS_ADD_ADVANCED_TEST( CoreUnitTest_PushFinalizeHook_terminate
  TEST_0
    EXEC push_finalize_hook_terminate
    NUM_MPI_PROCS 1
    PASS_REGULAR_EXPRESSION
      "PASSED: I am the custom std::terminate handler."
    ALWAYS_FAIL_ON_ZERO_RETURN
)
  if(KOKKOS_ENABLE_TUNING)
    KOKKOS_ADD_EXECUTABLE_AND_TEST(
      CoreUnitTest_TuningBuiltins
      SOURCES
      tools/TestBuiltinTuners.cpp
    )
    KOKKOS_ADD_EXECUTABLE_AND_TEST(
      CoreUnitTest_TuningBasics
      SOURCES
        tools/TestTuning.cpp
    )
    KOKKOS_ADD_EXECUTABLE_AND_TEST(
      CoreUnitTest_CategoricalTuner
      SOURCES
      tools/TestCategoricalTuner.cpp
    )
  endif()
  if((NOT Kokkos_ENABLE_OPENMPTARGET) AND (NOT Kokkos_ENABLE_OPENACC))
  KOKKOS_ADD_EXECUTABLE_AND_TEST(
    CoreUnitTest_LogicalSpaces
    SOURCES
      tools/TestLogicalSpaces.cpp
  )
  endif()
  SET(KOKKOSP_SOURCES
    UnitTestMainInit.cpp
    tools/TestEventCorrectness.cpp
    tools/TestWithoutInitializing.cpp
    tools/TestProfilingSection.cpp
    tools/TestScopedRegion.cpp
    )

  # FIXME_OPENMPTARGET This test causes internal compiler errors as of 09/01/22
  # when compiling for Intel's Xe-HP GPUs.
  if(KOKKOS_ENABLE_OPENMPTARGET AND KOKKOS_CXX_COMPILER_ID STREQUAL IntelLLVM)
    list(REMOVE_ITEM KOKKOSP_SOURCES tools/TestEventCorrectness.cpp)
  endif()

  KOKKOS_ADD_EXECUTABLE_AND_TEST(
    CoreUnitTest_KokkosP
    SOURCES
    ${KOKKOSP_SOURCES}
  )
  if(KOKKOS_ENABLE_LIBDL)
    KOKKOS_ADD_EXECUTABLE_AND_TEST(
      CoreUnitTest_ToolIndependence
      SOURCES
      tools/TestIndependence.cpp
    )
    TARGET_COMPILE_DEFINITIONS(
      Kokkos_CoreUnitTest_ToolIndependence PUBLIC
      KOKKOS_TOOLS_INDEPENDENT_BUILD
    )
    KOKKOS_ADD_TEST_LIBRARY(
      kokkosprinter-tool SHARED
      SOURCES tools/printing-tool.cpp
    )

    if((NOT (Kokkos_ENABLE_CUDA AND WIN32)) AND (NOT ("${KOKKOS_CXX_COMPILER_ID}" STREQUAL "Fujitsu")))
      TARGET_COMPILE_FEATURES(kokkosprinter-tool PUBLIC cxx_std_14)
    endif()

    KOKKOS_ADD_TEST_EXECUTABLE(
      ProfilingAllCalls
      tools/TestAllCalls.cpp
    )

    KOKKOS_ADD_TEST_EXECUTABLE(
      ToolsInitialization
      UnitTestMain.cpp
      tools/TestToolsInitialization.cpp
    )

    set(ADDRESS_REGEX "0x[0-9a-f]*")
    set(MEMSPACE_REGEX "[HC][ou][sd][ta][a-zA-Z]*")
    set(SIZE_REGEX "[0-9]*")
    set(SKIP_SCRATCH_INITIALIZATION_REGEX ".*")

    # check help works via environment variable
    KOKKOS_ADD_TEST(
      SKIP_TRIBITS
      NAME ProfilingTestLibraryLoadHelp
      EXE  ProfilingAllCalls
      TOOL kokkosprinter-tool
      ARGS --kokkos-tools-help
      PASS_REGULAR_EXPRESSION
        "kokkosp_init_library::kokkosp_print_help:Kokkos_ProfilingAllCalls::kokkosp_finalize_library::")

    # check help works via direct library specification
    KOKKOS_ADD_TEST(
      SKIP_TRIBITS
      NAME ProfilingTestLibraryCmdLineHelp
      EXE  ProfilingAllCalls
      ARGS --kokkos-tools-help
           --kokkos-tools-libs=$<TARGET_FILE:kokkosprinter-tool>
      PASS_REGULAR_EXPRESSION
        "kokkosp_init_library::kokkosp_print_help:Kokkos_ProfilingAllCalls::kokkosp_finalize_library::")

    KOKKOS_ADD_TEST(
      SKIP_TRIBITS
      NAME ProfilingTestLibraryLoad
      EXE  ProfilingAllCalls
      TOOL kokkosprinter-tool
      ARGS --kokkos-tools-args="-c test delimit"
      PASS_REGULAR_EXPRESSION "kokkosp_init_library::kokkosp_parse_args:4:Kokkos_ProfilingAllCalls:-c:test:delimit::.*::kokkosp_allocate_data:${MEMSPACE_REGEX}:source:${ADDRESS_REGEX}:40::kokkosp_begin_parallel_for:Kokkos::View::initialization [[]source] via memset:[0-9]+:0::kokkosp_end_parallel_for:0::kokkosp_allocate_data:${MEMSPACE_REGEX}:destination:${ADDRESS_REGEX}:40::kokkosp_begin_parallel_for:Kokkos::View::initialization [[]destination] via memset:[0-9]+:0::kokkosp_end_parallel_for:0::kokkosp_begin_deep_copy:${MEMSPACE_REGEX}:destination:${ADDRESS_REGEX}:${MEMSPACE_REGEX}:source:${ADDRESS_REGEX}:40::.*kokkosp_end_deep_copy::kokkosp_begin_parallel_for:parallel_for:${SIZE_REGEX}:0::kokkosp_end_parallel_for:0::kokkosp_begin_parallel_reduce:parallel_reduce:${SIZE_REGEX}:1${SKIP_SCRATCH_INITIALIZATION_REGEX}::kokkosp_end_parallel_reduce:1::kokkosp_begin_parallel_scan:parallel_scan:${SIZE_REGEX}:2::kokkosp_end_parallel_scan:2::kokkosp_push_profile_region:push_region::kokkosp_pop_profile_region::kokkosp_create_profile_section:created_section:3::kokkosp_start_profile_section:3::kokkosp_stop_profile_section:3::kokkosp_destroy_profile_section:3::kokkosp_profile_event:profiling_event::kokkosp_declare_metadata:dogs:good::kokkosp_deallocate_data:${MEMSPACE_REGEX}:destination:${ADDRESS_REGEX}:40::kokkosp_deallocate_data:${MEMSPACE_REGEX}:source:${ADDRESS_REGEX}:40::kokkosp_finalize_library::"
    )

    # Above will test that leading/trailing quotes are stripped bc ctest cmd args is:
    #       "--kokkos-tools-args="-c test delimit""
    # The bracket argument syntax: [=[ and ]=] used below ensures it is treated as
    # a single argument:
    #       "--kokkos-tools-args=-c test delimit"
    #
    # https://cmake.org/cmake/help/latest/manual/cmake-language.7.html#bracket-argument
    #
    KOKKOS_ADD_TEST(
      SKIP_TRIBITS
      NAME ProfilingTestLibraryCmdLine
      EXE  ProfilingAllCalls
      ARGS [=[--kokkos-tools-args=-c test delimit]=]
            --kokkos-tools-libs=$<TARGET_FILE:kokkosprinter-tool>
      PASS_REGULAR_EXPRESSION "kokkosp_init_library::kokkosp_parse_args:4:Kokkos_ProfilingAllCalls:-c:test:delimit::.*::kokkosp_allocate_data:${MEMSPACE_REGEX}:source:${ADDRESS_REGEX}:40::kokkosp_begin_parallel_for:Kokkos::View::initialization [[]source] via memset:[0-9]+:0::kokkosp_end_parallel_for:0::kokkosp_allocate_data:${MEMSPACE_REGEX}:destination:${ADDRESS_REGEX}:40::kokkosp_begin_parallel_for:Kokkos::View::initialization [[]destination] via memset:[0-9]+:0::kokkosp_end_parallel_for:0::kokkosp_begin_deep_copy:${MEMSPACE_REGEX}:destination:${ADDRESS_REGEX}:${MEMSPACE_REGEX}:source:${ADDRESS_REGEX}:40::.*kokkosp_end_deep_copy::kokkosp_begin_parallel_for:parallel_for:${SIZE_REGEX}:0::kokkosp_end_parallel_for:0::kokkosp_begin_parallel_reduce:parallel_reduce:${SIZE_REGEX}:1${SKIP_SCRATCH_INITIALIZATION_REGEX}::kokkosp_end_parallel_reduce:1::kokkosp_begin_parallel_scan:parallel_scan:${SIZE_REGEX}:2::kokkosp_end_parallel_scan:2::kokkosp_push_profile_region:push_region::kokkosp_pop_profile_region::kokkosp_create_profile_section:created_section:3::kokkosp_start_profile_section:3::kokkosp_stop_profile_section:3::kokkosp_destroy_profile_section:3::kokkosp_profile_event:profiling_event::kokkosp_declare_metadata:dogs:good::kokkosp_deallocate_data:${MEMSPACE_REGEX}:destination:${ADDRESS_REGEX}:40::kokkosp_deallocate_data:${MEMSPACE_REGEX}:source:${ADDRESS_REGEX}:40::kokkosp_finalize_library::"
    )
  endif() #KOKKOS_ENABLE_LIBDL
KOKKOS_ADD_TEST_EXECUTABLE(
  StackTraceTestExec
  SOURCES
    TestStackTrace.cpp
    TestStackTrace_f0.cpp
    TestStackTrace_f1.cpp
    TestStackTrace_f2.cpp
    TestStackTrace_f3.cpp
    TestStackTrace_f4.cpp
)
# We need -rdynamic on GNU platforms for the stacktrace functionality
# to work correctly with shared libraries
KOKKOS_SET_EXE_PROPERTY(StackTraceTestExec ENABLE_EXPORTS ON)

KOKKOS_ADD_TEST( NAME CoreUnitTest_StackTraceTest
                 EXE  StackTraceTestExec
                 FAIL_REGULAR_EXPRESSION "FAILED"
               )

if(Kokkos_ENABLE_DEPRECATED_CODE_3)
  foreach(INITTESTS_NUM RANGE 1 18)
  KOKKOS_ADD_EXECUTABLE_AND_TEST(
    CoreUnitTest_DefaultInit_${INITTESTS_NUM}
    SOURCES UnitTestMain.cpp default/TestDefaultDeviceTypeInit_${INITTESTS_NUM}.cpp
  )
  endforeach(INITTESTS_NUM)
endif()

if (KOKKOS_ENABLE_HWLOC)
KOKKOS_ADD_EXECUTABLE_AND_TEST(
  CoreUnitTest_HWLOC
  SOURCES UnitTestMain.cpp  TestHWLOC.cpp
)
endif()

FUNCTION (KOKKOS_ADD_INCREMENTAL_TEST DEVICE)
  KOKKOS_OPTION( ${DEVICE}_EXCLUDE_TESTS "" STRING "Incremental test exclude list" )
  # Add unit test main
  SET(${DEVICE}_SOURCES ${CMAKE_CURRENT_SOURCE_DIR}/UnitTestMainInit.cpp)

  # Iterate over incremental tests in directory

  APPEND_GLOB(INCREMENTAL_FILE_LIST ${CMAKE_CURRENT_SOURCE_DIR}/incremental/*.hpp)

  SET(DEVICE_NAME ${KOKKOS_${DEVICE}_NAME})
  FOREACH (CURRENT_FILE_PATH ${INCREMENTAL_FILE_LIST})
    GET_FILENAME_COMPONENT( CURRENT_FILE_NAME ${CURRENT_FILE_PATH} NAME )
    STRING (REPLACE ".hpp" "" CURRENT_TEST_NAME ${CURRENT_FILE_NAME})
    IF (NOT CURRENT_TEST_NAME IN_LIST Kokkos_${DEVICE}_EXCLUDE_TESTS)
       SET (CURRENT_TEST_OUTPUT_FILENAME ${CURRENT_TEST_NAME}_${DEVICE})
       FILE( STRINGS ${CURRENT_FILE_PATH} CURRENT_REQUIRED_FEATURE_LINE REGEX "Kokkos_Feature_Level_Required" )
       # From each test get level implementation required
       STRING( REGEX REPLACE ".*Kokkos_Feature_Level_Required:" "" CURRENT_REQUIRED_FEATURE_LEVEL ${CURRENT_REQUIRED_FEATURE_LINE} )
       # Cross-reference list of dependencies with selected feature list > matching feature test files are added to test applications
       IF (KOKKOS_${DEVICE}_FEATURE_LEVEL GREATER_EQUAL CURRENT_REQUIRED_FEATURE_LEVEL)
          CONFIGURE_FILE (IncrementalTest.cpp.in ${CMAKE_BINARY_DIR}/core/unit_test/generated/${CURRENT_TEST_OUTPUT_FILENAME}.cpp )
          SET(${DEVICE}_SOURCES ${${DEVICE}_SOURCES}; ${CMAKE_BINARY_DIR}/core/unit_test/generated/${CURRENT_TEST_OUTPUT_FILENAME}.cpp)
       ENDIF()
     ENDIF()
  ENDFOREACH()

  STRING(TOUPPER ${DEVICE} UC_DEVICE)

  KOKKOS_OPTION (
    ENABLE_${UC_DEVICE} ON BOOL "ENABLE ${UC_DEVICE}"
  )

  KOKKOS_ADD_EXECUTABLE_AND_TEST(
    IncrementalTest_${DEVICE}
    SOURCES ${${DEVICE}_SOURCES}
  )

  SET(EXE_NAME ${PACKAGE_NAME}_IncrementalTest_${DEVICE})
  # Check that the target was actually created because in a TribITS build
  # where only tests marked as PERFORMANCE enabled it would not be.
  IF(TARGET ${EXE_NAME})
    TARGET_INCLUDE_DIRECTORIES(${EXE_NAME} PUBLIC ${CMAKE_CURRENT_SOURCE_DIR}/incremental )
  ENDIF()

ENDFUNCTION()

FOREACH (DEVICE ${KOKKOS_ENABLED_DEVICES})
  KOKKOS_ADD_INCREMENTAL_TEST(${DEVICE})
ENDFOREACH()

KOKKOS_ADD_EXECUTABLE_AND_TEST(
  CoreUnitTest_CTestDevice
  SOURCES UnitTestMain.cpp  TestCTestDevice.cpp
)

KOKKOS_ADD_EXECUTABLE_AND_TEST(
  CoreUnitTest_CMakePassCmdLineArgs
  SOURCES UnitTest_CMakePassCmdLineArgs.cpp
  ARGS "one 2 THREE"
)

# This test is not properly set up to run within Trilinos
<<<<<<< HEAD
  add_executable(KokkosCore_UnitTest_DeviceAndThreads UnitTest_DeviceAndThreads.cpp)
  target_link_libraries(KokkosCore_UnitTest_DeviceAndThreads Kokkos::kokkoscore)
=======
if (NOT KOKKOS_HAS_TRILINOS)
  SET_SOURCE_FILES_PROPERTIES(UnitTest_DeviceAndThreads.cpp PROPERTIES LANGUAGE ${KOKKOS_COMPILE_LANGUAGE})
  add_executable(Kokkos_CoreUnitTest_DeviceAndThreads UnitTest_DeviceAndThreads.cpp)
  target_link_libraries(Kokkos_CoreUnitTest_DeviceAndThreads Kokkos::kokkoscore)
>>>>>>> f3bb2df8
  find_package(Python3 COMPONENTS Interpreter)
  if(Python3_Interpreter_FOUND AND Python3_VERSION VERSION_GREATER_EQUAL 3.7)
    if(CMAKE_VERSION VERSION_GREATER_EQUAL 3.20)
      set(USE_SOURCE_PERMISSIONS_WHEN_SUPPORTED USE_SOURCE_PERMISSIONS)
    endif()
    file(GENERATE
      OUTPUT $<TARGET_FILE_DIR:Kokkos_CoreUnitTest_DeviceAndThreads>/TestDeviceAndThreads.py
      INPUT TestDeviceAndThreads.py
      ${USE_SOURCE_PERMISSIONS_WHEN_SUPPORTED}
    )
    if(NOT Kokkos_ENABLE_OPENMPTARGET)  # FIXME_OPENMPTARGET does not select the right device
      add_test(
        NAME Kokkos_CoreUnitTest_DeviceAndThreads
        COMMAND ${Python3_EXECUTABLE} -m unittest -v $<TARGET_FILE_DIR:Kokkos_CoreUnitTest_DeviceAndThreads>/TestDeviceAndThreads.py
      )
    endif()
  endif()

if (KOKKOS_ENABLE_HEADER_SELF_CONTAINMENT_TESTS AND NOT WIN32)
  add_subdirectory(headers_self_contained)
endif()<|MERGE_RESOLUTION|>--- conflicted
+++ resolved
@@ -65,7 +65,7 @@
 IF(KOKKOS_CXX_COMPILER_ID STREQUAL Clang)
   SET(KOKKOS_OPENACC_FEATURE_LEVEL 9)
 ELSE()
-  SET(KOKKOS_OPENACC_FEATURE_LEVEL 16)
+  SET(KOKKOS_OPENACC_FEATURE_LEVEL 17)
 ENDIF()
 
 SET(KOKKOS_OPENACC_NAME Experimental::OpenACC)
@@ -86,11 +86,13 @@
   TestDetectionIdiom.cpp
   TestBitManipulation.cpp
   TestInterOp.cpp
+  TestRangePolicyCTAD.cpp
   TestStringManipulation.cpp
   TestVersionMacros.cpp
   TestViewRank.cpp
   TestViewTypeTraits.cpp
   TestTypeList.cpp
+  TestMDRangePolicyCTAD.cpp
   view/TestExtentsDatatypeConversion.cpp
 )
 
@@ -100,6 +102,9 @@
 endif()
 
 #TestInterOp has a dependency on containers
+IF(KOKKOS_HAS_TRILINOS)
+  LIST(REMOVE_ITEM COMPILE_ONLY_SOURCES TestInterOp.cpp)
+ENDIF()
 KOKKOS_ADD_EXECUTABLE(
   CoreTestCompileOnly
   SOURCES
@@ -181,6 +186,7 @@
         MDSpan
         MinMaxClamp
         NumericTraits
+        OccupancyControlTrait
         Other
         ParallelScanRangePolicy
         Printf
@@ -197,6 +203,7 @@
         Reductions
         Reductions_DeviceView
         SharedAlloc
+        Swap
         )
       set(file ${dir}/Test${Tag}_${Name}.cpp)
       # Write to a temporary intermediate file and call configure_file to avoid
@@ -230,6 +237,7 @@
       ViewCopy_a
       ViewCopy_b
       ViewCtorDimMatch
+      ViewEmptyRuntimeUnmanaged
       ViewHooks
       ViewLayoutStrideAssignment
       ViewMapping_a
@@ -237,6 +245,7 @@
       ViewMapping_subview
       ViewMemoryAccessViolation
       ViewOfClass
+      ViewOutOfBoundsAccess
       ViewResize
       WorkGraph
       WithoutInitializing
@@ -370,19 +379,20 @@
     ${CMAKE_CURRENT_BINARY_DIR}/openmptarget/TestOpenMPTarget_TeamReductionScan.cpp
     ${CMAKE_CURRENT_BINARY_DIR}/openmptarget/TestOpenMPTarget_WorkGraph.cpp
     IF (KOKKOS_CXX_COMPILER_ID STREQUAL "Clang" AND KOKKOS_CXX_COMPILER_VERSION VERSION_GREATER_EQUAL 16.0.0)
-        ${CMAKE_CURRENT_BINARY_DIR}/openmptarget/TestOpenMPTarget_SubView_c01.cpp
-        ${CMAKE_CURRENT_BINARY_DIR}/openmptarget/TestOpenMPTarget_SubView_c02.cpp
-        ${CMAKE_CURRENT_BINARY_DIR}/openmptarget/TestOpenMPTarget_SubView_c03.cpp
-        ${CMAKE_CURRENT_BINARY_DIR}/openmptarget/TestOpenMPTarget_Reducers_d.cpp
-    endif()
-    IF (KOKKOS_CXX_COMPILER_ID STREQUAL "Clang" AND KOKKOS_CXX_COMPILER_VERSION VERSION_GREATER_EQUAL 16.0.0)
         ${CMAKE_CURRENT_BINARY_DIR}/openmptarget/TestOpenMPTarget_AtomicOperations_shared.cpp
         ${CMAKE_CURRENT_BINARY_DIR}/openmptarget/TestOpenMPTarget_MinMaxClamp.cpp
+        ${CMAKE_CURRENT_BINARY_DIR}/openmptarget/TestOpenMPTarget_LocalDeepCopy.cpp
+        ${CMAKE_CURRENT_BINARY_DIR}/openmptarget/TestOpenMPTarget_Reducers_d.cpp
         ${CMAKE_CURRENT_BINARY_DIR}/openmptarget/TestOpenMPTarget_TeamVectorRange.cpp
-        ${CMAKE_CURRENT_BINARY_DIR}/openmptarget/TestOpenMPTarget_LocalDeepCopy.cpp
+        ${CMAKE_CURRENT_BINARY_DIR}/openmptarget/TestOpenMPTarget_ViewAPI_e.cpp
         ${CMAKE_CURRENT_BINARY_DIR}/openmptarget/TestOpenMPTarget_TeamScan.cpp
         ${CMAKE_CURRENT_BINARY_DIR}/openmptarget/TestOpenMPTarget_TeamBasic.cpp
-        ${CMAKE_CURRENT_BINARY_DIR}/openmptarget/TestOpenMPTarget_ViewAPI_e.cpp
+        IF (KOKKOS_CXX_COMPILER_VERSION VERSION_LESS 17.0.3)
+            ${CMAKE_CURRENT_BINARY_DIR}/openmptarget/TestOpenMPTarget_SubView_c01.cpp
+            ${CMAKE_CURRENT_BINARY_DIR}/openmptarget/TestOpenMPTarget_SubView_c02.cpp
+            ${CMAKE_CURRENT_BINARY_DIR}/openmptarget/TestOpenMPTarget_SubView_c03.cpp
+            ${CMAKE_CURRENT_BINARY_DIR}/openmptarget/TestOpenMPTarget_Reducers_d.cpp
+        endif()
     endif()
     # FIXME_OPENMPTARGET_CRAY: The following tests fail at compile time when the OpenMPTarget backend is enabled with the Cray compiler.
     # Atomic compare/exchange is used in these tests which can be one of the reasons for the compilation failures.
@@ -519,17 +529,7 @@
   list(REMOVE_ITEM OpenACC_SOURCES
     ${CMAKE_CURRENT_SOURCE_DIR}/default/TestDefaultDeviceType_a1.cpp
     ${CMAKE_CURRENT_SOURCE_DIR}/default/TestDefaultDeviceType_b1.cpp
-    ${CMAKE_CURRENT_BINARY_DIR}/openacc/TestOpenACC_AtomicOperations.cpp
-    ${CMAKE_CURRENT_BINARY_DIR}/openacc/TestOpenACC_AtomicOperations_double.cpp
-    ${CMAKE_CURRENT_BINARY_DIR}/openacc/TestOpenACC_AtomicOperations_float.cpp
-    ${CMAKE_CURRENT_BINARY_DIR}/openacc/TestOpenACC_AtomicOperations_int.cpp
-    ${CMAKE_CURRENT_BINARY_DIR}/openacc/TestOpenACC_AtomicOperations_longint.cpp
-    ${CMAKE_CURRENT_BINARY_DIR}/openacc/TestOpenACC_AtomicOperations_longlongint.cpp
     ${CMAKE_CURRENT_BINARY_DIR}/openacc/TestOpenACC_AtomicOperations_shared.cpp
-    ${CMAKE_CURRENT_BINARY_DIR}/openacc/TestOpenACC_AtomicOperations_unsignedint.cpp
-    ${CMAKE_CURRENT_BINARY_DIR}/openacc/TestOpenACC_AtomicOperations_unsignedlongint.cpp
-    ${CMAKE_CURRENT_BINARY_DIR}/openacc/TestOpenACC_Atomics.cpp
-    ${CMAKE_CURRENT_BINARY_DIR}/openacc/TestOpenACC_AtomicViews.cpp
     ${CMAKE_CURRENT_BINARY_DIR}/openacc/TestOpenACC_BlockSizeDeduction.cpp
     ${CMAKE_CURRENT_BINARY_DIR}/openacc/TestOpenACC_DeepCopyAlignment.cpp
     ${CMAKE_CURRENT_BINARY_DIR}/openacc/TestOpenACC_HostSharedPtr.cpp
@@ -546,17 +546,10 @@
     ${CMAKE_CURRENT_BINARY_DIR}/openacc/TestOpenACC_Reducers_d.cpp
     ${CMAKE_CURRENT_BINARY_DIR}/openacc/TestOpenACC_Reductions.cpp
     ${CMAKE_CURRENT_BINARY_DIR}/openacc/TestOpenACC_Reductions_DeviceView.cpp
-    ${CMAKE_CURRENT_BINARY_DIR}/openacc/TestOpenACC_SubView_b.cpp
-    ${CMAKE_CURRENT_BINARY_DIR}/openacc/TestOpenACC_SubView_c02.cpp
-    ${CMAKE_CURRENT_BINARY_DIR}/openacc/TestOpenACC_SubView_c03.cpp
-    ${CMAKE_CURRENT_BINARY_DIR}/openacc/TestOpenACC_SubView_c05.cpp
-    ${CMAKE_CURRENT_BINARY_DIR}/openacc/TestOpenACC_SubView_c08.cpp
-    ${CMAKE_CURRENT_BINARY_DIR}/openacc/TestOpenACC_SubView_c11.cpp
     ${CMAKE_CURRENT_BINARY_DIR}/openacc/TestOpenACC_TeamBasic.cpp
     ${CMAKE_CURRENT_BINARY_DIR}/openacc/TestOpenACC_TeamScratch.cpp
     ${CMAKE_CURRENT_BINARY_DIR}/openacc/TestOpenACC_TeamTeamSize.cpp
     ${CMAKE_CURRENT_BINARY_DIR}/openacc/TestOpenACC_UniqueToken.cpp
-    ${CMAKE_CURRENT_BINARY_DIR}/openacc/TestOpenACC_ViewMapping_b.cpp
     ${CMAKE_CURRENT_BINARY_DIR}/openacc/TestOpenACC_ViewResize.cpp
     )
 endif()
@@ -674,7 +667,6 @@
 if (Kokkos_ENABLE_OPENMP)
   set(OpenMP_EXTRA_SOURCES
     openmp/TestOpenMP_Task.cpp
-    openmp/TestOpenMP_PartitionMaster.cpp
   )
   KOKKOS_ADD_EXECUTABLE_AND_TEST(
     CoreUnitTest_OpenMP
@@ -721,12 +713,14 @@
       hpx/TestHPX_IndependentInstancesRefCounting.cpp
       hpx/TestHPX_IndependentInstancesSynchronization.cpp
   )
+if(Kokkos_ENABLE_DEPRECATED_CODE_4)
   KOKKOS_ADD_EXECUTABLE_AND_TEST(
     CoreUnitTest_HPX_InParallel
     SOURCES
       UnitTestMainInit.cpp
       hpx/TestHPX_InParallel.cpp
   )
+  endif()
 endif()
 
 if(Kokkos_ENABLE_OPENMPTARGET)
@@ -793,6 +787,12 @@
     SOURCES
       UnitTestMain.cpp
       cuda/TestCuda_InterOp_Streams.cpp
+  )
+  KOKKOS_ADD_EXECUTABLE_AND_TEST(
+    CoreUnitTest_CudaInterOpStreamsMultiGPU
+    SOURCES
+      UnitTestMainInit.cpp
+      cuda/TestCuda_InterOp_StreamsMultiGPU.cpp
   )
   KOKKOS_ADD_EXECUTABLE_AND_TEST(
     CoreUnitTest_CudaGraph
@@ -1011,14 +1011,15 @@
   SOURCES UnitTest_PushFinalizeHook_terminate.cpp
 )
 
-KOKKOS_ADD_ADVANCED_TEST( CoreUnitTest_PushFinalizeHook_terminate
-  TEST_0
-    EXEC push_finalize_hook_terminate
-    NUM_MPI_PROCS 1
-    PASS_REGULAR_EXPRESSION
-      "PASSED: I am the custom std::terminate handler."
-    ALWAYS_FAIL_ON_ZERO_RETURN
-)
+# FIXME_REFACTOR_TRIBITS
+#KOKKOS_ADD_ADVANCED_TEST( CoreUnitTest_PushFinalizeHook_terminate
+#  TEST_0
+#    EXEC push_finalize_hook_terminate
+#    NUM_MPI_PROCS 1
+#    PASS_REGULAR_EXPRESSION
+#      "PASSED: I am the custom std::terminate handler."
+#    ALWAYS_FAIL_ON_ZERO_RETURN
+#)
   if(KOKKOS_ENABLE_TUNING)
     KOKKOS_ADD_EXECUTABLE_AND_TEST(
       CoreUnitTest_TuningBuiltins
@@ -1036,13 +1037,7 @@
       tools/TestCategoricalTuner.cpp
     )
   endif()
-  if((NOT Kokkos_ENABLE_OPENMPTARGET) AND (NOT Kokkos_ENABLE_OPENACC))
-  KOKKOS_ADD_EXECUTABLE_AND_TEST(
-    CoreUnitTest_LogicalSpaces
-    SOURCES
-      tools/TestLogicalSpaces.cpp
-  )
-  endif()
+
   SET(KOKKOSP_SOURCES
     UnitTestMainInit.cpp
     tools/TestEventCorrectness.cpp
@@ -1143,6 +1138,7 @@
       PASS_REGULAR_EXPRESSION "kokkosp_init_library::kokkosp_parse_args:4:Kokkos_ProfilingAllCalls:-c:test:delimit::.*::kokkosp_allocate_data:${MEMSPACE_REGEX}:source:${ADDRESS_REGEX}:40::kokkosp_begin_parallel_for:Kokkos::View::initialization [[]source] via memset:[0-9]+:0::kokkosp_end_parallel_for:0::kokkosp_allocate_data:${MEMSPACE_REGEX}:destination:${ADDRESS_REGEX}:40::kokkosp_begin_parallel_for:Kokkos::View::initialization [[]destination] via memset:[0-9]+:0::kokkosp_end_parallel_for:0::kokkosp_begin_deep_copy:${MEMSPACE_REGEX}:destination:${ADDRESS_REGEX}:${MEMSPACE_REGEX}:source:${ADDRESS_REGEX}:40::.*kokkosp_end_deep_copy::kokkosp_begin_parallel_for:parallel_for:${SIZE_REGEX}:0::kokkosp_end_parallel_for:0::kokkosp_begin_parallel_reduce:parallel_reduce:${SIZE_REGEX}:1${SKIP_SCRATCH_INITIALIZATION_REGEX}::kokkosp_end_parallel_reduce:1::kokkosp_begin_parallel_scan:parallel_scan:${SIZE_REGEX}:2::kokkosp_end_parallel_scan:2::kokkosp_push_profile_region:push_region::kokkosp_pop_profile_region::kokkosp_create_profile_section:created_section:3::kokkosp_start_profile_section:3::kokkosp_stop_profile_section:3::kokkosp_destroy_profile_section:3::kokkosp_profile_event:profiling_event::kokkosp_declare_metadata:dogs:good::kokkosp_deallocate_data:${MEMSPACE_REGEX}:destination:${ADDRESS_REGEX}:40::kokkosp_deallocate_data:${MEMSPACE_REGEX}:source:${ADDRESS_REGEX}:40::kokkosp_finalize_library::"
     )
   endif() #KOKKOS_ENABLE_LIBDL
+if(NOT KOKKOS_HAS_TRILINOS)
 KOKKOS_ADD_TEST_EXECUTABLE(
   StackTraceTestExec
   SOURCES
@@ -1161,14 +1157,6 @@
                  EXE  StackTraceTestExec
                  FAIL_REGULAR_EXPRESSION "FAILED"
                )
-
-if(Kokkos_ENABLE_DEPRECATED_CODE_3)
-  foreach(INITTESTS_NUM RANGE 1 18)
-  KOKKOS_ADD_EXECUTABLE_AND_TEST(
-    CoreUnitTest_DefaultInit_${INITTESTS_NUM}
-    SOURCES UnitTestMain.cpp default/TestDefaultDeviceTypeInit_${INITTESTS_NUM}.cpp
-  )
-  endforeach(INITTESTS_NUM)
 endif()
 
 if (KOKKOS_ENABLE_HWLOC)
@@ -1215,7 +1203,7 @@
     SOURCES ${${DEVICE}_SOURCES}
   )
 
-  SET(EXE_NAME ${PACKAGE_NAME}_IncrementalTest_${DEVICE})
+  SET(EXE_NAME Kokkos_IncrementalTest_${DEVICE})
   # Check that the target was actually created because in a TribITS build
   # where only tests marked as PERFORMANCE enabled it would not be.
   IF(TARGET ${EXE_NAME})
@@ -1240,15 +1228,10 @@
 )
 
 # This test is not properly set up to run within Trilinos
-<<<<<<< HEAD
-  add_executable(KokkosCore_UnitTest_DeviceAndThreads UnitTest_DeviceAndThreads.cpp)
-  target_link_libraries(KokkosCore_UnitTest_DeviceAndThreads Kokkos::kokkoscore)
-=======
 if (NOT KOKKOS_HAS_TRILINOS)
   SET_SOURCE_FILES_PROPERTIES(UnitTest_DeviceAndThreads.cpp PROPERTIES LANGUAGE ${KOKKOS_COMPILE_LANGUAGE})
   add_executable(Kokkos_CoreUnitTest_DeviceAndThreads UnitTest_DeviceAndThreads.cpp)
   target_link_libraries(Kokkos_CoreUnitTest_DeviceAndThreads Kokkos::kokkoscore)
->>>>>>> f3bb2df8
   find_package(Python3 COMPONENTS Interpreter)
   if(Python3_Interpreter_FOUND AND Python3_VERSION VERSION_GREATER_EQUAL 3.7)
     if(CMAKE_VERSION VERSION_GREATER_EQUAL 3.20)
@@ -1259,14 +1242,13 @@
       INPUT TestDeviceAndThreads.py
       ${USE_SOURCE_PERMISSIONS_WHEN_SUPPORTED}
     )
-    if(NOT Kokkos_ENABLE_OPENMPTARGET)  # FIXME_OPENMPTARGET does not select the right device
-      add_test(
-        NAME Kokkos_CoreUnitTest_DeviceAndThreads
-        COMMAND ${Python3_EXECUTABLE} -m unittest -v $<TARGET_FILE_DIR:Kokkos_CoreUnitTest_DeviceAndThreads>/TestDeviceAndThreads.py
-      )
-    endif()
+    add_test(
+      NAME Kokkos_CoreUnitTest_DeviceAndThreads
+      COMMAND ${Python3_EXECUTABLE} -m unittest -v $<TARGET_FILE_DIR:Kokkos_CoreUnitTest_DeviceAndThreads>/TestDeviceAndThreads.py
+    )
   endif()
-
-if (KOKKOS_ENABLE_HEADER_SELF_CONTAINMENT_TESTS AND NOT WIN32)
+endif()
+
+if (KOKKOS_ENABLE_HEADER_SELF_CONTAINMENT_TESTS AND NOT KOKKOS_HAS_TRILINOS AND NOT WIN32)
   add_subdirectory(headers_self_contained)
 endif()