--- conflicted
+++ resolved
@@ -50,11 +50,7 @@
 
 #include <impl/Kokkos_Error.hpp>
 
-<<<<<<< HEAD
-#include <iostream>
-=======
 #include <iosfwd>
->>>>>>> 4103bf6c
 
 namespace Kokkos {
 namespace Impl {
@@ -117,16 +113,7 @@
                get_failure_mode(arg_error_code), arg_mechanism),
         m_error_code(arg_error_code) {}
 
-<<<<<<< HEAD
-  void append_additional_error_information(std::ostream& o) const override {
-    if (m_error_code != cudaSuccess) {
-      o << "  The Cuda allocation returned the error code \"\""
-        << cudaGetErrorName(m_error_code) << "\".";
-    }
-  }
-=======
   void append_additional_error_information(std::ostream& o) const override;
->>>>>>> 4103bf6c
 };
 
 }  // end namespace Experimental
