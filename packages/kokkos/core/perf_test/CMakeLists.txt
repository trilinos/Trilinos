--- conflicted
+++ resolved
@@ -33,16 +33,12 @@
   RETURN()
 ENDIF()
 
-<<<<<<< HEAD
-find_package(benchmark QUIET)
-=======
 IF (KOKKOS_HAS_TRILINOS)
   message(FATAL_ERROR "Benchmarks are not supported when building as part of Trilinos")
 ENDIF()
 
 # Find or download google/benchmark library
 find_package(benchmark QUIET 1.5.6)
->>>>>>> f3bb2df8
 IF(benchmark_FOUND)
   MESSAGE(STATUS "Using google benchmark found in ${benchmark_DIR}")
 ELSE()
@@ -54,8 +50,8 @@
   FetchContent_Declare(
     googlebenchmark
     DOWNLOAD_EXTRACT_TIMESTAMP FALSE
-    URL https://github.com/google/benchmark/archive/refs/tags/v1.6.2.tar.gz
-    URL_HASH MD5=14d14849e075af116143a161bc3b927b
+    URL https://github.com/google/benchmark/archive/refs/tags/v1.7.1.tar.gz
+    URL_HASH MD5=0459a6c530df9851bee6504c3e37c2e7
   )
   FetchContent_MakeAvailable(googlebenchmark)
   list(POP_BACK CMAKE_MESSAGE_INDENT)
@@ -86,7 +82,7 @@
     )
   ENDIF()
 
-  SET(BENCHMARK_NAME ${PACKAGE_NAME}_${NAME})
+  SET(BENCHMARK_NAME Kokkos_${NAME})
   LIST(APPEND BENCHMARK_SOURCES
     BenchmarkMain.cpp
     Benchmark_Context.cpp
