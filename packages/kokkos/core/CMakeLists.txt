IF (NOT Kokkos_INSTALL_TESTING)
  ADD_SUBDIRECTORY(src)
ENDIF()

KOKKOS_ADD_TEST_DIRECTORIES(unit_test)
  # We are using the githash etc in here, which does not work correct in Trilinos
  KOKKOS_ADD_TEST_DIRECTORIES(perf_test)
<<<<<<< HEAD
=======
ENDIF()
>>>>>>> f4e9c78c
<|MERGE_RESOLUTION|>--- conflicted
+++ resolved
@@ -3,9 +3,5 @@
 ENDIF()
 
 KOKKOS_ADD_TEST_DIRECTORIES(unit_test)
-  # We are using the githash etc in here, which does not work correct in Trilinos
-  KOKKOS_ADD_TEST_DIRECTORIES(perf_test)
-<<<<<<< HEAD
-=======
-ENDIF()
->>>>>>> f4e9c78c
+# We are using the githash etc in here, which does not work correct in Trilinos
+KOKKOS_ADD_TEST_DIRECTORIES(perf_test)