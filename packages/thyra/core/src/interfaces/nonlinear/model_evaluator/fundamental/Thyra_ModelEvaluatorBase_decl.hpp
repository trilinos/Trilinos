--- conflicted
+++ resolved
@@ -183,8 +183,6 @@
     /** \brief Precondition: <tt>supports(IN_ARG_x)==true</tt>.  */
     RCP<const VectorBase<Scalar> > get_x() const;
 
-<<<<<<< HEAD
-=======
     /** \brief Precondition: <tt>supports(IN_ARG_x)==true</tt>.  */
     void set_x_direction( const RCP<const MultiVectorBase<Scalar> > &x_direction );
     /** \brief Precondition: <tt>supports(IN_ARG_x)==true</tt>.  */
@@ -203,7 +201,6 @@
     /** \brief Precondition: <tt>supports(IN_ARG_x)==true</tt>.  */
     RCP<const VectorBase<Scalar> > get_g_multiplier(int j) const;
 
->>>>>>> 4103bf6c
     /** \brief Determines if an extended input argument of type <tt>ObjectType</tt> is supported. */
     template<typename ObjectType>
     bool supports() const;
@@ -339,10 +336,7 @@
     void assert_supports(EInArgsMembers arg) const;
     void assert_supports(EInArgs_p_mp arg, int l) const;
     void assert_l(int l) const;
-<<<<<<< HEAD
-=======
     void assert_j(int j) const;
->>>>>>> 4103bf6c
 
     std::map<std::string,Teuchos::any> extended_inargs_;
   };
@@ -1530,8 +1524,6 @@
     void setSupports(EOutArgsDgDx arg, int j, const DerivativeSupport& );
     /** \brief . */
     void setSupports(EOutArgsDgDp arg, int j, int l, const DerivativeSupport& );
-<<<<<<< HEAD
-=======
     /** \brief . */
     void setSupports(EOutArgs_hess_vec_prod_f_xx arg, bool supports = true );
     /** \brief . */
@@ -1566,7 +1558,6 @@
     void setSupports(EOutArgs_H_xp arg, int l, bool supports = true );
     /** \brief . */
     void setSupports(EOutArgs_H_pp arg, int l1, int l2, bool supports = true );
->>>>>>> 4103bf6c
     /** \brief Set support for specific extended data types. */
     template<typename ObjectType>
     void setSupports(const bool supports = true);
