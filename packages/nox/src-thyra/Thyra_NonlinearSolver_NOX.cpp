//@HEADER
// ************************************************************************
//
//            NOX: An Object-Oriented Nonlinear Solver Package
//                 Copyright (2002) Sandia Corporation
//
// Under terms of Contract DE-AC04-94AL85000, there is a non-exclusive
// license for use of this work by or on behalf of the U.S. Government.
//
// Redistribution and use in source and binary forms, with or without
// modification, are permitted provided that the following conditions are
// met:
//
// 1. Redistributions of source code must retain the above copyright
// notice, this list of conditions and the following disclaimer.
//
// 2. Redistributions in binary form must reproduce the above copyright
// notice, this list of conditions and the following disclaimer in the
// documentation and/or other materials provided with the distribution.
//
// 3. Neither the name of the Corporation nor the names of the
// contributors may be used to endorse or promote products derived from
// this software without specific prior written permission.
//
// THIS SOFTWARE IS PROVIDED BY SANDIA CORPORATION "AS IS" AND ANY
// EXPRESS OR IMPLIED WARRANTIES, INCLUDING, BUT NOT LIMITED TO, THE
// IMPLIED WARRANTIES OF MERCHANTABILITY AND FITNESS FOR A PARTICULAR
// PURPOSE ARE DISCLAIMED. IN NO EVENT SHALL SANDIA CORPORATION OR THE
// CONTRIBUTORS BE LIABLE FOR ANY DIRECT, INDIRECT, INCIDENTAL, SPECIAL,
// EXEMPLARY, OR CONSEQUENTIAL DAMAGES (INCLUDING, BUT NOT LIMITED TO,
// PROCUREMENT OF SUBSTITUTE GOODS OR SERVICES; LOSS OF USE, DATA, OR
// PROFITS; OR BUSINESS INTERRUPTION) HOWEVER CAUSED AND ON ANY THEORY OF
// LIABILITY, WHETHER IN CONTRACT, STRICT LIABILITY, OR TORT (INCLUDING
// NEGLIGENCE OR OTHERWISE) ARISING IN ANY WAY OUT OF THE USE OF THIS
// SOFTWARE, EVEN IF ADVISED OF THE POSSIBILITY OF SUCH DAMAGE.
//
// Questions? Contact Roger Pawlowski (rppawlo@sandia.gov) or
// Eric Phipps (etphipp@sandia.gov), Sandia National Laboratories.
// ************************************************************************
//  CVS Information
//  $Source$
//  $Author$
//  $Date$
//  $Revision$
// ************************************************************************
//@HEADER

#include "Thyra_NonlinearSolver_NOX.hpp"
#include "Thyra_VectorStdOps.hpp"

#include "NOX.H"
#include "NOX_Thyra.H"
#include "NOX_PrePostOperator_Vector.H"
#include "NOX_PrePostOperator_RowSumScaling.H"
#include "NOX_MeritFunction_Weighted.hpp"
#include "Teuchos_StandardParameterEntryValidators.hpp"
#include <typeinfo>

// ****************************************************************
// ****************************************************************
Thyra::NOXNonlinearSolver::NOXNonlinearSolver():
  do_row_sum_scaling_(false),
  when_to_update_(NOX::RowSumScaling::UpdateInvRowSumVectorAtBeginningOfSolve),
  rebuild_solver_(true),
  updatePreconditioner_(true),
  use_base_point_(false)
{
  param_list_ = Teuchos::rcp(new Teuchos::ParameterList);
  valid_param_list_ = Teuchos::rcp(new Teuchos::ParameterList);
}

// ****************************************************************
// ****************************************************************
Thyra::NOXNonlinearSolver::~NOXNonlinearSolver()
{}

// ****************************************************************
// ****************************************************************
void Thyra::NOXNonlinearSolver::
setParameterList(Teuchos::RCP<Teuchos::ParameterList> const& p)
{
  //TEUCHOS_TEST_FOR_EXCEPT(Teuchos::is_null(p));
  rebuild_solver_ = true;
  param_list_ = p;
  this->resetSolver();
}

// ****************************************************************
// ****************************************************************
Teuchos::RCP<Teuchos::ParameterList>
Thyra::NOXNonlinearSolver::getNonconstParameterList()
{
  return param_list_;
}

// ****************************************************************
// ****************************************************************
Teuchos::RCP<Teuchos::ParameterList>
Thyra::NOXNonlinearSolver::unsetParameterList()
{
  Teuchos::RCP<Teuchos::ParameterList> _paramList = param_list_;
  param_list_ = Teuchos::null;
  return _paramList;
}

// ****************************************************************
// ****************************************************************
Teuchos::RCP<const Teuchos::ParameterList>
Thyra::NOXNonlinearSolver::getParameterList() const
{
  return param_list_;
}

// ****************************************************************
// ****************************************************************
Teuchos::RCP<const Teuchos::ParameterList>
Thyra::NOXNonlinearSolver::getValidParameters() const
{
  return valid_param_list_;
}

// ****************************************************************
// ****************************************************************
void Thyra::NOXNonlinearSolver::
setModel(const Teuchos::RCP<const ModelEvaluator<double> >& model)
{
  //TEUCHOS_TEST_FOR_EXCEPT(model.get()==NULL);
  rebuild_solver_ = true;
  model_ = model;
  basePoint_ = model_->createInArgs();
}

// ****************************************************************
// ****************************************************************
Teuchos::RCP< const Thyra::ModelEvaluator<double> >
Thyra::NOXNonlinearSolver::getModel() const
{
  return model_;
}

// ****************************************************************
// ****************************************************************
void
Thyra::NOXNonlinearSolver::setBasePoint(
    const Thyra::ModelEvaluatorBase::InArgs<double> &modelInArgs)
{
  use_base_point_ = true;
  basePoint_ = modelInArgs;
}

// ****************************************************************
// ****************************************************************
void 
Thyra::NOXNonlinearSolver::
setPrecOp(const Teuchos::RCP< ::Thyra::PreconditionerBase<double>>& precOp,
          const Teuchos::RCP< ::Thyra::PreconditionerFactoryBase<double>>& precFactory,
          const bool updatePreconditioner)
{
  TEUCHOS_TEST_FOR_EXCEPTION(nonnull(solver_),std::runtime_error,
                             "ERROR: Preconditioners must be set on Thyra::NonlinearSolver::NOX object before solver is constructed!");
  precOp_ = precOp;
  precFactory_ = precFactory;
  updatePreconditioner_ = updatePreconditioner;
}

// ****************************************************************
// ****************************************************************
void 
Thyra::NOXNonlinearSolver::
setGroup(const Teuchos::RCP<NOX::Abstract::Group>& group)
{
  user_defined_nox_group_ = group;
}

// ****************************************************************
// ****************************************************************
Thyra::SolveStatus<double> Thyra::NOXNonlinearSolver::
solve(VectorBase<double> *x,
      const SolveCriteria<double> * /* solveCriteria */,
      VectorBase<double> *delta)
{

#ifdef ENABLE_NOX_THYRA_TIMERS
  TEUCHOS_FUNC_TIME_MONITOR("Thyra::NOXNonlinearSolver::solve");
#endif

  TEUCHOS_ASSERT(nonnull(model_));
  TEUCHOS_ASSERT(nonnull(param_list_));

  NOX::Thyra::Vector initial_guess(Teuchos::rcp(x, false));  // View of x

  if (Teuchos::is_null(solver_) || rebuild_solver_) {

    rebuild_solver_ = false;

    this->validateAndParseThyraGroupOptions(param_list_->sublist("Thyra Group Options"));

    if (function_scaling_ != "None") {

      if (function_scaling_ == "Row Sum")
	this->setupRowSumScalingObjects();
      
      TEUCHOS_ASSERT(nonnull(scaling_vector_));
    }
    else {
      TEUCHOS_ASSERT(is_null(scaling_vector_));
    }

    right_scaling_vector_     = Teuchos::null;
    inv_right_scaling_vector_ = Teuchos::null;
    if(param_list_->isParameter("Right Scaling Vector")){
      Teuchos::RCP<NOX::Abstract::Vector> abstract_vec = param_list_->get<RCP<NOX::Abstract::Vector> >("Right Scaling Vector");
      right_scaling_vector_ = Teuchos::rcp_dynamic_cast<NOX::Thyra::Vector>(abstract_vec)->getThyraRCPVector();
    }

    if(param_list_->isParameter("Inverse Right Scaling Vector")){
      Teuchos::RCP<NOX::Abstract::Vector> abstract_inv_vec = param_list_->get<RCP<NOX::Abstract::Vector> >("Inverse Right Scaling Vector");
      inv_right_scaling_vector_ = Teuchos::rcp_dynamic_cast<NOX::Thyra::Vector>(abstract_inv_vec)->getThyraRCPVector();
    }

    if (is_null(user_defined_nox_group_)) {
      if (is_null(precOp_))
        nox_group_ = Teuchos::rcp(new NOX::Thyra::Group(initial_guess, model_, scaling_vector_, right_scaling_vector_,  inv_right_scaling_vector_, rightScalingFirst_));
      else {
        auto lowsFactory = model_->get_W_factory();
        auto linOp = model_->create_W_op();
        nox_group_ = Teuchos::rcp(new NOX::Thyra::Group(initial_guess, model_, linOp, lowsFactory, precOp_, precFactory_, scaling_vector_, right_scaling_vector_, inv_right_scaling_vector_, rightScalingFirst_, updatePreconditioner_));
      }
    }
    else
      nox_group_ = user_defined_nox_group_;

<<<<<<< HEAD
    if (use_base_point_)
      nox_group_->setBasePoint(this->basePoint_);
=======
    this->getThyraGroupNonConst(nox_group_)->getNonconstInArgs() = this->basePoint_;
>>>>>>> 229dee5b

    status_test_ = this->buildStatusTests(*param_list_);
    solver_ = NOX::Solver::buildSolver(nox_group_, status_test_, param_list_);
  }
  else {
<<<<<<< HEAD
    if (use_base_point_)
      nox_group_->setBasePoint(this->basePoint_);
=======
    ::Thyra::assign(Teuchos::rcp_const_cast< ::Thyra::VectorBase<double>>(this->basePoint_.get_x()).ptr(), *x);
>>>>>>> 229dee5b

    this->getThyraGroupNonConst(nox_group_)->getNonconstInArgs() = this->basePoint_;

    solver_->reset();
  }

  NOX::StatusTest::StatusType solvStatus = solver_->solve();
  
  Thyra::SolveStatus<double> t_status;

  if (solvStatus == NOX::StatusTest::Converged)
    t_status.solveStatus = SOLVE_STATUS_CONVERGED;
  else if (solvStatus == NOX::StatusTest::Unconverged)
    t_status.solveStatus = SOLVE_STATUS_UNCONVERGED;
  else if (solvStatus == NOX::StatusTest::Failed)
    t_status.solveStatus = SOLVE_STATUS_UNCONVERGED;
  else
    t_status.solveStatus = SOLVE_STATUS_UNCONVERGED;

  if (is_null(t_status.extraParameters))
    t_status.extraParameters = Teuchos::parameterList("NOX Solver Status");

  t_status.extraParameters->set("Number of Iterations",
                solver_->getNumIterations());

  // Get the solution and update
  const Teuchos::RCP<const NOX::Abstract::Group> final_group = solver_->getSolutionGroupPtr();
  const Teuchos::RCP<const NOX::Thyra::Group> final_thyra_group = this->getThyraGroupConst(final_group);
  const ::Thyra::VectorBase<double>& new_x = *(final_thyra_group->get_current_x());

  if (delta)
    ::Thyra::V_StVpStV<double>(Teuchos::ptr(delta),1.0,new_x,-1.0,*x);

  ::Thyra::assign(Teuchos::ptr(x), new_x);

  return t_status;

}

// ****************************************************************
// ****************************************************************
Teuchos::RCP<const Thyra::VectorBase<double> >
Thyra::NOXNonlinearSolver::get_current_x() const
{
  return this->getThyraGroupConst(nox_group_)->get_current_x();
}

// ****************************************************************
// ****************************************************************
bool Thyra::NOXNonlinearSolver::is_W_current() const
{
  return nox_group_->isJacobian();
}

// ****************************************************************
// ****************************************************************
Teuchos::RCP< Thyra::LinearOpWithSolveBase<double> >
Thyra::NOXNonlinearSolver::get_nonconst_W(const bool forceUpToDate)
{
  if (forceUpToDate && !nox_group_->isJacobian())
    nox_group_->computeJacobian();
  return this->getThyraGroupNonConst(nox_group_)->getNonconstJacobian();
}

// ****************************************************************
// ****************************************************************
Teuchos::RCP<const Thyra::LinearOpWithSolveBase<double> >
Thyra::NOXNonlinearSolver::get_W() const
{
  return this->getThyraGroupConst(nox_group_)->getJacobian();
}

// ****************************************************************
// ****************************************************************
Teuchos::RCP< Thyra::LinearOpBase<double> >
Thyra::NOXNonlinearSolver::get_nonconst_W_op(const bool forceUpToDate)
{
  if (forceUpToDate && !nox_group_->isJacobian())
    nox_group_->computeJacobian();
  return this->getThyraGroupNonConst(nox_group_)->getNonconstJacobianOperator();
}

// ****************************************************************
// ****************************************************************
Teuchos::RCP< const Thyra::LinearOpBase<double> >
Thyra::NOXNonlinearSolver::get_W_op() const
{
  return this->getThyraGroupConst(nox_group_)->getJacobianOperator();
}

// ****************************************************************
// ****************************************************************
Teuchos::RCP<const Thyra::PreconditionerBase<double> >
Thyra::NOXNonlinearSolver::get_prec_op() const
{
  return this->getThyraGroupConst(nox_group_)->getPreconditioner();
}

// ****************************************************************
// ****************************************************************
Teuchos::RCP< Thyra::PreconditionerBase<double> >
Thyra::NOXNonlinearSolver::get_nonconst_prec_op()
{
  return this->getThyraGroupNonConst(nox_group_)->getNonconstPreconditioner();
}

// ****************************************************************
// ****************************************************************
Teuchos::RCP<NOX::StatusTest::Generic> Thyra::NOXNonlinearSolver::
buildStatusTests(Teuchos::ParameterList& p)
{
  Teuchos::RCP<NOX::StatusTest::Generic> status_test;

  NOX::Utils utils(p.sublist("Printing"));

  if (p.isSublist("Status Tests")) {
    status_test =
      NOX::StatusTest::buildStatusTests(p.sublist("Status Tests"), utils);
  }
  else { // Default status test
    Teuchos::RCP<NOX::StatusTest::NormF> absresid =
      Teuchos::rcp(new NOX::StatusTest::NormF(1.0e-8));
    Teuchos::RCP<NOX::StatusTest::NormWRMS> wrms =
      Teuchos::rcp(new NOX::StatusTest::NormWRMS(1.0e-2, 1.0e-8));
    Teuchos::RCP<NOX::StatusTest::Combo> converged =
      Teuchos::rcp(new NOX::StatusTest::Combo(NOX::StatusTest::Combo::AND));
    converged->addStatusTest(absresid);
    converged->addStatusTest(wrms);
    Teuchos::RCP<NOX::StatusTest::MaxIters> maxiters =
      Teuchos::rcp(new NOX::StatusTest::MaxIters(20));
    Teuchos::RCP<NOX::StatusTest::FiniteValue> fv =
      Teuchos::rcp(new NOX::StatusTest::FiniteValue);
    Teuchos::RCP<NOX::StatusTest::Combo> combo =
      Teuchos::rcp(new NOX::StatusTest::Combo(NOX::StatusTest::Combo::OR));
    combo->addStatusTest(fv);
    combo->addStatusTest(converged);
    combo->addStatusTest(maxiters);

    status_test = combo;
  }

  return status_test;
}

// ****************************************************************
// ****************************************************************
void Thyra::NOXNonlinearSolver::resetSolver()
{
  nox_group_ = Teuchos::null;
  status_test_ = Teuchos::null;
  solver_ = Teuchos::null;
}

// ****************************************************************
// ****************************************************************
Teuchos::RCP<const NOX::Solver::Generic>
Thyra::NOXNonlinearSolver::getNOXSolver() const
{
  return solver_;
}

// ****************************************************************
// ****************************************************************
void Thyra::NOXNonlinearSolver::
validateAndParseThyraGroupOptions(Teuchos::ParameterList& thyra_group_options_sublist)
{
  using Teuchos::ParameterList;

  ParameterList validParams;
  {
    Teuchos::setStringToIntegralParameter<int>(
      "Function Scaling",
      "None",
      "Determines if function scaling of residual, Jacobian, etc. should be used.",
      Teuchos::tuple<std::string>("None","Row Sum", "User Defined"),
      &validParams
      );

    Teuchos::setStringToIntegralParameter<int>(
      "Update Row Sum Scaling",
      "Before Each Nonlinear Solve",
      "Determines if function scaling of residual, Jacobian, etc. should be used.",
      Teuchos::tuple<std::string>("Before Each Nonlinear Solve","Before Each Nonlinear Iteration"),
      &validParams
      );

    validParams.set<Teuchos::RCP< ::Thyra::VectorBase<double> > >("User Defined Scaling", Teuchos::null);
    validParams.set<bool >("Do Right Scaling First", false);
  }

  thyra_group_options_sublist.validateParametersAndSetDefaults(validParams);

  function_scaling_ = thyra_group_options_sublist.get<std::string>("Function Scaling");

  if (function_scaling_ =="Row Sum")
    do_row_sum_scaling_ = true;
  else
    do_row_sum_scaling_ = false;

  std::string string_when_to_update = thyra_group_options_sublist.get<std::string>("Update Row Sum Scaling");
  if (string_when_to_update == "Before Each Nonlinear Solve")
    when_to_update_ = NOX::RowSumScaling::UpdateInvRowSumVectorAtBeginningOfSolve;
  else if (string_when_to_update == "Before Each Nonlinear Iteration")
    when_to_update_ = NOX::RowSumScaling::UpdateInvRowSumVectorAtBeginningOfIteration;

  if (function_scaling_ =="User Defined")
    scaling_vector_ = thyra_group_options_sublist.get<Teuchos::RCP< ::Thyra::VectorBase<double> > >("User Defined Scaling");

  rightScalingFirst_ = thyra_group_options_sublist.get<bool>("Do Right Scaling First");

}

// ****************************************************************
// ****************************************************************
void Thyra::NOXNonlinearSolver::setupRowSumScalingObjects()
{
  using Teuchos::RCP;
  using Teuchos::rcp;

  scaling_vector_ = ::Thyra::createMember(model_->get_f_space());

  ::Thyra::V_S(scaling_vector_.ptr(),1.0);

  RCP<NOX::Abstract::PrePostOperator> row_sum_observer =
    rcp(new NOX::RowSumScaling(scaling_vector_, when_to_update_));

  Teuchos::ParameterList& nox_parameters = *param_list_;

  if (nox_parameters.sublist("Solver Options").
      isType< RCP<NOX::Abstract::PrePostOperator> >("User Defined Pre/Post Operator")) {

    RCP<NOX::Abstract::PrePostOperator> user_observer =
      nox_parameters.sublist("Solver Options").get< RCP<NOX::Abstract::PrePostOperator> >("User Defined Pre/Post Operator");

    // NOTE: the row_sum_observer should be evalauted after any user
    // oberservers to make sure that the jacobian is accurate.  This
    // is needed, for example, if we have a model evaluator decorator
    // that adds extra input parameters to the model such as a
    // predictor or previous time step solution to be used for
    // semi-implicit models.  The row sum would accidentally use the
    // previous predicted value which would be bad.
    RCP<NOX::PrePostOperatorVector> observer_vector = Teuchos::rcp(new NOX::PrePostOperatorVector);
    observer_vector->pushBack(user_observer);
    observer_vector->pushBack(row_sum_observer);

    nox_parameters.sublist("Solver Options").set< RCP<NOX::Abstract::PrePostOperator> >("User Defined Pre/Post Operator", observer_vector);

  }
  else
    nox_parameters.sublist("Solver Options").set< RCP<NOX::Abstract::PrePostOperator> >("User Defined Pre/Post Operator", row_sum_observer);


  // Set the weighted merit function.  Throw error if a user defined
  // merit funciton is present.
  // ETP 5/23/16 -- Commenting this out because the parameter list may have
  // been reused from previous solves, and so the merit function that has been
  // set below from previous solves may still be there.
  //TEUCHOS_ASSERT( !(nox_parameters.sublist("Solver Options").isType<RCP<NOX::MeritFunction::Generic> >("User Defined Merit Function")));

  RCP<NOX::MeritFunction::Generic> mf = rcp(new NOX::Thyra::WeightedMeritFunction(scaling_vector_));

  nox_parameters.sublist("Solver Options").set<RCP<NOX::MeritFunction::Generic> >("User Defined Merit Function",mf);

}

// ****************************************************************
// ****************************************************************
Teuchos::RCP<NOX::Thyra::Group>
Thyra::NOXNonlinearSolver::
getThyraGroupNonConst(const Teuchos::RCP<NOX::Abstract::Group>& nox_group)
{
  Teuchos::RCP<NOX::Thyra::Group> ntg = Teuchos::rcp_dynamic_cast<NOX::Thyra::Group>(nox_group,false);
  if (nonnull(ntg))
    return ntg;

  auto nested_group  = nox_group->getNestedGroup();
  if (nonnull(nested_group))
    ntg = this->getThyraGroupNonConst(nested_group); // for recursively nested groups

  TEUCHOS_TEST_FOR_EXCEPTION(ntg.is_null(),std::runtime_error,
                             "ERROR: Thyra::NOXNonlinearSolver::getThyraGroupNonConst() failed to cast to a NOX::Thyra::Group. The object is of type \""
                             << Teuchos::demangleName(typeid(*nox_group).name()) << "\".\n");

  return ntg;
}

// ****************************************************************
// ****************************************************************
Teuchos::RCP<const NOX::Thyra::Group>
Thyra::NOXNonlinearSolver::
getThyraGroupConst(const Teuchos::RCP<const NOX::Abstract::Group>& nox_group) const
{
  Teuchos::RCP<const NOX::Thyra::Group> ntg = Teuchos::rcp_dynamic_cast<const NOX::Thyra::Group>(nox_group,false);
  if (nonnull(ntg))
    return ntg;

  const auto nested_group  = nox_group->getNestedGroup();
  if (nonnull(nested_group))
    ntg = this->getThyraGroupConst(nested_group); // for recursively nested groups

  TEUCHOS_TEST_FOR_EXCEPTION(ntg.is_null(),std::runtime_error,
                             "ERROR: Thyra::NOXNonlinearSolver::getThyraGroupConst() failed to cast to a NOX::Thyra::Group. The object is of type \"" << Teuchos::demangleName(typeid(*nox_group).name()) << "\".\n");

  return ntg;
}

// ****************************************************************
// ****************************************************************<|MERGE_RESOLUTION|>--- conflicted
+++ resolved
@@ -230,25 +230,17 @@
     else
       nox_group_ = user_defined_nox_group_;
 
-<<<<<<< HEAD
     if (use_base_point_)
-      nox_group_->setBasePoint(this->basePoint_);
-=======
-    this->getThyraGroupNonConst(nox_group_)->getNonconstInArgs() = this->basePoint_;
->>>>>>> 229dee5b
+      this->getThyraGroupNonConst(nox_group_)->setBasePoint(this->basePoint_);
 
     status_test_ = this->buildStatusTests(*param_list_);
     solver_ = NOX::Solver::buildSolver(nox_group_, status_test_, param_list_);
   }
   else {
-<<<<<<< HEAD
     if (use_base_point_)
-      nox_group_->setBasePoint(this->basePoint_);
-=======
-    ::Thyra::assign(Teuchos::rcp_const_cast< ::Thyra::VectorBase<double>>(this->basePoint_.get_x()).ptr(), *x);
->>>>>>> 229dee5b
-
-    this->getThyraGroupNonConst(nox_group_)->getNonconstInArgs() = this->basePoint_;
+      this->getThyraGroupNonConst(nox_group_)->setBasePoint(this->basePoint_);
+
+    // ::Thyra::assign(Teuchos::rcp_const_cast< ::Thyra::VectorBase<double>>(this->basePoint_.get_x()).ptr(), *x);
 
     solver_->reset();
   }
