--- conflicted
+++ resolved
@@ -251,10 +251,7 @@
     typedef typename tpetra_vec::dual_view_type::t_dev view_type;
     typedef typename tpetra_vec::execution_space execution_space;
     typedef Kokkos::TeamPolicy<execution_space> team_policy;
-<<<<<<< HEAD
-=======
-
->>>>>>> 81c6e674
+
     const int myRank = comm_->getRank();
     const GO myMinGID = xMap_->getMinGlobalIndex();
     {
@@ -293,10 +290,7 @@
     const std::size_t numMyElements = xMap_->getNodeNumElements();
     if (fill_f) {
       Teuchos::TimeMonitor timer(*residTimer_);
-<<<<<<< HEAD
-=======
-
->>>>>>> 81c6e674
+
       ResidualEvaluatorFunctor<tpetra_vec> functor(*f, *u, *integralOp_);
       Kokkos::parallel_for("residual evaluation", numMyElements, functor);
       Kokkos::fence();
@@ -397,10 +391,7 @@
   typedef typename tpetra_vec::dual_view_type::t_dev view_type;
   typedef typename tpetra_vec::execution_space execution_space;
   typedef Kokkos::TeamPolicy<execution_space> team_policy;
-<<<<<<< HEAD
-=======
-
->>>>>>> 81c6e674
+
   Teuchos::RCP<const Teuchos::Comm<int> > comm = map_->getComm();
   const int myRank = comm->getRank();
   const GO myMinGID = map_->getMinGlobalIndex();
