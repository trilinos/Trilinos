/*!
 *  \file ml_MultiLevelPreconditioner.cpp
 *
 *  \brief ML black-box preconditioner for Epetra_RowMatrix derived classes.
 *
 *  \author Marzio Sala, SNL, 9214
 *
 *  \date Last update to Doxygen: 07-Jul-2006
 *
 */
/* ******************************************************************** */
/* See the file COPYRIGHT for a complete copyright notice, contact      */
/* person and disclaimer.                                               */
/* ******************************************************************** */

/* Notes on memory analyzer (MS):
 * - if mallinfo() is available, ML_MALLINFO is automatically defined
 *   by configure. This should be reasonably cheap and accurate.
 * - define ML_MEM_CHECK to an expensive analysis of memory corruption
 *   and memory leaks, for all blocks allocated using ML's allocating
 *   functions. Users have to set this variable explicitly (not handled by
 *   configure).
 * - define ML_MALLOC to estimate the maximum free memory by calling
 *   malloc(). This may be severely slow on some machine. Not defined by
 *   default. Users have to set this variable explicitly (not handled by
 *   configure). This option gives sometimes "strange" results, to be
 *   used only as last resort!
 */

/*#############################################################################
# CVS File Information
#    Current revision: $Revision$
#    Branch:           $Branch$
#    Last modified:    $Date$
#    Modified by:      $Author$
#############################################################################*/

#include "ml_common.h"
#include "ml_include.h"
#include "ml_RowMatrix.h"

#ifdef IFPACK_NODE_AWARE_CODE
extern int ML_NODE_ID; //FIXME
#endif

#if defined(HAVE_ML_EPETRA) && defined(HAVE_ML_TEUCHOS)
#include "ml_memory.h"
#include "ml_DD_prec.h"
#include "ml_amg_genP.h"
#include <iostream>
#include <iomanip>

#include "Epetra_Map.h"
#include "Epetra_Vector.h"
#include "Epetra_FECrsMatrix.h"
#include "Epetra_VbrMatrix.h"
#include "Epetra_SerialDenseMatrix.h"
#include "Epetra_SerialDenseVector.h"
#include "Epetra_SerialDenseSolver.h"
#include "Epetra_Import.h"
#include "Epetra_Export.h"
#include "Epetra_Time.h"
#include "Epetra_Operator.h"
#include "Epetra_RowMatrix.h"
#ifdef ML_MPI
#include "Epetra_MpiComm.h"
#else
#include "Epetra_SerialComm.h"
#endif
#include "ml_amesos_wrap.h"
#include "ml_agg_METIS.h"
#include "ml_epetra_utils.h"
#include "ml_epetra.h"
#include "ml_MultiLevelPreconditioner.h"
#include "ml_agg_ParMETIS.h"
#include "ml_anasazi.h"
#include "ml_FilterType.h"
#include "ml_ValidateParameters.h"

#ifdef HAVE_ML_EPETRAEXT
#include "EpetraExt_RowMatrixOut.h"
#include "EpetraExt_OperatorOut.h"
#endif

#include "ml_ifpack_wrap.h"
#include "ml_viz_stats.h"
using namespace Teuchos;
using namespace std;

// ================================================ ====== ==== ==== == =
void ML_Epetra::MultiLevelPreconditioner::PrintMem(char *fmt, int min, int sum, int max)
{

  if (Comm().MyPID() == 0)
    printf(fmt,min,sum / Comm().NumProc(),max,sum);
  puts(" (Mb)");

  return;
}

// ================================================ ====== ==== ==== == =
int ML_Epetra::MultiLevelPreconditioner::DestroyPreconditioner()
{

  {
    int NumDestroy = OutputList_.get("number of destruction phases", 0);
    OutputList_.set("number of destruction phases", ++NumDestroy);
  }

  if (verbose_ && mlpLabel_ != "not-set")
    std::cout << "***" << std::endl
         << "*** destroying ML_Epetra::MultiLevelPreconditioner ["
         << mlpLabel_ << "]" << std::endl
         << "***" << std::endl;

  if (SubMatMLPrec_ != NULL) {
    for (int i = 0; i < NBlocks_ ; i++) delete SubMatMLPrec_[i];
    ML_free(SubMatMLPrec_);
  }

  ML_Aggregate_VizAndStats_Clean(ml_);
  if (ml_nodes_ != 0) ML_Aggregate_VizAndStats_Clean(ml_nodes_);

  // destroy main objects
  if (agg_ != 0) {
    // destroy aggregate information
    if ((agg_)->aggr_info != NULL) {
      for (int i = 0 ; i < NumLevels_ ; ++i) {
        if ((agg_)->aggr_info[i] != NULL)
          ML_memory_free((void **)&((agg_)->aggr_info[i]));
      }
    }
    ML_Aggregate_Destroy(&agg_); agg_ = 0;
  }

  if(amg_ != 0) {
    ML_AMG_Destroy(&amg_); amg_ = 0;
  }    

  if (TMatrixML_ != 0) {
    ML_Operator_Destroy(&TMatrixML_);
    TMatrixML_ = 0;
  }

  if (ML_Kn_ != 0) {
    ML_Operator_Destroy(&ML_Kn_);
    ML_Kn_ = 0;
  }

  if (TtATMatrixML_ != 0) {
    ML_Operator_Destroy(&TtATMatrixML_);
    TtATMatrixML_ = 0;
  }

  if (TMatrixTransposeML_ != 0) {
    ML_Operator_Destroy(&TMatrixTransposeML_);
    TMatrixTransposeML_ = 0;
  }

  if (Tmat_array != 0) {
    ML_MGHierarchy_ReitzingerDestroy(LevelID_[0]-1, &Tmat_array,
                     &Tmat_trans_array);
    Tmat_array = 0;
    Tmat_trans_array = 0;
  }

  if (nodal_args_ != 0) {
    ML_Smoother_Arglist_Delete(&nodal_args_);
    nodal_args_ = 0;
  }

  if (edge_args_  != 0) {
    ML_Smoother_Arglist_Delete(&edge_args_);
    edge_args_ = 0;
  }

  if (MassMatrix_array != 0) {
    for (int i=0; i<MaxLevels_; i++)
      ML_Operator_Destroy(MassMatrix_array+LevelID_[i]);
    delete [] MassMatrix_array;
    MassMatrix_array = 0;
  }

  if (CurlCurlMatrix_array != 0) {
    for (int i=0; i<MaxLevels_; i++)
      ML_Operator_Destroy(CurlCurlMatrix_array+LevelID_[i]);
    delete [] CurlCurlMatrix_array;
    CurlCurlMatrix_array = 0;
  }

  // These should be destroyed after all the individual operators, as the
  // communicator may be used in profiling some of the individual ML_Operators
  // in the hierarchy at when they are destroyed.
  if (ml_ != 0) { ML_Destroy(&ml_); ml_ = 0; }
  if (ml_nodes_ != 0) { ML_Destroy(&ml_nodes_); ml_nodes_ = 0; }

  if (Label_) {
    delete [] Label_;
    Label_ = 0;
  }

  if (CreatedTMatrix_ == true) {
    delete TMatrix_;
    TMatrix_ = NULL;
  }

  if (CreatedML_Kn_ == true) {
    delete ML_Kn_;
    ML_Kn_ = NULL;
  }

  if (CreatedNodeMatrix_ == true) {
    delete NodeMatrix_;
    NodeMatrix_ = NULL;
  }

  if (CreatedEdgeMatrix_) {
    delete RowMatrix_;
    RowMatrix_ = NULL;
  }

  if (ml_comm_ != 0) { ML_Comm_Destroy(&ml_comm_); ml_comm_ = 0; }

  int min[ML_MEM_SIZE], max[ML_MEM_SIZE], sum[ML_MEM_SIZE];
  for( int i=0 ; i<ML_MEM_SIZE ; ++i ) sum[i] = 0;

  if (AnalyzeMemory_) {
    memory_[ML_MEM_TOT2] = memory_[ML_MEM_TOT1] + memory_[ML_MEM_PREC_FIRST];
#ifdef ML_MALLOC
    memory_[ML_MEM_TOT2_MALLOC] = memory_[ML_MEM_TOT1_MALLOC] + memory_[ML_MEM_PREC_FIRST_MALLOC];
#endif
    Comm().MinAll(memory_,min,ML_MEM_SIZE);
    Comm().MaxAll(memory_,max,ML_MEM_SIZE);
    Comm().SumAll(memory_,sum,ML_MEM_SIZE);
  }

  if (verbose_ && NumApplications_)
    ReportTime();

  if (verbose_ && AnalyzeMemory_) {

    // print memory usage

    std::cout << std::endl;
    std::cout << "   ML memory information:                 min     avg     max       tot"
         << std::endl << std::endl;
#ifdef ML_MALLINFO
    std::cout << "   1- estimated ML memory usage, using mallinfo()" << std::endl;
    PrintMem("      for the hierarchy              = %5d   %5d   %5d   %7d",
         min[ML_MEM_HIERARCHY],sum[ML_MEM_HIERARCHY],max[ML_MEM_HIERARCHY]);
    PrintMem("      for the smoother(s)            = %5d   %5d   %5d   %7d",
         min[ML_MEM_SMOOTHER],sum[ML_MEM_SMOOTHER],max[ML_MEM_SMOOTHER]);
    PrintMem("      for the coarse solver          = %5d   %5d   %5d   %7d",
         min[ML_MEM_COARSE],sum[ML_MEM_COARSE],max[ML_MEM_COARSE]);
    PrintMem("      preconditioning                = %5d   %5d   %5d   %7d",
         min[ML_MEM_PREC_FIRST],sum[ML_MEM_PREC_FIRST],max[ML_MEM_PREC_FIRST]);
    PrintMem("      total (w/o other prec data)    = %5d   %5d   %5d   %7d",
         min[ML_MEM_TOT1],sum[ML_MEM_TOT1],max[ML_MEM_TOT1]);
    PrintMem("      total (w/  other prec data)    = %5d   %5d   %5d   %7d",
         min[ML_MEM_TOT2],sum[ML_MEM_TOT2],max[ML_MEM_TOT2]);
    std::cout << std::endl;
#endif
#ifdef ML_MALLOC
    std::cout << "   3- estimated ML memory usage, using malloc()" << std::endl;
    PrintMem("      for the hierarchy              = %5d   %5d   %5d   %7d",
         min[ML_MEM_HIERARCHY_MALLOC],sum[ML_MEM_HIERARCHY_MALLOC],max[ML_MEM_HIERARCHY_MALLOC]);
    PrintMem("      for the smoother(s)            = %5d   %5d   %5d   %7d",
         min[ML_MEM_SMOOTHER_MALLOC],sum[ML_MEM_SMOOTHER_MALLOC],max[ML_MEM_SMOOTHER_MALLOC]);
    PrintMem("      for the coarse solver          = %5d   %5d   %5d   %7d",
         min[ML_MEM_COARSE_MALLOC],sum[ML_MEM_COARSE_MALLOC],max[ML_MEM_COARSE_MALLOC]);
    PrintMem("      preconditioning                = %5d   %5d   %5d   %7d",
         min[ML_MEM_PREC_FIRST_MALLOC],sum[ML_MEM_PREC_FIRST_MALLOC],max[ML_MEM_PREC_FIRST_MALLOC]);
    PrintMem("      total (w/o other prec data)    = %5d   %5d   %5d   %7d",
         min[ML_MEM_TOT1_MALLOC],sum[ML_MEM_TOT1_MALLOC],max[ML_MEM_TOT1_MALLOC]);
    PrintMem("      total (w/  other prec data)    = %5d   %5d   %5d   %7d",
         min[ML_MEM_TOT2_MALLOC],sum[ML_MEM_TOT2_MALLOC],max[ML_MEM_TOT2_MALLOC]);
    std::cout << std::endl;
#endif
    std::cout << "      (memory for Aztec smoothers reported in `preconditioning')" << std::endl;
    std::cout << "      (warning: data may be incorrect for small runs, or" << std::endl
     << "       if more processes share the same physical memory)" << std::endl
     << std::endl;
  }

  if (verbose_ && NumApplications_)
    ML_print_line("-",78);

  if (NullSpaceToFree_ != 0) {
    delete [] NullSpaceToFree_;
    NullSpaceToFree_ = 0;
  }

  if (RowMatrixAllocated_) {
    delete RowMatrixAllocated_;
    RowMatrixAllocated_ = 0;
  }
  if (AllocatedRowMatrix_) {
    delete RowMatrix_;
    RowMatrixAllocated_ = 0;
  }

  // filtering stuff

  if (flt_ml_) {
    ML_Destroy(&flt_ml_);
    flt_ml_ = 0;
  }

  if (flt_agg_) {
    ML_Aggregate_Destroy(&flt_agg_);
    flt_agg_ = 0;
  }

  IsComputePreconditionerOK_ = false;

  return 0;
}

// ================================================ ====== ==== ==== == =

ML_Epetra::MultiLevelPreconditioner::
MultiLevelPreconditioner(const Epetra_RowMatrix & inRowMatrix,
             const bool ComputePrec) :
  RowMatrix_(&inRowMatrix),
  RowMatrixAllocated_(0),
  AllocatedRowMatrix_(false)
{

  ParameterList NewList;
  List_ = NewList;
  SetDefaults("SA",List_,(int *)0, (double *)0);

  ML_CHK_ERRV(Initialize());

  // construct hierarchy
  if (ComputePrec == true)
    ML_CHK_ERRV(ComputePreconditioner());
}

// ================================================ ====== ==== ==== == =

ML_Epetra::MultiLevelPreconditioner::
MultiLevelPreconditioner( const Epetra_RowMatrix & inRowMatrix,
             const ParameterList & List, const bool ComputePrec) :
  RowMatrix_(&inRowMatrix),
  RowMatrixAllocated_(0),
  AllocatedRowMatrix_(false)
{

  List_ = List;

  ML_CHK_ERRV(Initialize());

  // construct hierarchy
  if (ComputePrec == true)
    ML_CHK_ERRV(ComputePreconditioner());
}

// ================================================ ====== ==== ==== == =
ML_Epetra::MultiLevelPreconditioner::
MultiLevelPreconditioner(ML_Operator * Operator,
             const ParameterList & List, Epetra_RowMatrix **DiagOperators,
             Teuchos::ParameterList *DiagLists, int NBlocks,
             const bool ComputePrec) :
  DiagOperators_(DiagOperators),
  DiagLists_(DiagLists),
  RowMatrixAllocated_(0),
  AllocatedRowMatrix_(true)
{

  // need to wrap an Epetra_RowMatrix around Operator.
  // This is quite not the best approach for small matrices

  if (NBlocks != 0) Comm_ = &(DiagOperators[0]->Comm());
  else Comm_ = NULL;

  // matrix must be freed by destructor.

  RowMatrix_ = new ML_Epetra::RowMatrix(Operator,Comm_);
  NBlocks_ = NBlocks;
  List_ = List;

  ML_CHK_ERRV(Initialize());
  AMGSolver_ = ML_COMPOSITE;
  AfineML_ = Operator;

  // construct hierarchy
  if (ComputePrec == true)
    ML_CHK_ERRV(ComputePreconditioner());
}

// ================================================ ====== ==== ==== == =

/*! The constructor for the Maxwell equations requires three Epetra_RowMatrices.
 * Two conditions are required on their maps:
 * - TMatrix.OperatorDomainMap() == NodeMatrix.OperatorRangeMap()
 * - TMatrix.OperatorRangeMap()  == EdgeMatrix.OperatorDomainMap()
 */
ML_Epetra::MultiLevelPreconditioner::
MultiLevelPreconditioner(const Epetra_RowMatrix & EdgeMatrix,
             const Epetra_RowMatrix & TMatrix,
             const Epetra_RowMatrix & NodeMatrix,
             const ParameterList & List,
             const bool ComputePrec,
             const bool UseNodeMatrixForSmoother):
  RowMatrix_(&EdgeMatrix),
  RowMatrixAllocated_(0),
  AllocatedRowMatrix_(false)
{

  // some sanity checks
  if (! TMatrix.OperatorDomainMap().SameAs(NodeMatrix.OperatorRangeMap()) ) {
    std::cerr << ErrorMsg_ << "discrete grad DomainMap != node RangeMap..." << std::endl;
    ML_CHK_ERRV(-1); // error on discrete grad
  }

  if (! TMatrix.OperatorRangeMap().SameAs(EdgeMatrix.OperatorDomainMap()) ) {
    std::cerr << ErrorMsg_ << "discrete grad RangeMap != edge DomainMap..." <<std::endl;
    ML_CHK_ERRV(-2); // error on discrete grad
  }

  List_ = List;

  ML_CHK_ERRV(Initialize());

  // set Maxwell here.
  // NOTE: RowMatrix_ and EdgeMatrix_ pointer to the same Epetra_RowMatrix
  AMGSolver_ = ML_MAXWELL;
  NodeMatrix_ = & NodeMatrix;
  TMatrix_ = & TMatrix;
  EdgeMatrix_ = & EdgeMatrix;
  UseNodeMatrixForSmoother_=UseNodeMatrixForSmoother;

  // construct hierarchy
  if (ComputePrec == true)
    ML_CHK_ERRV(ComputePreconditioner());

}

// ================================================ ====== ==== ==== == =

/*! Constructor for the Maxwell equations.  This version takes the stiffness
 * and edge mass matrices separately.
 * Two conditions are required on their maps:
 * - TMatrix.OperatorDomainMap() == NodeMatrix.OperatorRangeMap()
 * - TMatrix.OperatorRangeMap()  == EdgeMatrix.OperatorDomainMap()
 */
ML_Epetra::MultiLevelPreconditioner::
MultiLevelPreconditioner(const Epetra_RowMatrix & CurlCurlMatrix,
                         const Epetra_RowMatrix & MassMatrix,
                         const Epetra_RowMatrix & TMatrix,
                         const Epetra_RowMatrix & NodeMatrix,
                         const ParameterList & List,
                         const bool ComputePrec) :
  RowMatrixAllocated_(0),
  AllocatedRowMatrix_(false)
{

  // Check compatibility of CurlCurl and  TMatrix.
  if (! TMatrix.OperatorDomainMap().SameAs(NodeMatrix.OperatorRangeMap()) ) {
    std::cerr << ErrorMsg_ << "discrete grad DomainMap != node RangeMap..." << std::endl;
    ML_CHK_ERRV(-1); // error on discrete grad
  }

  if (! TMatrix.OperatorRangeMap().SameAs(CurlCurlMatrix.OperatorDomainMap())) {
    std::cerr << ErrorMsg_ << "discrete grad RangeMap != edge DomainMap..." <<std::endl;
    ML_CHK_ERRV(-2); // error on discrete grad
  }

  List_ = List;

  // later on, this will be reset to the sum of the curl-curl and mass
  RowMatrix_ = & CurlCurlMatrix;

  ML_CHK_ERRV(Initialize());

  AMGSolver_ = ML_MAXWELL;
  EdgeMatrix_ = RowMatrix_;
  CurlCurlMatrix_ = & CurlCurlMatrix;
  MassMatrix_ = & MassMatrix;
  NodeMatrix_ = & NodeMatrix;
  TMatrix_ = & TMatrix;

  // construct hierarchy
  if (ComputePrec == true)
    ML_CHK_ERRV(ComputePreconditioner());

}
#ifdef NewStuff
// ================================================ ====== ==== ==== == =
/*! Constructor for multiphysics problems with variable dofs per node.  This version uses a
 *  discrete laplacian and padding on coarse grids to make a hierarchy. It also allows for
 *  the removal of column nonzeros associated with Dirichlet points. To use this option
 *  the rhs and initial guess must be provided.
 */
#ifdef outputter
extern int *update, *update_index, *external, *extern_index;
#endif
ML_Epetra::MultiLevelPreconditioner::
MultiLevelPreconditioner(Epetra_RowMatrix & RowMatrix,
                         const Teuchos::ParameterList & List,
                         const int & nNodes,
                         const int & maxDofPerNode,
                         bool * NotMLVecDofPresent,   // how do I get a const back ..
                         Epetra_Vector & Lhs,
                         Epetra_Vector & Rhs,
                         const bool  rhsAndsolProvided,
                         const bool ComputePrec) :
  RowMatrixAllocated_(0),
  AllocatedRowMatrix_(false)
{
  Epetra_CrsMatrix *Acrs =
              dynamic_cast<Epetra_CrsMatrix *>(&RowMatrix);

  TEUCHOS_TEST_FOR_EXCEPT_MSG(Acrs == NULL,
             ErrorMsg_ << "matrix must be crs to use this constructor\n");

  int nDofs = Acrs->NumMyRows();
  int *dofGlobals;

  Acrs->RowMap().MyGlobalElementsPtr(dofGlobals);

  List_ = List;

  int  nGlobalNodes;
  int itemp = nNodes;

  MLVec<bool> dofPresent(NotMLVecDofPresent,NotMLVecDofPresent+nNodes*maxDofPerNode);

  RowMatrix.Comm().SumAll(&itemp,&nGlobalNodes,1);

  double *XXX = NULL, *YYY = NULL, *ZZZ = NULL;

  XXX = List_.get("x-coordinates",(double *) 0);
  YYY = List_.get("y-coordinates",(double *) 0);
  ZZZ = List_.get("z-coordinates",(double *) 0);

  TEUCHOS_TEST_FOR_EXCEPT_MSG( (XXX == NULL) && (nDofs != 0),
             ErrorMsg_ << "Must supply coordinates to use multiphysics variable dof constructor\n");

  struct wrappedCommStruct epetraFramework;

  epetraFramework.whichOne = epetraType;
  epetraFramework.data     = (void *) Acrs;
  epetraFramework.nProcs   = RowMatrix.Comm().NumProc();
  epetraFramework.myPid    = RowMatrix.Comm().MyPID();
  int nGhost = MLnMyGhost(epetraFramework);

  // allocate vectors

  MLVec<bool>   dirOrNot(nDofs + nGhost);
  MLVec<double> theDiag(nDofs + nGhost);
  MLVec<int>    map(nDofs);
  MLVec<int>    amalgRowPtr, amalgCols;
  MLVec<int>    myLocalNodeIds(nDofs+nGhost);
  MLVec<int>    amalgRowMap;
  MLVec<int>    amalgColMap;

  // Make MLVec versions of Crs arrays by wrapping them.

  double *vtemp;  int *ctemp,*rtemp;
  Acrs->ExtractCrsDataPointers(rtemp, ctemp, vtemp );

  MLVec<int>    rowPtr(rtemp,rtemp + nDofs + 1);
  MLVec<int>    cols(ctemp,ctemp   + rtemp[nDofs]);
  MLVec<double> vals(vtemp,vtemp   + rtemp[nDofs]);

  // grab diagonal and detect Dirichlets

  double dirDropTol = List_.get("ML advanced Dirichlet: threshold",1.0e-5);

  MLextractDiag(rowPtr,   cols, vals, theDiag, epetraFramework);
  MLfindDirichlets(rowPtr,cols, vals, theDiag, dirDropTol, dirOrNot, epetraFramework);

  // if the rhs and solution are provided, remove column entries
  // associated with Dirichlet rows. Here, we overwrite the original
  // matrix arrays to reflect removal.

  if (rhsAndsolProvided) {

     double *ptrRHS, *ptrLHS;

     Lhs.ExtractView(&ptrLHS);
     Rhs.ExtractView(&ptrRHS);

     MLVec<double> myvecRHS(ptrRHS, ptrRHS + nDofs );
     MLVec<double> myvecLHS(ptrLHS, ptrLHS + nDofs );

     MLrmDirichletCols(rowPtr, cols, vals, theDiag, true,
                     myvecLHS, myvecRHS, dirOrNot, epetraFramework);
   }


   MLbuildMap(dofPresent, map, nDofs);

   for (int i = 0; i < nDofs; i++)
      myLocalNodeIds[i] = (int) floor( map[i]/maxDofPerNode);

   int nLocalNodes, nLocalPlusGhostNodes;

   MLassignGhostLocalNodeIds( myLocalNodeIds, nDofs, nDofs+nGhost,
        epetraFramework, nLocalNodes, nLocalPlusGhostNodes);

   MLfillNodalMaps(amalgRowMap, amalgColMap, myLocalNodeIds,
        nDofs,  epetraFramework,  nLocalNodes, nLocalPlusGhostNodes);

   double amalgDropTol = List_.get("variable DOF  amalgamation: threshold",1.8e-9);
   MLvariableDofAmalg(nDofs+nGhost, rowPtr, cols, vals, nNodes,maxDofPerNode,
                    map, theDiag, amalgDropTol, amalgRowPtr, amalgCols,
                    epetraFramework, myLocalNodeIds);

   theDiag.resize(0);   // free space

   // remove (i,j) connnections in amalgamated matrix associated with nodes
   // where the number of dofs per node is different

   MLrmDifferentDofsCrossings(dofPresent,maxDofPerNode,amalgRowPtr,amalgCols,nDofs+nGhost, epetraFramework, myLocalNodeIds);

   int iiii = amalgColMap.size();

   MLVec<double> ghostedXXX(iiii);
   if (YYY == NULL) iiii = 0;
   MLVec<double> ghostedYYY(iiii);
   if (ZZZ == NULL) iiii = 0;
   MLVec<double> ghostedZZZ(iiii);

   for (int i = 0; i < nNodes; i++) ghostedXXX[i] = XXX[i];
   nodalComm(ghostedXXX, myLocalNodeIds, epetraFramework);

   int localDim=1, globalDim;

   if (YYY != NULL) localDim = 2;
   if (ZZZ != NULL) localDim = 3;
   RowMatrix.Comm().MaxAll(&localDim,&globalDim,1);

   if (globalDim > 1) {
      for (int i = 0; i < nNodes; i++) ghostedYYY[i] = YYY[i];
      nodalComm(ghostedYYY, myLocalNodeIds, epetraFramework);
   }
   if (globalDim > 2) {
      for (int i = 0; i < nNodes; i++) ghostedZZZ[i] = ZZZ[i];
      nodalComm(ghostedZZZ, myLocalNodeIds, epetraFramework);
   }

   MLVec<double> lapVals(amalgRowPtr[nNodes]);

   MLbuildLaplacian(amalgRowPtr, amalgCols, lapVals, ghostedXXX,ghostedYYY,ghostedZZZ);

   MLsortCols(amalgRowPtr, amalgCols, lapVals);

   MLVec<char> status(nNodes*maxDofPerNode);
   MLfineStatus(dofPresent, map, dirOrNot, status);

   dirOrNot.resize(0);      // free space

   map.resize(0);           // free space
   Epetra_Map* epetAmalgRowMap=new Epetra_Map(-1,nNodes, amalgRowMap.getptr(), 0, RowMatrix.Comm());
   Epetra_Map* epetAmalgColMap=new Epetra_Map(-1,amalgColMap.size(),amalgColMap.getptr(),0,RowMatrix.Comm());

   // Need to take CRS vectors and create an epetra matrix

   // If we don't want to supply a column map, things should work by
   // uncommenting all toggle lines below and commenting out the
   // corresponding colmap lines.

   Epetra_CrsMatrix* LapMat = new Epetra_CrsMatrix(Copy,*epetAmalgRowMap,*epetAmalgColMap,0);
// Epetra_CrsMatrix* LapMat = new Epetra_CrsMatrix(Copy,*epetAmalgRowMap,0); // toggle

   for (int i = 0 ; i < nNodes ; ++i) {
     LapMat->InsertMyValues(i,amalgRowPtr[i+1]-amalgRowPtr[i],
                     &(lapVals[amalgRowPtr[i]]), &(amalgCols[amalgRowPtr[i]]));
     /*    toggle
     for (int j = amalgRowPtr[i]; j < amalgRowPtr[i+1]; j++) {
       LapMat->InsertGlobalValues(amalgRowMap[i],1, &(lapVals[j]),&(amalgColMap[amalgCols[j]]));
     } */
   }
   amalgRowPtr.resize(0); amalgCols.resize(0); lapVals.resize(0); // free space

   LapMat->FillComplete(*epetAmalgRowMap,*epetAmalgRowMap);
// LapMat->FillComplete();      // toggle
// LapMat->OptimizeStorage();   // toggle

#ifdef outputter
// this stuff is just for forcing ML do do the same thing on one and many procs
// the code is hidden behind an ifdef in ML_agg_MIS.c. You can use run in parallel
// turning on ML_AGGR_OUTAGGR. This will output a bunch of files (one per proc per
// level). You need to cat together files associated with each level (e.g.,
// cat agg*_0 > agg_0 ; cat agg*_1 > agg_1 ; ....). Then, recompile with
// ML_AGGR_OUTAGGR undefined but ML_AGGR_INAGGR defined. Not run in serial.
// If the smoother is jacobi, and the max eigenvalue is fixed independent of the
// number of procs (e.g., hacking in return 2.0; inside ML_Krylov_Get_MaxEigenvalue()),
// then the output should be the same as the parallel run

// if you take play with this, don't forget to ifdef out the extern int above
   LapMat->ColMap().MyGlobalElementsPtr(update);
update_index = (int *) ML_allocate(sizeof(int)*(nDofs+nGhost));
extern_index = (int *) ML_allocate(sizeof(int)*(nDofs+nGhost));
for (int i = 0; i < nNodes; i++) update_index[i] = i;
for (int i = 0; i < nGhost; i++) extern_index[i] = i+nNodes;
external = &(update[nNodes]);
#endif

  RowMatrix_ = LapMat;
  AllocatedRowMatrix_ = false;

  ML_CHK_ERRV(Initialize());

  DontSetSmoothers_ = true;   // don't make smoothers based on Laplacian
                              // smoothers on the real matrix will be done below
  // construct hierarchy
  if (ComputePrec == true)
    ML_CHK_ERRV(ComputePreconditioner());

  DontSetSmoothers_ = false;

  ML *altml;
  altml = ml_;

Comm_ = &(RowMatrix.Comm());
DomainMap_ = &(RowMatrix.OperatorDomainMap());
RangeMap_ = &(RowMatrix.OperatorRangeMap());


  int levelIndex, levelIncr = -1;

  levelIndex = ml_->ML_finest_level;
  if (levelIndex == 0) levelIncr = 1;

  // shove the real matrix into ML

  int numMyRows = Acrs->NumMyRows();
  int N_ghost   = Acrs->NumMyCols() - numMyRows;

  ML_Operator_Clean(&(altml->Amat[levelIndex]));
  ML_Operator_Init(&(altml->Amat[levelIndex]), altml->comm);
  delete LapMat;
  delete epetAmalgColMap;
  delete epetAmalgRowMap;
  ML_Init_Amatrix(altml,levelIndex,numMyRows, numMyRows, (void *) Acrs);
  altml->Amat[levelIndex].type = ML_TYPE_CRS_MATRIX;
  ML_Set_Amatrix_Getrow(altml, levelIndex, ML_Epetra_CrsMatrix_getrow,
                        ML_Epetra_CrsMatrix_comm_wrapper,
                        numMyRows+N_ghost);

  ML_Set_Amatrix_Matvec(altml, levelIndex, ML_Epetra_CrsMatrix_matvec);

  int nNodesCoarse;
  int nDofsCoarse;
  int nNodesFine = nNodes;

  for (int ii = 0; ii < ml_->ML_num_actual_levels - 1 ; ii++) {
    struct ML_CSR_MSRdata* ptr= (struct ML_CSR_MSRdata *) ml_->Pmat[levelIndex+levelIncr].data;

     // wrap crs stuff into std vectors

    nNodesCoarse = ml_->Pmat[levelIndex+levelIncr].invec_leng;

    MLVec<int>     PAmalgRowPtr(ptr->rowptr,ptr->rowptr+nNodesFine+1);
    MLVec<int>     PAmalgCols(ptr->columns,ptr->columns+(ptr->rowptr)[nNodesFine] );
    MLVec<double>  PAmalgVals(ptr->values,ptr->values + (ptr->rowptr)[nNodesFine] );
    MLVec<int>     newPRowPtr(nDofs+1);

    MLVec<int>     newPCols(PAmalgRowPtr[nNodesFine]*maxDofPerNode);
    MLVec<double>  newPVals(PAmalgRowPtr[nNodesFine]*maxDofPerNode);

    MLunamalgP(PAmalgRowPtr, PAmalgCols, PAmalgVals,
             maxDofPerNode, status, (ii != 0), newPRowPtr, newPCols, newPVals);

    int nGhostNew = 0;

    if ( (ml_->Pmat[levelIndex+levelIncr].getrow != NULL) &&
         (ml_->Pmat[levelIndex+levelIncr].getrow->pre_comm != NULL) )
      nGhostNew = ML_CommInfoOP_Compute_TotalRcvLength(ml_->Pmat[levelIndex+levelIncr].getrow->pre_comm);


    struct wrappedCommStruct mlFramework;
    mlFramework.whichOne = mlType;
    mlFramework.data     = (void *) &(ml_->Pmat[levelIndex+levelIncr]);
    mlFramework.nProcs   = RowMatrix.Comm().NumProc();
    mlFramework.myPid    = RowMatrix.Comm().MyPID();
    mlFramework.maxDofPerNode = maxDofPerNode;
    mlFramework.vecSize    = maxDofPerNode*(nGhostNew+ml_->Pmat[levelIndex+levelIncr].invec_leng);

    MLShove(&(altml->Pmat[levelIndex+levelIncr]),newPRowPtr,newPCols,newPVals,
            ml_->Pmat[levelIndex+levelIncr].invec_leng*maxDofPerNode,
            dofCommUsingMlNodalMatrix, mlFramework, maxDofPerNode*nGhostNew);

    ML_Operator_Set_1Levels(&(altml->Pmat[levelIndex+levelIncr]),
                           &(altml->SingleLevel[levelIndex+levelIncr]),
                           &(altml->SingleLevel[levelIndex]));

    // take the transpose and push in Rmat

    ML_Operator_Clean(&(altml->Rmat[levelIndex]));
    ML_Operator_Init(&(altml->Rmat[levelIndex]), altml->comm);
    ML_Gen_Restrictor_TransP(altml, levelIndex, levelIndex+levelIncr, NULL);
    ML_Operator_Clean(&(altml->Amat[levelIndex+levelIncr]));
    ML_Operator_Init(&(altml->Amat[levelIndex+levelIncr]), altml->comm);
    ML_Gen_AmatrixRAP(altml, levelIndex, levelIndex+levelIncr);
    nDofsCoarse = altml->Amat[levelIndex+levelIncr].outvec_leng;

    struct ML_CSR_MSRdata* newptr= (struct ML_CSR_MSRdata *) altml->Amat[levelIndex+levelIncr].data;

    int nCoarse = altml->Amat[levelIndex+levelIncr].outvec_leng;

    // the coarse level matrix might have some empty rows due to the
    // padding intended to force all coarse matrices to have the same
    // number of dofs per node. For these empty rows, we want to
    // stick in some Dirichlet points. It turns out that this would
    // be real easy with ML's MSR matrices. We would just looks for
    // zeros on the diagonal and replace them by ones. However, I'd
    // like to prepare the code for MueLu and CRS matrices. So ...
    // I instead copy the MSR data to a buncy of CRS arrays. I then
    // invoke MLfindEmptyRows() & MLreplaceEmptyByDir() that are intended
    // for CRS matrices. Finally, I need to copy these back to the
    // MSR that ML wants.

    // For a code like MueLu that works with CRS matrices, we could
    // perhaps just wrap the CRS vectors into MLVec's instead of copy as is
    // done for ML. We'd have to be careful that there is actually
    // enough storage for the new 1's entries.
    //
    //  MLVec<int>    AcoarseRowPtr(newptr->rowptr, newptr->rowptr +  nCoarse+1);
    //  MLVec<int>    AcoarseCols(  newptr->columns,newptr->columns + (newptr->rowptr)[nCoarse] );
    //  MLVec<double> AcoarseVals(  newptr->values, newptr->values  + (newptr->rowptr)[nCoarse] );
    //
    //

    // count the number of nonzeros (for ML)

    int count = 0;
    for (int i = 0; i < (newptr->columns)[nCoarse]; i++)
      if (newptr->values[i] != 0.0) count++;

    MLVec<int>      AcoarseRowPtr( nCoarse+1);
    MLVec<int>     AcoarseCols(  count );
    MLVec<double>  AcoarseVals(  count );

    // grab MSR stuff and put it into CRS style arrays

    count = 0;
    for (int i = 0; i < nCoarse; i++) {
       AcoarseRowPtr[i] = count;
       if (newptr->values[i] != 0.0) {
          AcoarseCols[count  ] = i;
          AcoarseVals[count++] = newptr->values[i];
       }
       for (int j = (newptr->columns)[i]; j < (newptr->columns)[i+1]; j++) {
          if (newptr->values[j] != 0.0) {
             AcoarseCols[count  ] = newptr->columns[j];
             AcoarseVals[count++] = newptr->values[j];
          }
       }
    }
    AcoarseRowPtr[nCoarse] = count;

    MLVec<bool> rowEmpty;
    MLfindEmptyRows(AcoarseRowPtr,AcoarseCols, AcoarseVals, rowEmpty);
    MLreplaceEmptyByDirichlet(AcoarseRowPtr,AcoarseCols,AcoarseVals, rowEmpty);

    // grabs CRS arrays and put results back into MSR format
    count = (newptr->columns)[0];
    for (int i = 0; i < nCoarse; i++) {
       for (int j = AcoarseRowPtr[i]; j < AcoarseRowPtr[i+1]; j++) {
          if ( AcoarseCols[j] == i)   (newptr->values)[i] = AcoarseVals[j];
          else {
             (newptr->columns)[count ] =  AcoarseCols[j];
             (newptr->values)[count++] =  AcoarseVals[j];
          }
       }
       (newptr->columns)[i+1] =  count;
    }
    AcoarseRowPtr.resize(0); AcoarseCols.resize(0); AcoarseVals.resize(0);

    // compute the status array for the next level indicating whether dofs
    // are padded or real.

    MLVec<bool>   empty;
    if (ii != ml_->ML_num_actual_levels - 2)
      MLcoarseStatus(rowEmpty, empty , status);

    rowEmpty.resize(0);   // MLVec.resize(0) actually frees space

    levelIndex = levelIndex + levelIncr;
    nNodesFine = nNodesCoarse;
    nDofs      = nDofsCoarse;

  }

  SetSmoothers();
  CreateLabel();



}
#endif
#ifdef NewStuff
// ================================================ ====== ==== ==== == =
/*! Constructor for scalar PDE problems based on applying AMG to the distance
 *  Laplacian operator when constructing grid transfers. The main unique
 *  feature is that there may be some dofs that correspond to the same node
 *  location. These shared dofs fall into two categories. If these dofs are
 *  strongly connected to each other (as determined by tol), they are
 *  explicitly elminated from the Laplacian (merged into a supernode). Once
 *  a P is obtained, this P is then expanded to account for shared nodes
 *  by simply duplicating the supernodes row of P for each of the individual
 *  vertices that contribute to the supernode. If share dofs are weakly
 *  connected (or not connected at all), nothing special is done (other than
 *  the ususal ignoring of weak connections). One last trick is employed,
 *  connections between supernodes and non-supernodes (i.e., regular nodes)
 *  are always assumed to be weak. Shared nodes are often used to capture
 *  interfaces or other features. By breaking these connections, the AMG
 *  can better maintain these features throughout the hierarchy. Finally, the
 *  constructor also allows for *  the removal of column nonzeros associated
 *  with Dirichlet points. To use this option the rhs and initial guess must be
 *  provided. Modification of the matrix, rhs, and initial guess must be
 *  allowable to use this option.
 */
ML_Epetra::MultiLevelPreconditioner::
MultiLevelPreconditioner(Epetra_RowMatrix & RowMatrix,
    const Teuchos::ParameterList & List,
    const double distTol, // two points are at the same location when
                          // || (x_1,y_1,z_1) -  (x_2,y_2,z_2)||_2 < distTol
    const double tol,     // ignore values when
                          //       A(i,j)^2 < A(i,i)*A(j,j)*tol^2
    Epetra_Vector & Lhs,
    Epetra_Vector & Rhs,
    const bool  rhsAndsolProvided,
    const bool ComputePrec) :

  RowMatrixAllocated_(0),
  AllocatedRowMatrix_(false)
{


  Epetra_CrsMatrix *Acrs =
              dynamic_cast<Epetra_CrsMatrix *>(&RowMatrix);

  TEUCHOS_TEST_FOR_EXCEPT_MSG(Acrs == NULL,
             ErrorMsg_ << "matrix must be crs to use this constructor\n");

  int nDofs = Acrs->NumMyRows();
  int *dofGlobals;

  Acrs->RowMap().MyGlobalElementsPtr(dofGlobals);

  List_ = List;

  double *XXX = NULL, *YYY = NULL, *ZZZ = NULL;

  XXX = List_.get("x-coordinates",(double *) 0);
  YYY = List_.get("y-coordinates",(double *) 0);
  ZZZ = List_.get("z-coordinates",(double *) 0);

  TEUCHOS_TEST_FOR_EXCEPT_MSG(XXX == NULL,
             ErrorMsg_ << "Must supply coordinates to use shaerd dof constructor\n");

  struct wrappedCommStruct epetraFramework;

  epetraFramework.whichOne = epetraType;
  epetraFramework.data     = (void *) Acrs;
  epetraFramework.nProcs   = RowMatrix.Comm().NumProc();
  epetraFramework.myPid    = RowMatrix.Comm().MyPID();
  int nGhost = MLnMyGhost(epetraFramework);

  // allocate vectors

  MLVec<bool>   dirOrNot(nDofs + nGhost);
  MLVec<double> theDiag(nDofs + nGhost);
  MLVec<int>    map(nDofs);
  MLVec<int>    amalgRowPtr, amalgCols;
  MLVec<int>    amalgRowMap;
  MLVec<int>    amalgColMap;

  // Make MLVec versions of Crs arrays by wrapping them.

  double *vtemp;  int *ctemp,*rtemp;
  Acrs->ExtractCrsDataPointers(rtemp, ctemp, vtemp );

  MLVec<int>    rowPtr(rtemp,rtemp + nDofs + 1);
  MLVec<int>    cols(ctemp,ctemp   + rtemp[nDofs]);
  MLVec<double> vals(vtemp,vtemp   + rtemp[nDofs]);

  // grab diagonal and detect Dirichlets
  //
  double dirDropTol = List_.get("ML advanced Dirichlet: threshold",1.0e-5);
  MLextractDiag(rowPtr,   cols, vals, theDiag, epetraFramework);
  MLfindDirichlets(rowPtr,cols, vals, theDiag, dirDropTol, dirOrNot, epetraFramework);

  // if the rhs and solution are provided, remove column entries
  // associated with Dirichlet rows. Here, we overwrite the original
  // matrix arrays to reflect removal.

  if (rhsAndsolProvided) {

     double *ptrRHS, *ptrLHS;

     Lhs.ExtractView(&ptrLHS);
     Rhs.ExtractView(&ptrRHS);

     MLVec<double> myvecRHS(ptrRHS, ptrRHS + nDofs );
     MLVec<double> myvecLHS(ptrLHS, ptrLHS + nDofs );

     MLrmDirichletCols(rowPtr, cols, vals, theDiag, true,
                     myvecLHS, myvecRHS, dirOrNot, epetraFramework);
   }

    MLVec<int>    rowZeros(nDofs+nGhost);
    MLVec<int>    colZeros(nDofs+nGhost);

    int *rowmapIds, *colmapIds;
    Acrs->RowMap().MyGlobalElementsPtr(rowmapIds);
    Acrs->ColMap().MyGlobalElementsPtr(colmapIds);
    MLVec<int>    myLocalNodeIds(nDofs+nGhost);

    for (int i = 0; i < nDofs; i++) myLocalNodeIds[i] = i;

    int nLocalNodes, nLocalPlusGhostNodes;

    MLassignGhostLocalNodeIds( myLocalNodeIds, nDofs, nDofs+nGhost,
        epetraFramework, nLocalNodes, nLocalPlusGhostNodes);

    int iiii = Acrs->ColMap().NumMyElements();

    MLVec<double> xx(iiii);   if (YYY == NULL) iiii = 0;
    MLVec<double> yy(iiii);   if (ZZZ == NULL) iiii = 0;
    MLVec<double> zz(iiii);

    for (int i = 0; i < nDofs; i++) xx[i] = XXX[i];
    nodalComm(xx, myLocalNodeIds, epetraFramework);

    if (YYY != NULL) {
      for (int i = 0; i < nDofs; i++) yy[i] = YYY[i];
      nodalComm(yy, myLocalNodeIds, epetraFramework);
    }
    if (ZZZ != NULL) {
      for (int i = 0; i < nDofs; i++) zz[i] = ZZZ[i];
      nodalComm(zz, myLocalNodeIds, epetraFramework);
    }

    MLVec<int> newGlobals(iiii);

    ZeroDist(xx,yy,zz,rowPtr,cols,vals,theDiag,tol,rowZeros,colZeros,distTol);

    MLVec<int> groupHead(nDofs+nGhost);
    MLVec<int> groupNext(nDofs+nGhost);

    MergeShared(cols, rowZeros, colZeros, groupHead, groupNext);
    for (int i = 0; i < nDofs; i++) newGlobals[i] = rowmapIds[i];
    // shared dofs will have some global ids
    for (int i = 0; i < nDofs; i++) {
       if (groupHead[i] > -1) newGlobals[i] = newGlobals[groupHead[i]];
    }
    nodalComm(newGlobals, myLocalNodeIds, epetraFramework);

    MLVec<int> newMap(nDofs);
    int        nNonShared;

    nNonShared = BuildNonSharedMap(newMap, groupHead, groupNext);

    // fill the ghost part of newMap
    newMap.resize(nDofs+nGhost);
    nodalComm(groupHead, myLocalNodeIds, epetraFramework);

    int Ncols = nNonShared;
    for (int i = nDofs; i < newMap.size(); i++) {
       if  (groupHead[i] == -1) {
          newMap[i] = Ncols;
          Ncols++;
       }
       else if (groupHead[i] >= 0) {// first time group encountered
          newMap[i] = Ncols;
          for (int j = i+1; j < newMap.size(); j++) {
             if ( newGlobals[j] == newGlobals[i]) {
                newMap[j] = Ncols;
                groupHead[j] = -2;
             }
          }
          Ncols++;
       }
    }

    MLVec<int> newRowPtr(nNonShared+1);
    MLVec<int> newCols(cols.size());

    buildCompressedA(rowPtr, cols, vals, theDiag, groupHead, groupNext,
                     newRowPtr, newCols, newMap, nNonShared, tol);

    MLVec<double> newVals(newCols.size());

    MLVec<double> xxCompressed(Ncols);
    MLVec<double> yyCompressed(Ncols);
    MLVec<double> zzCompressed(Ncols);
    MLVec<int>    newGlobsCompressed(Ncols);

    for (int i = 0; i < newMap.size(); i++)  {
       xxCompressed[newMap[i]] = xx[i];
       yyCompressed[newMap[i]] = yy[i];
       zzCompressed[newMap[i]] = zz[i];
       newGlobsCompressed[newMap[i]] = newGlobals[i];
    }

    MLbuildLaplacian(newRowPtr, newCols, newVals, xxCompressed, yyCompressed, zzCompressed);

   MLsortCols(newRowPtr, newCols, newVals);


   dirOrNot.resize(0);      // free space

   Epetra_Map* epetNewRowMap=new Epetra_Map(-1,nNonShared,newGlobsCompressed.getptr(),0,RowMatrix.Comm());
   Epetra_Map* epetNewColMap=new Epetra_Map(-1,Ncols,newGlobsCompressed.getptr(),0,RowMatrix.Comm());

   // Need to take CRS vectors and create an epetra matrix

   Epetra_CrsMatrix* LapMat = new Epetra_CrsMatrix(Copy,*epetNewRowMap,*epetNewColMap,0);
   for (int i = 0 ; i < nNonShared; ++i) {
     LapMat->InsertMyValues(i,newRowPtr[i+1]-newRowPtr[i],
                     &(newVals[newRowPtr[i]]), &(newCols[newRowPtr[i]]));
   }
   newRowPtr.resize(0); newCols.resize(0); newVals.resize(0); // free space

   LapMat->FillComplete(*epetNewRowMap,*epetNewRowMap);

#ifdef outputter
   LapMat->ColMap().MyGlobalElementsPtr(update);
update_index = (int *) ML_allocate(sizeof(int)*(nNonShared));
extern_index = (int *) ML_allocate(sizeof(int)*(nNonShared));
for (int i = 0; i < nNonShared; i++) update_index[i] = i;
for (int i = 0; i < nGhost; i++) extern_index[i] = i+nNonShared;
external = &(update[nNonShared]);
#endif

  RowMatrix_ = LapMat;
  AllocatedRowMatrix_ = false;

  ML_CHK_ERRV(Initialize());

  DontSetSmoothers_ = true;   // don't make smoothers based on Laplacian
                              // smoothers on the real matrix will be done below
  // construct hierarchy
  if (ComputePrec == true)
    ML_CHK_ERRV(ComputePreconditioner());

  DontSetSmoothers_ = false;

  ML *altml;
  altml = ml_;

Comm_ = &(RowMatrix.Comm());
DomainMap_ = &(RowMatrix.OperatorDomainMap());
RangeMap_ = &(RowMatrix.OperatorRangeMap());


  int levelIndex, levelIncr = -1;

  levelIndex = ml_->ML_finest_level;
  if (levelIndex == 0) levelIncr = 1;

  // shove actual discretization matrix into ML

  int numMyRows = Acrs->NumMyRows();
  int N_ghost   = Acrs->NumMyCols() - numMyRows;

  ML_Operator_Clean(&(altml->Amat[levelIndex]));
  ML_Operator_Init(&(altml->Amat[levelIndex]), altml->comm);
  delete LapMat;
  delete epetNewColMap;
  delete epetNewRowMap;
  ML_Init_Amatrix(altml,levelIndex,numMyRows, numMyRows, (void *) Acrs);
  altml->Amat[levelIndex].type = ML_TYPE_CRS_MATRIX;
  ML_Set_Amatrix_Getrow(altml, levelIndex, ML_Epetra_CrsMatrix_getrow,
                        ML_Epetra_CrsMatrix_comm_wrapper,
                        numMyRows+N_ghost);
  ML_Set_Amatrix_Matvec(altml, levelIndex, ML_Epetra_CrsMatrix_matvec);

  /* uncompress nonshared prolongator to reflect shared dofs */

  struct ML_CSR_MSRdata* ptr= (struct ML_CSR_MSRdata *) ml_->Pmat[levelIndex+levelIncr].data;
  double               *Pvals  = ptr->values;
  int                  *Pcols  = ptr->columns;
  int                  *Prowptr= ptr->rowptr;

  // count the number of nonzeros in uncompressed P

  int nnz = 0;
  for (int i = 0; i < nDofs; i++) {
     int j = newMap[i];
     nnz += ( Prowptr[j+1] - Prowptr[j]);
  }

  // allocated new CSR arrays and fill with uncompressed data

  MLVec<int> newPRowPtr(nDofs+1);
  MLVec<int>     newPCols(nnz);
  MLVec<double>  newPVals(nnz);

  nnz = 0;
  newPRowPtr[0] = 0;
  for (int i = 0; i < nDofs; i++) {
    for (int j= Prowptr[newMap[i]]; j < Prowptr[newMap[i]+1]; j++){
      newPCols[nnz] = Pcols[j];
      newPVals[nnz] = Pvals[j];
      nnz++;
    }
    newPRowPtr[i+1] = nnz;
  }

  // stick new CSR arrays into the hierarchy

  struct ML_CSR_MSRdata* Newptr = (struct ML_CSR_MSRdata *) ML_allocate(sizeof(struct ML_CSR_MSRdata));
  if (Newptr == NULL) pr_error("no space for NewPtr\n");

  Newptr->rowptr  = newPRowPtr.getptr();     // getptr() + relinquishData
  Newptr->columns = newPCols.getptr();       // effectively pulls data
  Newptr->values  = newPVals.getptr();       // out of a MLVec and empties
  newPRowPtr.relinquishData();               // MLVec's contents
  newPCols.relinquishData();
  newPVals.relinquishData();


  // old communication widget should still be good as uncompressed matrix has
  // the same ghost information. So, we'll take it out of the hierarchy, then
  // set it to null within the hierarchy so that ML_Operator_Clean() does not
  // free it. Then later will manuall assign the save point to the new
  // uncompressed matrix within the hierarchy

  int insize  = ml_->Pmat[levelIndex+levelIncr].invec_leng;
  ML_CommInfoOP *newPrecComm = altml->Pmat[levelIndex+levelIncr].getrow->pre_comm;
  altml->Pmat[levelIndex+levelIncr].getrow->pre_comm = NULL;
  ML_Operator_Clean(&(altml->Pmat[levelIndex+levelIncr]));
  ML_Operator_Init(&(altml->Pmat[levelIndex+levelIncr]), altml->comm);
  ML_Operator_Set_ApplyFuncData(&(altml->Pmat[levelIndex+levelIncr]), insize,
                                nDofs, Newptr, nDofs, NULL,0);
  ML_Operator_Set_Getrow(&(altml->Pmat[levelIndex+levelIncr]),nDofs,CSR_getrow);
  ML_Operator_Set_ApplyFunc(&(altml->Pmat[levelIndex+levelIncr]), CSR_matvec);
  altml->Pmat[levelIndex+levelIncr].data_destroy     = ML_CSR_MSRdata_Destroy;
  altml->Pmat[levelIndex+levelIncr].N_nonzeros       = nnz;
  altml->Pmat[levelIndex+levelIncr].getrow->pre_comm = newPrecComm;

  ML_Operator_Set_1Levels(&(altml->Pmat[levelIndex+levelIncr]),
                          &(altml->SingleLevel[levelIndex+levelIncr]),
                          &(altml->SingleLevel[levelIndex]));

  // take the transpose and push in Rmat

  ML_Operator_Clean(&(altml->Rmat[levelIndex]));
  ML_Operator_Init(&(altml->Rmat[levelIndex]), altml->comm);
  ML_Gen_Restrictor_TransP(altml, levelIndex, levelIndex+levelIncr, NULL);

  // re-do all RAPs with the real A (as opposesd to Laplacian)
  for (int ii = 0; ii < ml_->ML_num_actual_levels - 1 ; ii++) {

    ML_Operator_Clean(&(altml->Amat[levelIndex+levelIncr]));
    ML_Operator_Init(&(altml->Amat[levelIndex+levelIncr]), altml->comm);
    ML_Gen_AmatrixRAP(altml, levelIndex, levelIndex+levelIncr);

    levelIndex = levelIndex + levelIncr;
  }

  SetSmoothers();
  CreateLabel();

}
#endif

// ================================================ ====== ==== ==== == =

#ifdef HAVE_ML_AZTECOO
/*! Another constructor for Maxwell equations that takes an Epetra_MsrMatrix,
 * an ML_Operator, and an AZ_MATRIX type.  The Epetra_MsrMatrix type is defined
 * in aztecoo.
 * Two conditions are required on their maps:
 * - TMatrix.OperatorDomainMap() == NodeMatrix.OperatorRangeMap()
 * - TMatrix.OperatorRangeMap()  == EdgeMatrix.OperatorDomainMap()
 */
ML_Epetra::MultiLevelPreconditioner::
MultiLevelPreconditioner(const Epetra_MsrMatrix & EdgeMatrix,
                         ML_Operator * ML_TMatrix,
                         AZ_MATRIX * AZ_NodeMatrix,
                         int       * proc_config,
                         const ParameterList & List,
                         const bool ComputePrec):
  RowMatrix_(&EdgeMatrix),
  RowMatrixAllocated_(0),
  AllocatedRowMatrix_(false)
{
  ML_Comm *ml_comm;
  ML_Operator *loc_ML_Kn;

  int MaxNumNonzeros;
  double CPUTime;
  Epetra_CrsMatrix *NodeMatrix, *TMatrix;

  //next-to-last argument must be false because T may have zero rows due
  //to Dirichlet b.c.'s.
  ML_Operator2EpetraCrsMatrix(ML_TMatrix,TMatrix,MaxNumNonzeros,
                  false,CPUTime);

  ML_Comm_Create(&ml_comm);
#ifdef ML_MPI
  const Epetra_MpiComm *epcomm = dynamic_cast<const Epetra_MpiComm*>(&(EdgeMatrix.Comm()));
  // Get the MPI communicator, as it may not be MPI_COMM_W0RLD, and update the ML comm object
  if (epcomm) ML_Comm_Set_UsrComm(ml_comm,epcomm->Comm());
#endif
  loc_ML_Kn = ML_Operator_Create(ml_comm);
  AZ_convert_aztec_matrix_2ml_matrix(AZ_NodeMatrix,loc_ML_Kn,proc_config);
  ML_Operator2EpetraCrsMatrix(loc_ML_Kn, NodeMatrix,MaxNumNonzeros,
                  false,CPUTime);

  // some sanity checks
  if (! TMatrix->OperatorDomainMap().SameAs(NodeMatrix->OperatorRangeMap()) ) {
    std::cerr << ErrorMsg_ << "discrete grad DomainMap != node RangeMap..." << std::endl;
    ML_CHK_ERRV(-1); // error on discrete grad
  }

  if (! TMatrix->OperatorRangeMap().SameAs(EdgeMatrix.OperatorDomainMap()) ) {
    std::cerr << ErrorMsg_ << "discrete grad RangeMap != edge DomainMap..." <<std::endl;
    ML_CHK_ERRV(-2); // error on discrete grad
  }

  List_ = List;

  ML_CHK_ERRV(Initialize());

  // set Maxwell here.
  // NOTE: RowMatrix_ and EdgeMatrix_ pointer to the same Epetra_RowMatrix
  AMGSolver_ = ML_MAXWELL;
  NodeMatrix_ = NodeMatrix;
  CreatedNodeMatrix_ = true;
  TMatrix_ = TMatrix;
  CreatedTMatrix_ = true;
  EdgeMatrix_ = & EdgeMatrix;
  ML_Kn_ = loc_ML_Kn;
  CreatedML_Kn_ = true;

  // construct hierarchy
  if (ComputePrec == true)
    ML_CHK_ERRV(ComputePreconditioner());

  ML_Comm_Destroy(&ml_comm);
}
#endif

// ================================================ ====== ==== ==== == =
// FIXME: should I be deleted??
ML_Epetra::MultiLevelPreconditioner::
MultiLevelPreconditioner(ML_Operator * Operator,
             const ParameterList & List, const bool ComputePrec):
  AllocatedRowMatrix_(false)
{

  // need to wrap an Epetra_RowMatrix around Operator.
  // This is quite not the best approach for small matrices

  int MaxNumNonzeros;
  double CPUTime;

  // FIXME: substitute with a better version
  ML_Operator2EpetraCrsMatrix(Operator,RowMatrixAllocated_,MaxNumNonzeros,
                  true,CPUTime);

  // this matrix must be freed by dtor. Keep trace of it in this pointer
  RowMatrix_ = RowMatrixAllocated_;

  // from now on as for the other constructors
  List_ = List;

  ML_CHK_ERRV(Initialize());

  // construct hierarchy
  if (ComputePrec == true)
    ML_CHK_ERRV(ComputePreconditioner());
}

// ================================================ ====== ==== ==== == =
/*! - set to 0 all allocatable pointers
 *  - put default values in Aztec vectors.
 *  - zero-out timing
 */
int ML_Epetra::MultiLevelPreconditioner::Initialize()
{

  Comm_ = &(RowMatrix_->Comm());
  DomainMap_ = &(RowMatrix_->OperatorDomainMap());
  RangeMap_ = &(RowMatrix_->OperatorRangeMap());
  AfineML_ = 0;
  SubMatMLPrec_ = 0;

#ifdef NewStuff
  DontSetSmoothers_ = false;
#endif
  verbose_ = false;
  MaxLevels_ = 20;
  IsComputePreconditionerOK_ = false;

  NumPDEEqns_ = 1;

  NullSpaceToFree_ = 0;

  Label_ = 0;

  ml_ = 0;
  agg_ = 0;
  amg_ = 0;

  sprintf(ErrorMsg_,"%s","*ML*ERR* : ");
  PrintMsg_ = "";

#ifdef HAVE_ML_AZTECOO
  SmootherOptions_ = Teuchos::rcp(new std::vector<int>(AZ_OPTIONS_SIZE));
  SmootherParams_  = Teuchos::rcp(new std::vector<double>(AZ_PARAMS_SIZE));
  AZ_defaults(&(*SmootherOptions_)[0],&(*SmootherParams_)[0]);
  (*SmootherOptions_)[AZ_precond] = AZ_dom_decomp;
  (*SmootherOptions_)[AZ_subdomain_solve] = AZ_ilu;
  (*SmootherOptions_)[AZ_overlap] = 0;
#endif

  // By default we assume that a smoothed aggregation-like method is being used.
  AMGSolver_ = ML_SA_FAMILY;
  // Maxwell stuff is off by default
  NodeMatrix_ = 0;
  CreatedNodeMatrix_ = false;
  ML_Kn_ = 0;
  CreatedML_Kn_ = false;
  EdgeMatrix_ = 0;
  CurlCurlMatrix_ = 0;
  CreatedEdgeMatrix_ = false;
  MassMatrix_ = 0;
  TMatrix_ = 0;
  TtATMatrixML_=0;
  UseNodeMatrixForSmoother_=false;
  ml_nodes_ = 0;
  TMatrixML_ = 0;
  CreatedTMatrix_ = false;
  TMatrixTransposeML_ = 0;
  Tmat_array = 0;
  Tmat_trans_array = 0;
  nodal_args_ = 0;
  edge_args_ = 0;
  MassMatrix_array = 0;
  CurlCurlMatrix_array = 0;

  // timing
  NumApplications_ = 0;
  ApplicationTime_ = 0.0;
  FirstApplication_ = true;
  FirstApplicationTime_ = 0.0;
  NumConstructions_ = 0;
  ConstructionTime_ = 0.0;

  // some tracking here
  int NumInitializations = OutputList_.get("number of initialization phases", 0);
  OutputList_.set("number of initialization phases", ++NumInitializations);

  // memory
  AnalyzeMemory_ = false;

  for (int i = 0 ; i < ML_MEM_SIZE ; ++i)
    memory_[i] = 0;

  // filtering vectors
  flt_ml_ = 0;
  flt_agg_ = 0;

  // CheckPreconditioner stuff
  RateOfConvergence_ = -1.0;

  return 0;
}
int ML_Epetra::MultiLevelPreconditioner::SetEigenScheme()
{
  // ================================================================== //
  // Define scheme for computing the spectral radius of the matrix.     //
  // ================================================================== //

  std::string str = List_.get("eigen-analysis: type","power-method");

  if( verbose_ ) std::cout << PrintMsg_ << "Using `" << str << "' for eigen-computations" << std::endl;

  if( str == "cg" )                ML_Set_SpectralNormScheme_Calc(ml_);
  else if( str == "Anorm" )        ML_Set_SpectralNormScheme_Anorm(ml_);
  else if( str == "Anasazi" )      ML_Set_SpectralNormScheme_Anasazi(ml_);
  else if( str == "power-method" ) ML_Set_SpectralNormScheme_PowerMethod(ml_);
  else {
    if( Comm().MyPID() == 0 ) {
      std::cerr << ErrorMsg_ << "parameter `eigen-analysis: type' has an incorrect value"
       << "(" << str << ")" << std::endl;
      std::cerr << ErrorMsg_ << "It should be: " << std::endl
       << ErrorMsg_ << "<cg> / <Anorm> / <Anasazi> / <power-method>" << std::endl;
    }
    ML_EXIT(-10); // wrong input parameter
  }
  int NumEigenIts = List_.get("eigen-analysis: iterations",10);
  ML_Set_SpectralNorm_Iterations(ml_, NumEigenIts);

   return 0;
}
int ML_Epetra::MultiLevelPreconditioner::SetLevelIds(int Direction)
{
  // level traversal (increasing of descreasing), default:  ML_INCREASING.

  int FinestLevel;
  ML_Set_LevelID(ml_,Direction);  // These are internal to ml_ . They are
                                  // also reset (to the same numbers)
                                  // when using smoothed aggregation.

  LevelID_.resize(NumLevels_);    // These owned by MultiLevelPreconditioner()
  if (Direction == ML_INCREASING) {
    FinestLevel = 0;
    for( int i=0 ; i<NumLevels_ ; ++i ) LevelID_[i] = FinestLevel+i;
  } else {
    FinestLevel = NumLevels_-1;
    for( int i=0 ; i<NumLevels_ ; ++i ) LevelID_[i] = FinestLevel-i;
  }

  // check no levels are negative
  for (int i = 0 ; i < NumLevels_ ; ++i)
    if (LevelID_[i] < 0) {
      std::cerr << ErrorMsg_ << "Level " << i << " has a negative ID" << std::endl;
      ML_EXIT(EXIT_FAILURE);
    }

   return 0;
}

void ML_Epetra::MultiLevelPreconditioner::Complexities(double &complexity, double &fineNnz)
{
  if ( agg_ != 0 && agg_->fine_complexity != 0.0 ) {
    complexity = agg_->operator_complexity / agg_->fine_complexity;
    fineNnz = agg_->fine_complexity;
  } else {
    complexity = -1.0;
    fineNnz = -1.0;
  }
}

int ML_Epetra::MultiLevelPreconditioner::ComputeAndPrintComplexities()
{
  // ====================================================================== //
  // Recompute complexities                                                 //
  // ====================================================================== //

  if (AMGSolver_ != ML_MAXWELL) {

    double RowComplexity = 0.0, RowZero = 0.0;
    double NnzComplexity = 0.0, NnzZero = 0.0;

    for (int i = 0 ; i < NumLevels_ ; ++i)
    {
      double local[2];
      double global[2];
      local[0] = ml_->Amat[LevelID_[i]].invec_leng;
      local[1] = ml_->Amat[LevelID_[i]].N_nonzeros;
      Comm().SumAll(local,global,2);
      if (i == 0) {
        RowZero = global[0];
        NnzZero = global[1];
      }
      RowComplexity += global[0];
      NnzComplexity += global[1];
    }
    if (verbose_)
    {
      std::cout << PrintMsg_ << std::endl;
      std::cout << PrintMsg_ << "sum n_i   / n_finest   = " << RowComplexity / RowZero << std::endl;
      std::cout << PrintMsg_ << "sum nnz_i / nnz_finest = " << NnzComplexity / NnzZero << std::endl;
    }
  }
  return 0;
}
int ML_Epetra::MultiLevelPreconditioner::MatrixDumper()
{

#ifdef HAVE_ML_EPETRAEXT
  // ============================================================== //
  // dump matrix in matrix market format using EpetraExt            //
  // ============================================================== //

  if (List_.get("dump matrix: enable", false)) {
    std::string FileName = List_.get("dump matrix: file name", "ml-matrix.mm");
    char FileName2[80];
    static int count = 0;
    char comment[80];
    sprintf(comment,"printed by MultiLevelPreconditioner, %d processors",
            Comm().NumProc());

    if (AMGSolver_ == ML_MAXWELL) {
      sprintf(FileName2,"ml-matrix-%s.mm","edge");
      EpetraExt::RowMatrixToMatrixMarketFile(FileName2, *RowMatrix_,
                              "Maxwell -- edge finite element matrix",
                              comment);
      sprintf(FileName2,"ml-matrix-%s.mm","curlcurl");
      if (CurlCurlMatrix_)
        EpetraExt::RowMatrixToMatrixMarketFile(FileName2, *CurlCurlMatrix_,
                                "Maxwell -- (curl,curl) matrix",
                                comment);
      sprintf(FileName2,"ml-matrix-%s.mm","mass");
      if (MassMatrix_)
        EpetraExt::RowMatrixToMatrixMarketFile(FileName2, *MassMatrix_,
                                "Maxwell -- mass matrix",
                                comment);
      sprintf(FileName2,"ml-matrix-%s.mm","gradient");
      EpetraExt::RowMatrixToMatrixMarketFile(FileName2, *TMatrix_,
                                "Maxwell -- gradient matrix",
                                comment);
      sprintf(FileName2,"ml-matrix-%s.mm","node");
      EpetraExt::RowMatrixToMatrixMarketFile(FileName2, *NodeMatrix_,
                                "Maxwell -- auxiliary nodal FE matrix",
                                comment);
    }
    else {
      if (FileName == "auto-count")
        sprintf(FileName2,"ml-matrix-%d.mm",count++);
      else
        sprintf(FileName2,"%s",FileName.c_str());

      if (verbose_)
        std::cout << PrintMsg_ << "Print matrix on file `" << FileName2
             << "'..." << std::endl;
      EpetraExt::RowMatrixToMatrixMarketFile(FileName2, *RowMatrix_,
                     "Epetra_RowMatrix", comment);
    }
  }
#endif
  // ====================================================================== //
  // One may decide to print out the entire hierarchy (to be analyzed in    //
  // MATLAB, for instance).                                                 //
  // ====================================================================== //
  int whichLevels = List_.get("print hierarchy", -2);
  if ( whichLevels > -2) Print(whichLevels);

  return 0;
}
int ML_Epetra::MultiLevelPreconditioner::SetFinestLevelMatrix()
{
  // avoid possible integer overflow in Epetra's global nnz count
  double localNnz = RowMatrix_->NumMyNonzeros();
  double globalNnz=0;
  Comm().SumAll(&localNnz,&globalNnz,1);

  if (verbose_) {
    std::cout << PrintMsg_ << "*** " << std::endl;
    std::cout << PrintMsg_ << "*** ML_Epetra::MultiLevelPreconditioner";
    if (mlpLabel_ != "not-set")
      std::cout << " [" << mlpLabel_ << "]";
    std::cout << std::endl << PrintMsg_ << "***" << std::endl;
    std::cout << PrintMsg_ << "Matrix has " << RowMatrix_->NumGlobalRows()
     << " rows and " << globalNnz
         << " nonzeros, distributed over " << Comm().NumProc() << " process(es)" << std::endl;
    {
      const Epetra_CrsMatrix * dummy = dynamic_cast<const Epetra_CrsMatrix *>(RowMatrix_);
      if( dummy ) std::cout << "The linear system matrix is an Epetra_CrsMatrix" << std::endl;
    }
    {
      const Epetra_VbrMatrix * dummy = dynamic_cast<const Epetra_VbrMatrix *>(RowMatrix_);
      if( dummy ) std::cout << "The linear system matrix is an Epetra_VbrMatrix" << std::endl;
    }
  }

  if (AMGSolver_ != ML_MAXWELL) {
#ifdef HAVE_ML_EPETRAEXT
    RowMatrix_ = ModifyEpetraMatrixColMap(*RowMatrix_,RowMatrixColMapTrans_,
                                          "Main linear system");
#endif
  }
  else {
    // if curl-curl and mass matrix were given separately, add them
    if (CurlCurlMatrix_) {
#ifdef HAVE_ML_EPETRAEXT
      CurlCurlMatrix_ = ModifyEpetraMatrixColMap(*CurlCurlMatrix_,
                                    CurlCurlMatrixColMapTrans_,"(curl,curl)");
      MassMatrix_ = ModifyEpetraMatrixColMap(*MassMatrix_,
                                             MassMatrixColMapTrans_,"mass");
#endif
      Epetra_RowMatrix *cc = const_cast<Epetra_RowMatrix*>(CurlCurlMatrix_);
      Epetra_RowMatrix *mm = const_cast<Epetra_RowMatrix*>(MassMatrix_);
      RowMatrix_ = Epetra_MatrixAdd(cc,mm,1.0);
      CreatedEdgeMatrix_ = true;
    }
#ifdef HAVE_ML_EPETRAEXT
    EdgeMatrix_ = ModifyEpetraMatrixColMap(*RowMatrix_,
                       RowMatrixColMapTrans_,"edge element matrix");
#endif
    RowMatrix_ = EdgeMatrix_;
  }
    int numMyRows;
    numMyRows = RowMatrix_->NumMyRows();
    int N_ghost = RowMatrix_->NumMyCols() - numMyRows;

    if (N_ghost < 0) N_ghost = 0;  // A->NumMyCols() = 0 for an empty matrix

    const Epetra_VbrMatrix *Avbr =
              dynamic_cast<const Epetra_VbrMatrix *>(RowMatrix_);
    const Epetra_CrsMatrix *Acrs =
              dynamic_cast<const Epetra_CrsMatrix *>(RowMatrix_);
    if (AMGSolver_ == ML_COMPOSITE) {
       struct MLBlkMat *widget = NULL;
       widget = (struct MLBlkMat *) AfineML_->data;

       ML_CommInfoOP_Clone(&(ml_->Amat[LevelID_[0]].getrow->pre_comm),
                           AfineML_->getrow->pre_comm);
       ML_Operator_Set_ApplyFuncData(&(ml_->Amat[LevelID_[0]]), widget->invec,
                                     widget->outvec, widget, widget->outvec,
                                     ML_Operator_BlkMatMatvec,0);
       ML_Operator_Set_Getrow(&(ml_->Amat[LevelID_[0]]), widget->outvec,
                              ML_Operator_BlkMatGetrow);
      ml_->Amat[LevelID_[0]].type = -666;
    }
    else if (Avbr) {
      ML_Init_Amatrix(ml_,LevelID_[0],numMyRows, numMyRows, (void *) Avbr);
      ml_->Amat[LevelID_[0]].type = ML_TYPE_VBR_MATRIX;
    }
    else if (Acrs) {
      ML_Init_Amatrix(ml_,LevelID_[0],numMyRows, numMyRows, (void *) Acrs);
      ml_->Amat[LevelID_[0]].type = ML_TYPE_CRS_MATRIX;
    }
    else {
      ML_Init_Amatrix(ml_,LevelID_[0],numMyRows, numMyRows,(void *) RowMatrix_);
      ml_->Amat[LevelID_[0]].type = ML_TYPE_ROW_MATRIX;
    }
    ml_->Amat[LevelID_[0]].N_nonzeros = RowMatrix_->NumMyNonzeros();

    ML_Epetra::FilterType FT;
    FT = List_.get("filter: type", ML_Epetra::ML_NO_FILTER);
    double* Mask = 0;
    Mask = List_.get("filter: mask", Mask);
    if (FT != ML_Epetra::ML_NO_FILTER) {
      List_.set("filter: equations", NumPDEEqns_);
      ML_Set_Filter(List_);
      ML_Set_Amatrix_Getrow(ml_, LevelID_[0], ML_Epetra_getrow_Filter,
                            ML_Epetra_comm_wrapper, numMyRows+N_ghost);
      ML_Set_Amatrix_Matvec(ml_, LevelID_[0], ML_Epetra_matvec_Filter);
    }
    else {
      if (AMGSolver_ == ML_COMPOSITE) {
        ML_Set_Amatrix_Matvec(ml_, LevelID_[0], ML_Operator_BlkMatMatvec);
      }
      else if (Avbr) {
        // check that the number of PDEs is constant
        if( Avbr->NumMyRows() % Avbr->NumMyBlockRows() != 0 ){
          std::cerr << "Error : NumPDEEqns does not seem to be constant" << std::endl;
          ML_CHK_ERR(-1);
        }
        ML_Set_Amatrix_Getrow(ml_, LevelID_[0], ML_Epetra_VbrMatrix_getrow,
                              ML_Epetra_VbrMatrix_comm_wrapper,
                              numMyRows+N_ghost);

        ML_Set_Amatrix_Matvec(ml_, LevelID_[0], ML_Epetra_VbrMatrix_matvec);
      }
      else if (Acrs) {
        ML_Set_Amatrix_Getrow(ml_, LevelID_[0], ML_Epetra_CrsMatrix_getrow,
                              ML_Epetra_CrsMatrix_comm_wrapper,
                              numMyRows+N_ghost);

        ML_Set_Amatrix_Matvec(ml_, LevelID_[0], ML_Epetra_CrsMatrix_matvec);
      }
      else {
        ML_Set_Amatrix_Getrow(ml_, LevelID_[0], ML_Epetra_RowMatrix_getrow,
                              ML_Epetra_comm_wrapper, numMyRows+N_ghost);

        ML_Set_Amatrix_Matvec(ml_, LevelID_[0], ML_Epetra_matvec);
      }
    }

  return 0;
}
int ML_Epetra::MultiLevelPreconditioner::
ConditionallyDestroyPreconditioner(const bool CheckPreconditioner)
{
  // ==============================================================  //
  // check whether the old filtering is still ok for the new matrix. //
  // This corresponds to ml_MultiLevelPreconditioner_Filtering.cpp   //
  // where there is code to determine if an old preconditioner is    //
  // still performing acceptably.
  // ==============================================================  //

  if (CheckPreconditioner == true && RateOfConvergence_ != -1.0) {

    // If the previous preconditioner was computed with option
    // "reuse: enable" == true, we know the rate of convergence
    // with the previous matrix (and this preconditioner. Now,
    // we recompute this ratio, and compare it with the previous one.
    // This requires an AztecOO object to be defined (ML must have been
    // configured with --enable-aztecoo)

    if (CheckPreconditionerKrylov() == false) {
      ML_CHK_ERR(DestroyPreconditioner());
    }
    else
      return 0;

  } else if (CheckPreconditioner == false &&
             IsComputePreconditionerOK_ == true) {

    // get rid of what done before
    ML_CHK_ERR(DestroyPreconditioner());

  } // nothing else is left
  else if ((verbose_) && (CheckPreconditioner == true) && (RateOfConvergence_ == -1.0) &&
           (Comm().MyPID() == 0)){
     printf("ML Warning: it appears as if 'reuse: enable' has not been set, but\n");
     printf("             ComputePreconditioner() has been invoked with a 'true'\n");
     printf("             argument indicating that the preconditioner is to be\n");
     printf("             checked. This might cause a memory leak!\n");
  }

  return(1);
}

// ================================================ ====== ==== ==== == =

int ML_Epetra::MultiLevelPreconditioner::
ComputePreconditioner(const bool CheckPreconditioner)
{

 try {

  if (ConditionallyDestroyPreconditioner(CheckPreconditioner) == 0) return 0;

  Epetra_Time Time(Comm());
  Epetra_Time InitialTime(Comm());
  Epetra_Time TotalTime(Comm());
  {
    int NumCompute = OutputList_.get("number of construction phases", 0);
    OutputList_.set("number of construction phases", ++NumCompute);
  }

  // Set to classical, if we need to
  std::string default_values="SA";
  if(List_.isParameter("default values")) {
    default_values = List_.get("default values","Classical-AMG");
    if(default_values == "Classical-AMG")
      AMGSolver_ = ML_CLASSICAL_FAMILY;
  }

  // =======================================================================//
  //              MPI Stuff                                                 //
  // =======================================================================//
#ifdef HAVE_ML_AZTECOO
#ifdef HAVE_MPI
  const Epetra_MpiComm & MpiComm =
    dynamic_cast<const Epetra_MpiComm&>(Comm());
  AZ_set_proc_config(ProcConfig_,MpiComm.Comm());
#else
  AZ_set_proc_config(ProcConfig_,AZ_NOT_MPI);
#endif
#endif
  // =======================================================================//
  //              End MPI Stuff                                             //
  // =======================================================================//

  if (List_.name() == "ANONYMOUS") List_.setName("ML preconditioner");

  bool init_seed = List_.get("initialize random seed",false);
  if (init_seed) ML_random_init();

  if (List_.get("read XML", false)) {
    std::string XMLFileName = List_.get("XML input file","ml_ParameterList.xml");
    ReadXML(XMLFileName,List_,Comm());
  }

  if (List_.get("ML debug mode", false)) ML_BreakForDebugger(*Comm_);
  int ProcID;
  if ((ProcID = List_.get("ML print initial list",-2)) > -2)
    if ((Comm().MyPID() == ProcID || ProcID == -1)) PrintList();

  // ========================================================================//
  //               Setting Basic Options                                     //
  // ========================================================================//
  int OutputLevel = List_.get("ML output", 0);                               //
  ML_Set_PrintLevel(OutputLevel);                                            //
                                                                             //
  verbose_             =((5 < ML_Get_PrintLevel()) && (Comm().MyPID() == 0));//
  FirstApplication_    =true;                                                //
  PrintMsg_            =List_.get("output prefix",PrintMsg_);                //
  NumLevels_           =List_.get("max levels",10);                          //
  MaxLevels_           =NumLevels_;                                          //
  AnalyzeMemory_       =List_.get("analyze memory", false);                  //
  CycleApplications_   =List_.get("cycle applications", 1);                  //
  ZeroStartingSolution_=List_.get("zero starting solution", true);           //
  mlpLabel_            = List_.get("ML label","not-set");                    //
  std::string IsIncreasing  =List_.get("increasing or decreasing", "increasing"); //


  if (AMGSolver_ == ML_MAXWELL) IsIncreasing = "decreasing";
          // JJH increasing not supported for Maxwell. Among other problems
          // Zoltan partitioning does not work with increasing+Maxwell
  int Direction;
  if (IsIncreasing == "increasing") Direction = ML_INCREASING;
  else                              Direction = ML_DECREASING;

  if (List_.get("low memory usage", false)) ML_Enable_LowMemory();
  else ML_Disable_LowMemory();

  if (Label_) delete[] Label_;
  Label_ = new char[80];

  const Epetra_VbrMatrix* VbrMatrix;
  VbrMatrix = dynamic_cast<const Epetra_VbrMatrix *>(RowMatrix_);
  if (VbrMatrix == 0) {
    NumPDEEqns_ = List_.get("PDE equations", 1);
  }
  else {
    int NumBlockRows = VbrMatrix->RowMap().NumGlobalElements();
    int NumRows = VbrMatrix->RowMap().NumGlobalPoints();
    TEUCHOS_TEST_FOR_EXCEPT_MSG(
        NumRows % NumBlockRows != 0,
        "# rows must be a multiple of # block rows ("
        << NumRows << "," << NumBlockRows << ")"
        );
    NumPDEEqns_ = NumRows/NumBlockRows;
  }
  // ========================================================================//
  //               End Setting Basic Options                                 //
  // ========================================================================//

  if( verbose_ ) ML_print_line("-",78);

  int call1 = 0, call2 = 0;
#ifdef ML_MALLOC
  int call1_malloc = 0, call2_malloc = 0;
#endif
  if( AnalyzeMemory_ ) {
    memory_[ML_MEM_INITIAL] = ML_MaxMemorySize();
    call1 = memory_[ML_MEM_INITIAL];
#ifdef ML_MALLOC
    call1_malloc = ML_MaxAllocatableSize();
    memory_[ML_MEM_INITIAL_MALLOC] = call1_malloc;
    if (verbose_) std::cout << "Memory : max allocatable block = " << call1_malloc << " Mbytes" << std::endl;
#endif
  }

  // Creates new list with level-specific smoother, level-specific
  // aggregation, and coarse options now in sublists.
  ParameterList newList;
  ML_CreateSublists(List_,newList);
  List_ = newList;
  // Validate Parameter List
  const int depth = List_.get("ML validate depth",5);
  TEUCHOS_TEST_FOR_EXCEPT_MSG(
      List_.get("ML validate parameter list",true)
      && !ValidateMLPParameters(List_,depth),
      "ERROR: ML's Teuchos::ParameterList contains incorrect parameter!\n\n"
      << "** IMPORTANT **\n\n"
      << "ML copies your parameter list and modifies copy:\n"
      << "   1) Level-specific smoother and aggregation options are placed in sublists\n"
      << "      called \"smoother: list (level XX)\" and \"aggregation: list (level XX)\",\n"
      << "      respectively.\n"
      << "   2) Coarse options are placed in a sublist called \"coarse: list\".\n"
      << "   3) In \"coarse: list\", any option that started with \"coarse:\" now starts\n"
      << "      with \"smoother:\".\n\n"
      );

  int MaxCreationLevels = NumLevels_;

  ML_Comm_Create(&ml_comm_);
#ifdef ML_MPI
  const Epetra_MpiComm *epcomm = dynamic_cast<const Epetra_MpiComm*>(&(RowMatrix_->Comm()));
  // Get the MPI communicator, as it may not be MPI_COMM_W0RLD, and update the ML comm object
  if (epcomm) ML_Comm_Set_UsrComm(ml_comm_,epcomm->Comm());
#endif
  ML_Create(&ml_,MaxCreationLevels);
  ml_->output_level = OutputLevel;
  ml_->comm->ML_nprocs = Comm().NumProc();
  ml_->comm->ML_mypid = Comm().MyPID();
#ifdef ML_MPI
  const Epetra_MpiComm* C2 = dynamic_cast<const Epetra_MpiComm*>(&Comm());
  ml_->comm->USR_comm = C2->Comm();
#endif
  profileIterations_ = List_.get("profile: operator iterations", 0);
  ML_Operator_Profile_SetIterations(profileIterations_);

  // CHECK IF x-coordinates WAS SET TO NULL AND REPARTITONTING IS USED. This could cause ML to hang
  // during repartitioning. The basic issue is that the coordinate pointers are checked to see if
  // they are null or not. If they are null, it is assumed that the user did not supply coordinates
  // and so the logic is a bit different. However, an empty processor might decided to set these
  // to null because it has no data. In this case, some proessors are viewed as supplying coordinates
  // while others are not. This messes up ML ... so we require that either all processors supply
  // non-null coordinate ptrs or none of them supply coordinates. For empty procs, one could simple
  // allocate length 1 vectors for the coordinates.

  int NumNullCoord = 0;
  if ( List_.isParameter("x-coordinates") ) {
    if ( (List_.get("x-coordinates",(double *) 0) == NULL) && (List_.get("repartition: enable",0)))
      NumNullCoord = 1;
  }
  NumNullCoord = ML_gsum_int(NumNullCoord, ml_comm_);
  TEUCHOS_TEST_FOR_EXCEPT_MSG(
      (NumNullCoord != Comm().NumProc()) && (NumNullCoord != 0),
      "ERROR: ML's Teuchos::ParameterList should not have x-coordinates set to NULL even \n"
      <<"ERROR: if a processor has no matrix rows. Either a nonzero pointer must be given \n"
      <<"ERROR: (even for empty processors) or if the user does not wish to supply coordinates, \n"
      <<"ERROR: then ALL processors should simply not invoke list.set(\"x-coordinates\",...).\n"
      <<"ERROR: Otherwise ML is confused on some nodes as to whether or not a user supplied coordinates\n"
      );

  SetEigenScheme();

  SetLevelIds(Direction);

  SetFinestLevelMatrix();

  /* Set the RAP storage type */
  if(List_.get("use crs matrix storage",false)) ml_->RAP_storage_type=ML_CSR_MATRIX;
  else ml_->RAP_storage_type=ML_MSR_MATRIX;

  if (verbose_) {
    if( List_.isParameter("default values") ){
      std::cout << PrintMsg_ << "Default values for `" << List_.get("default values", "DD") << "'" << std::endl;
    }
    std::cout << PrintMsg_ << "Maximum number of levels = " << NumLevels_ << std::endl;
    if( IsIncreasing == "increasing" ) std::cout << PrintMsg_ << "Using increasing levels. ";
    else                               std::cout << PrintMsg_ << "Using decreasing levels. ";
    std::cout << "Finest level  = " << LevelID_[0];
    std::cout << ", coarsest level = " << LevelID_[NumLevels_-1] << std::endl;
    std::cout << "Number of applications of the ML cycle = " << CycleApplications_ << std::endl;
    std::cout << "Number of PDE equations = " << NumPDEEqns_ << std::endl;
  }

  if (AMGSolver_ == ML_MAXWELL) {

    // ====================================================================== //
    // create Maxwell nodal hierarchy.
    // ====================================================================== //

    ML_Create(&ml_nodes_,MaxCreationLevels);
    ml_nodes_->comm->ML_nprocs = Comm().NumProc();
    ml_nodes_->comm->ML_mypid  = Comm().MyPID();
    ml_nodes_->output_level = OutputLevel;
#ifdef ML_MPI
    ml_nodes_->comm->USR_comm = dynamic_cast<const Epetra_MpiComm*>(&Comm())->Comm();
#endif
    ML_Set_Label(ml_nodes_, const_cast<char*>("nodes"));
#ifdef HAVE_ML_EPETRAEXT
    NodeMatrix_ = ModifyEpetraMatrixColMap(*NodeMatrix_,
                                           NodeMatrixColMapTrans_,"Node");
#endif
    int numMyRows = NodeMatrix_->NumMyRows();
    int N_ghost   = NodeMatrix_->NumMyCols() - numMyRows;
    if (N_ghost < 0) N_ghost = 0;  // A->NumMyCols() = 0 for an empty matrix

    const Epetra_CrsMatrix *Acrs=dynamic_cast<const Epetra_CrsMatrix*>(NodeMatrix_);
    if (Acrs != 0) {
      ML_Init_Amatrix(ml_nodes_,LevelID_[0],numMyRows,numMyRows,
                      (void *) (const_cast<Epetra_CrsMatrix*>(Acrs)));
      ML_Set_Amatrix_Getrow(ml_nodes_, LevelID_[0], ML_Epetra_CrsMatrix_getrow,
                ML_Epetra_CrsMatrix_comm_wrapper, numMyRows+N_ghost);
      ML_Set_Amatrix_Matvec(ml_nodes_, LevelID_[0], ML_Epetra_CrsMatrix_matvec);
      ml_nodes_->Amat[LevelID_[0]].type = ML_TYPE_CRS_MATRIX;
    }
    else {
      ML_Init_Amatrix(ml_nodes_,LevelID_[0],numMyRows, numMyRows,
                      (void *) NodeMatrix_);
      ML_Set_Amatrix_Getrow(ml_nodes_, LevelID_[0], ML_Epetra_getrow,
                ML_Epetra_comm_wrapper, numMyRows+N_ghost);
      ML_Set_Amatrix_Matvec(ml_nodes_, LevelID_[0], ML_Epetra_matvec);
      ml_nodes_->Amat[LevelID_[0]].type = ML_TYPE_ROW_MATRIX;
    }
    ml_nodes_->Amat[LevelID_[0]].N_nonzeros = NodeMatrix_->NumMyNonzeros();

  } // if (AMGSolver_ == ML_MAXWELL)

  int ReqAggrePerProc = 128;

  if ((AMGSolver_ == ML_SA_FAMILY) || (AMGSolver_ == ML_MAXWELL)) {
     ML_Aggregate_Create(&agg_);
     ML_Aggregate_Set_MaxLevels(agg_, MaxCreationLevels);
     ML_Aggregate_VizAndStats_Setup(ml_);

     SetAggregation();
     double AggressiveFactor = .5;
     AggressiveFactor = List_.get("aggregation: aggressive", AggressiveFactor);
     ML_Aggregate_Set_Phase3AggregateCreationAggressiveness(agg_,AggressiveFactor);

     double Threshold = 0.0;
     Threshold = List_.get("aggregation: threshold", Threshold);
     ML_Aggregate_Set_Threshold(agg_,Threshold);

     double RowSumThreshold = -1.0;
     RowSumThreshold = List_.get("aggregation: rowsum threshold", RowSumThreshold);
     ML_Aggregate_Set_RowSum_Threshold(agg_,RowSumThreshold);

     bool DoQR = true;
     DoQR = List_.get("aggregation: do qr",DoQR);
     ML_Aggregate_Set_Do_QR(agg_,(int)DoQR);

     bool CoarsenPartialDirichletDofs = true;
     CoarsenPartialDirichletDofs = List_.get("aggregation: coarsen partial dirichlet dofs",CoarsenPartialDirichletDofs);
     ML_Aggregate_Set_Coarsen_Partial_Dirichlet_Dofs(agg_,(int)CoarsenPartialDirichletDofs);

     int MaxCoarseSize = 128;
     if (List_.isSublist("coarse: list")) {
       ParameterList &coarseList = List_.sublist("coarse: list");
       MaxCoarseSize = coarseList.get("smoother: max size", MaxCoarseSize);
     }
     ML_Aggregate_Set_MaxCoarseSize(agg_, MaxCoarseSize );

     if( List_.isParameter("aggregation: req aggregates per process") )
       ReqAggrePerProc=List_.get("aggregation: req aggregates per process",
                                 ReqAggrePerProc);
     else {
       ReqAggrePerProc=List_.get("aggregation: next-level aggregates per process",
                                 ReqAggrePerProc);
     }

     ML_Aggregate_Set_ReqLocalCoarseSize(ml_->ML_num_levels,agg_,-1,
                                         ReqAggrePerProc);

     if( verbose_ ) {
        std::cout << PrintMsg_ << "Aggregation threshold = " << Threshold << std::endl;
        std::cout << PrintMsg_ << "Max coarse size = " << MaxCoarseSize << std::endl;

     }
  }
  if (AMGSolver_ == ML_SA_FAMILY) {
    ML_Aggregate_Set_Reuse(agg_);   // keep tentative prolongator in aux matrix
    agg_->keep_agg_information = 1; // or ReComputePreconditioner() case
    bool UseSymmetrize = List_.get("aggregation: symmetrize", false);
    if (UseSymmetrize == true) ML_Set_Symmetrize(ml_, ML_YES);
    else                       ML_Set_Symmetrize(ml_, ML_NO);

    if (!List_.get("energy minimization: enable", false))
      ML_CHK_ERR(SetSmoothingDamping());

    bool use_aux_agg = List_.get("aggregation: aux: enable", false);
    bool use_mat_agg = List_.get("aggregation: material: enable", false);
    if (use_aux_agg && use_mat_agg){ 
      double AuxThreshold = List_.get("aggregation: aux: threshold", 0.0);
      int AuxMaxLevels    = List_.get("aggregation: aux: max levels", 10);
      double MatThreshold = List_.get("aggregation: material: threshold", 0.0);
      int MatMaxLevels    = List_.get("aggregation: material: max levels", 10);
      ml_->Amat[LevelID_[0]].aux_data->threshold = AuxThreshold;
      ml_->Amat[LevelID_[0]].aux_data->m_threshold = MatThreshold; 
      ml_->Amat[LevelID_[0]].aux_data->enable = 1;
      ml_->Amat[LevelID_[0]].aux_data->max_level = (MatMaxLevels < AuxMaxLevels) ? MatMaxLevels : AuxMaxLevels;
      ml_->Amat[LevelID_[0]].num_PDEs = NumPDEEqns_;
    }
    else if(use_aux_agg) {
      double AuxThreshold = List_.get("aggregation: aux: threshold", 0.0);
      int AuxMaxLevels    = List_.get("aggregation: aux: max levels", 10);
      ml_->Amat[LevelID_[0]].aux_data->threshold = AuxThreshold;
      ml_->Amat[LevelID_[0]].aux_data->enable = 1;
      ml_->Amat[LevelID_[0]].aux_data->max_level = AuxMaxLevels;
      ml_->Amat[LevelID_[0]].num_PDEs = NumPDEEqns_;
    }
    else if (use_mat_agg) {
      double MatThreshold = List_.get("aggregation: material: threshold", 0.0);
      int MatMaxLevels    = List_.get("aggregation: material: max levels", 10);
      ml_->Amat[LevelID_[0]].aux_data->m_threshold = MatThreshold;
      ml_->Amat[LevelID_[0]].aux_data->enable = 1;
      ml_->Amat[LevelID_[0]].aux_data->max_level = MatMaxLevels;
      ml_->Amat[LevelID_[0]].num_PDEs = NumPDEEqns_;
    }

    if (List_.get("aggregation: block scaling", false) && NumPDEEqns_ != 1)
      agg_->block_scaled_SA = 1; // Unadvertised

    if (List_.get("aggregation: use tentative restriction", false))
      agg_->minimizing_energy = -1;

    // structured grid semicoarsening in z direction
    agg_->semicoarsen_levels = List_.get("semicoarsen: number of levels", -1);
    if (agg_->semicoarsen_levels != -1) {
      agg_->coarsen_rate      =  List_.get("semicoarsen: coarsen rate", -1);
      ml_->Amat[LevelID_[0]].num_PDEs = NumPDEEqns_;
      ml_->Amat[LevelID_[0]].NumZDir= List_.get("semicoarsen: line direction nodes", -1);
      std::string orient =List_.get("semicoarsen: line orientation", "use coordinates"); //
      ml_->Amat[LevelID_[0]].Zorientation= -1;
      if (orient == "vertical")    ml_->Amat[LevelID_[0]].Zorientation= 1;
      if (orient == "horizontal")  ml_->Amat[LevelID_[0]].Zorientation= 2;
            /* -1: not specified */ /*  1: vertical      */ /*  2: horizontal    */
      if (agg_->coarsen_rate == -1) {
         if (Comm().MyPID() == 0)
           std::cerr << ErrorMsg_ << "Must specify 'semicoarsen: coarsen rate' when using semicoarsening" << std::endl;
         ML_EXIT(-1);
      }
      if ((ml_->Amat[LevelID_[0]].NumZDir == -1) && (ml_->Amat[LevelID_[0]].Zorientation != -1)) {
         if (Comm().MyPID() == 0)
           std::cerr << ErrorMsg_ << "Must specify 'semicoarsen: line direction nodes' when using semicoarsening and orientation is given (i.e., not deduced from coordinates)" << std::endl;
         ML_EXIT(-1);
      }
      std::string coord_dir = List_.get("semicoarsen: coarsen coordinate","z");
      if (coord_dir == "x")       { agg_->semicoarsen_coordinate = 'x'; ml_->Amat[LevelID_[0]].coarsencoord= 'x'; }
      else if (coord_dir == "y")  { agg_->semicoarsen_coordinate = 'y'; ml_->Amat[LevelID_[0]].coarsencoord= 'y'; }
      else if (coord_dir == "z")  { agg_->semicoarsen_coordinate = 'z'; ml_->Amat[LevelID_[0]].coarsencoord= 'z'; }
      else {
           std::cerr << ErrorMsg_ << "Warning: Unrecognized coordinate direction for semicoarsening" << std::endl;
           std::cerr << ErrorMsg_ << coord_dir << std::endl;
      }
    }


    // energy minimization
    if (List_.get("energy minimization: enable", false)) {
      if (verbose_) {
        std::cout << std::endl;
        std::cout << "Warning: `energy minimization' safer with"  << std::endl;
        std::cout << "Warning: Uncoupled aggregation. Other "     << std::endl;
        std::cout << "Warning: schemes may crash the code."       << std::endl;
    //  std::cout << "Warning: Remember to use block scaling for" << std::endl;
    //  std::cout << "Warning: std::vector problem by setting"    << std::endl;
    //  std::cout << "Warning: `aggregation: block scaling'= true"<< std::endl;
        std::cout << std::endl;
      }
      agg_->minimizing_energy = List_.get("energy minimization: type", 2);
      agg_->minimizing_energy_droptol=List_.get("energy minimization: droptol",0.0);
      if (List_.get("energy minimization: cheap", false))
         agg_->cheap_minimizing_energy = 1;
    }
    ML_CHK_ERR(SetNullSpace());
  }
  if (AMGSolver_ == ML_CLASSICAL_FAMILY) {
     ML_AMG_Create(&amg_);
     ML_AMG_Set_MaxLevels(amg_, MaxCreationLevels);

     double Threshold = 0.0;
     Threshold = List_.get("aggregation: threshold", Threshold);
     ML_AMG_Set_Threshold(amg_,Threshold);

     int MaxCoarseSize = 128;
     if (List_.isSublist("coarse: list")) {
       ParameterList &coarseList = List_.sublist("coarse: list");
       MaxCoarseSize = coarseList.get("smoother: max size", MaxCoarseSize);
     }
     ML_AMG_Set_MaxCoarseSize(amg_, MaxCoarseSize );

     if( verbose_ ) {
        std::cout << PrintMsg_ << "Aggregation threshold = " << Threshold << std::endl;
        std::cout << PrintMsg_ << "Max coarse size = " << MaxCoarseSize << std::endl;

     }
  }

  if (AMGSolver_ == ML_MAXWELL) {
    ML_Aggregate_VizAndStats_Setup(ml_nodes_);
    ML_Aggregate_Set_ReqLocalCoarseSize(ml_nodes_->ML_num_levels,agg_,
                                       -1,ReqAggrePerProc);
    ML_Aggregate_Set_DampingFactor( agg_, 0.0);
  }

  // FIXME: Why do I need to do this?
  if(AMGSolver_ != ML_CLASSICAL_FAMILY) 
    ML_CHK_ERR(SetupCoordinates());

  if (List_.get("RAP: sort columns",0)){                                     //
    ml_->sortColumnsAfterRAP = 1;
<<<<<<< HEAD

=======
    if(ml_nodes_) ml_nodes_->sortColumnsAfterRAP = 1;
>>>>>>> c126ea59
  }
  // ========================================================================//
  //               Setting Repartitioning                                    //
  // ========================================================================//
                                                                             //
  if (List_.get("repartition: enable",0)) {                                  //
    ML_Repartition_Activate(ml_);                                            //
                                                                             //
    double minmax = List_.get("repartition: max min ratio", 1.3);            //
    ML_Repartition_Set_LargestMinMaxRatio(ml_,minmax);                       //
    int minperproc = List_.get("repartition: min per proc", 512);            //
    ML_Repartition_Set_MinPerProc(ml_,minperproc);                           //
    ML_Repartition_Set_PutOnSingleProc(ml_,                                  //
                    List_.get("repartition: put on single proc", 5000));     //
    int startLevel = List_.get("repartition: start level", 1);               //
    ML_Repartition_Set_StartLevel(ml_,startLevel);                           //
                                                                             //
    std::string Repartitioner=List_.get("repartition: partitioner","Zoltan");//
    if (Repartitioner == "Zoltan") {                                         //
       ML_Repartition_Set_Partitioner(ml_,ML_USEZOLTAN);                     //
       int NumDimensions = List_.get("repartition: Zoltan dimensions", 0);   //
       if (agg_ != NULL) ML_Aggregate_Set_Dimensions(agg_, NumDimensions);   //
       int zoltan_est_its=List_.get("repartition: estimated iterations",40); //
       bool zoltan_timers=List_.get("repartition: output timings",false);    //
       std::string zoltan_type=List_.get("repartition: Zoltan type","RCB");       //
       int smoother_steps = List_.get("smoother: sweeps", 2);                //
       if (List_.get("smoother: pre or post","post") == "pre or post")       //
         smoother_steps*=2;                                                  //
       int int_zoltan_type=ML_ZOLTAN_TYPE_RCB;                               //
       if(zoltan_type=="RCB")                  int_zoltan_type = ML_ZOLTAN_TYPE_RCB;
       else if(zoltan_type=="hypergraph")      int_zoltan_type = ML_ZOLTAN_TYPE_HYPERGRAPH;
       else if(zoltan_type=="fast hypergraph") int_zoltan_type = ML_ZOLTAN_TYPE_FAST_HYPERGRAPH;
       for(int i=0;i<ml_->ML_num_levels;i++){                                //
         ML_Aggregate_Viz_Stats * grid_info =(ML_Aggregate_Viz_Stats *)ml_->Grid[i].Grid;
         grid_info->zoltan_type          = int_zoltan_type;                  //
         grid_info->zoltan_estimated_its = zoltan_est_its;                   //
         grid_info->zoltan_timers        = (int)zoltan_timers;               //
         grid_info->smoothing_steps      = smoother_steps;                   //
       }                                                                     //
    }                                                                        //
    else if (Repartitioner == "ParMETIS")                                    //
      ML_Repartition_Set_Partitioner(ml_,ML_USEPARMETIS);                    //
    else {                                                                   //
      if (Comm().MyPID() == 0) {                                             //
        std::cerr << ErrorMsg_ << "Unrecognized partitioner `"
                  << Repartitioner << "'" << std::endl;
        std::cerr << ErrorMsg_ << "It should be: " << std::endl;
        std::cerr << ErrorMsg_ << "<Zoltan> / <ParMETIS>" << std::endl;
      }                                                                      //
      ML_EXIT(-1);                                                           //
    }                                                                        //
                                                                             //
    if (AMGSolver_ == ML_MAXWELL) {                                          //
      ML_Repartition_Activate(ml_nodes_);                                    //
      minmax = List_.get("repartition: node max min ratio", 1.3);            //
      ML_Repartition_Set_LargestMinMaxRatio(ml_nodes_,minmax);               //
      minperproc = List_.get("repartition: node min per proc", 170);         //
      ML_Repartition_Set_MinPerProc(ml_nodes_,minperproc);                   //
      if (Repartitioner == "Zoltan") {                                       //
        ML_Repartition_Set_Partitioner(ml_nodes_,ML_USEZOLTAN);              //
      }                                                                      //
    }                                                                        //
  }                                                                          //
  // ========================================================================//
  //               End of Repartition Settings                               //
  // ========================================================================//


  OutputList_.set("time: initial phase", InitialTime.ElapsedTime()
                  + OutputList_.get("time: initial phase", 0.0));
  InitialTime.ResetStartTime();
  Time.ResetStartTime();


  if (AMGSolver_ == ML_COMPOSITE) {

     // Create MG hierarchies for individual operators

    SubMatMLPrec_=(ML_Epetra::MultiLevelPreconditioner **) ML_allocate(NBlocks_*
                                 sizeof(ML_Epetra::MultiLevelPreconditioner *));

    for (int i = 0; i < NBlocks_ ; i++) {
      SubMatMLPrec_[i] = new ML_Epetra::MultiLevelPreconditioner(
                                          *DiagOperators_[i], DiagLists_[i]);
     }

     // Get the ml pointers, the finest level grids and compute the
     // maximum actual number of levels from the ml structures

     int ActualLevels = 0;
     void *tptr;
     ML *mlptr;
     int *CurrentLevel = NULL;
     CurrentLevel = (int *) ML_allocate(sizeof(int)*NBlocks_);
     for (int i = 0; i < NBlocks_; i++) {
        tptr = (void *) SubMatMLPrec_[i]->GetML();
        mlptr  = (ML *) tptr;
        CurrentLevel[i] =  mlptr->ML_finest_level;
        if ( mlptr->ML_num_actual_levels > ActualLevels)
          ActualLevels = mlptr->ML_num_actual_levels;
     }

     /********************************************************************/
     /* Build composite Rmat and Pmat operators by pulling out grid      */
     /* transfers from individual hierarchies and inserting them within  */
     /* the block matrices that define the composite AMG grid transfers  */
     /********************************************************************/

     ML_Operator *Rmat,*Pmat;
     ml_->ML_finest_level = LevelID_[0];
     for (int i = 0; i < ActualLevels-1; i++) {
         // NOTE: ML by default builds weird transpose operators in parallel
         //       for the restriction operator. ML's matmat mult should work
         //       we these ... but no one else will. My guess is that we
         //       should probably make an option for ML to compute standard
         //       matrices for restriction when we are doing this composite
         //       thing so that everyone can play with them.

         ML_Operator_BlkMatInit(&(ml_->Rmat[LevelID_[i]]), ml_comm_, NBlocks_,
                                     NBlocks_, ML_DESTROY_SHALLOW);
         ML_Operator_BlkMatInit(&(ml_->Pmat[LevelID_[i+1]]), ml_comm_, NBlocks_,
                                     NBlocks_, ML_DESTROY_SHALLOW);

         for (int j=0; j < NBlocks_; j++) {
            tptr = (void *) SubMatMLPrec_[j]->GetML();
            mlptr = (ML *) tptr;
            if (i < mlptr->ML_num_levels) {
               Rmat = &(mlptr->Rmat[CurrentLevel[j]]);
               if (Rmat->to != NULL) {
                  CurrentLevel[j] = Rmat->to->levelnum;
                  Pmat = &(mlptr->Pmat[CurrentLevel[j]]);
               }
               else Pmat = NULL;
            }
            else { Rmat = NULL; Pmat = NULL; }
            if (Rmat != NULL)
              ML_Operator_BlkMatInsert(&(ml_->Rmat[LevelID_[i]]),Rmat,j,j);
            if (Pmat != NULL)
              ML_Operator_BlkMatInsert(&(ml_->Pmat[LevelID_[i+1]]),Pmat,j,j);
         }
         ML_Operator_BlkMatFinalize(&(ml_->Rmat[LevelID_[i]]));
         ML_Operator_BlkMatFinalize(&(ml_->Pmat[LevelID_[i+1]]));
         ML_Operator_Set_1Levels(&(ml_->Pmat[LevelID_[i+1]]),
                        &(ml_->SingleLevel[LevelID_[i+1]]),
                        &(ml_->SingleLevel[LevelID_[i]]));
         ML_Operator_Set_1Levels(&(ml_->Rmat[LevelID_[i]]),
                        &(ml_->SingleLevel[LevelID_[i]]),
                        &(ml_->SingleLevel[LevelID_[i+1]]));
     }
     // Now build coarse discretization operators. Right now this is not
     // super efficient in that sometimes the diagonal blocks have already
     // been computed in the submatrix hiearchies ... and now we are going
     // to recompute  them.
     for (int i = 1; i < ActualLevels; i++) {
        ML_Blkrap(&(ml_->Rmat[LevelID_[i-1]]),&(ml_->Amat[LevelID_[i-1]]),
                  &(ml_->Pmat[LevelID_[i]]),&(ml_->Amat[LevelID_[i]]),
                  ML_CSR_MATRIX);
     }
     NumLevels_ = ActualLevels;
     if (CurrentLevel != NULL) ML_free(CurrentLevel);
  }
  if (AMGSolver_ == ML_SA_FAMILY) {
    // ==================================================================== //
    // Build smoothed aggregation hierarchy                                 //
    // ==================================================================== //
    NumLevels_ = ML_Gen_MultiLevelHierarchy_UsingAggregation(ml_,LevelID_[0],
                                                             Direction,agg_);

    if (verbose_)
      std::cout << PrintMsg_ << "Time to build the hierarchy = "
           << Time.ElapsedTime() << " (s)" << std::endl;

  }
  if (AMGSolver_ == ML_MAXWELL) {
    // ==================================================================== //
    // Build Maxwell hierarchy                                              //
    // ==================================================================== //

#ifdef HAVE_ML_EPETRAEXT
    TMatrix_ = ModifyEpetraMatrixColMap(*TMatrix_,
                                        TMatrixColMapTrans_,"Gradient");
#endif
    Apply_BCsToGradient( *EdgeMatrix_, *TMatrix_);

    if (CurlCurlMatrix_ != 0) CheckNullSpace();

    if( TMatrixML_ == 0 ) {
      // convert TMatrix to ML_Operator
      TMatrixML_ = ML_Operator_Create(ml_->comm);
      ML_Operator_WrapEpetraMatrix(const_cast<Epetra_RowMatrix*>(TMatrix_),
                                   TMatrixML_);
    }

    TMatrixTransposeML_ = ML_Operator_Create(ml_->comm);
    ML_Operator_Transpose_byrow(TMatrixML_,TMatrixTransposeML_);

    double EdgeDampingFactor =
              List_.get("aggregation: damping factor",ML_DDEFAULT);
    double enrichBeta = List_.get("aggregation: enrich beta",0.0);

    double PeDropThreshold = List_.get("aggregation: edge prolongator drop threshold",ML_DDEFAULT);

    // Set up arrays for holding the curl-curl and mass matrices separately.
    typedef ML_Operator* pML_Operator;  // to avoid compiler warning
    CurlCurlMatrix_array = new pML_Operator[NumLevels_];
    for (int i=0; i< NumLevels_; i++) CurlCurlMatrix_array[i] = NULL;
    if (CurlCurlMatrix_) {
      CurlCurlMatrix_array[LevelID_[0]] = ML_Operator_Create(ml_->comm);
      ML_Operator_WrapEpetraMatrix(
                            const_cast<Epetra_RowMatrix*>(CurlCurlMatrix_),
                            CurlCurlMatrix_array[LevelID_[0]] );
    }
    MassMatrix_array = new pML_Operator[NumLevels_];
    for (int i=0; i< NumLevels_; i++) MassMatrix_array[i] = NULL;
    if (MassMatrix_) {
      MassMatrix_array[LevelID_[0]] = ML_Operator_Create(ml_->comm);
      ML_Operator_WrapEpetraMatrix( const_cast<Epetra_RowMatrix*>(MassMatrix_),
                                  MassMatrix_array[LevelID_[0]] );
    }

    NumLevels_ = ML_Gen_MGHierarchy_UsingReitzinger(ml_,&ml_nodes_,
                            LevelID_[0], Direction,agg_,
                            CurlCurlMatrix_array,
                            MassMatrix_array,
                            TMatrixML_,TMatrixTransposeML_,
                            &Tmat_array,&Tmat_trans_array,
                            EdgeDampingFactor,
                            enrichBeta, PeDropThreshold);

  }  
  if (AMGSolver_ == ML_CLASSICAL_FAMILY) {
    // ==================================================================== //
    // Build smoothed aggregation hierarchy                                 //
    // ==================================================================== //
    NumLevels_ = ML_Gen_MGHierarchy_UsingAMG(ml_,LevelID_[0],
                                             Direction,amg_);

    if (verbose_)
      std::cout << PrintMsg_ << "Time to build the hierarchy = "
           << Time.ElapsedTime() << " (s)" << std::endl;

  }

  {
    int NL2 = OutputList_.get("max number of levels", 0); //what the hell???
    OutputList_.set("max number of levels", NL2+NumLevels_);
  }

  if( AnalyzeMemory_ ) {
    call2 = ML_MaxMemorySize();
    memory_[ML_MEM_HIERARCHY] = call2-call1;
    call1 = call2;
#ifdef ML_MALLOC
    call2_malloc = ML_MaxAllocatableSize();
    if (verbose_) std::cout << "Memory : max allocatable block = " << call2_malloc << " Mbytes" << std::endl;
    memory_[ML_MEM_HIERARCHY_MALLOC] = call1_malloc-call2_malloc;
    call1_malloc = call2_malloc;
#endif
  }

  if( verbose_ ) std::cout << PrintMsg_ << "Number of actual levels : " << NumLevels_ << std::endl;

  OutputList_.set("time: hierarchy", InitialTime.ElapsedTime()
                  + OutputList_.get("time: hierarchy", 0.0));
  InitialTime.ResetStartTime();

  // ====================================================================== //
  // Generate all smoothers and coarse grid solver.                         //
  // ====================================================================== //

#ifdef NewStuff
  if (!DontSetSmoothers_)
#endif
     ML_CHK_ERR(SetSmoothers());

  InitialTime.ResetStartTime();

  if (AnalyzeMemory_) {
    call2 = ML_MaxMemorySize();
    memory_[ML_MEM_SMOOTHER] = call2 - call1;
    call1 = call2;
#ifdef ML_MALLOC
    call2_malloc = ML_MaxAllocatableSize();
    if (verbose_) std::cout << "Memory : max allocatable block = " << call2_malloc << " Mbytes" << std::endl;
    memory_[ML_MEM_SMOOTHER_MALLOC] = call1_malloc - call2_malloc;
    call1_malloc = call2_malloc;
#endif
  }

  ownership_ = false;

  if (AnalyzeMemory_) {
    call2 = ML_MaxMemorySize();
    memory_[ML_MEM_COARSE] = call2 - call1;
    call1 = call2;
#ifdef ML_MALLOC
    call2_malloc = ML_MaxAllocatableSize();
    if (verbose_) std::cout << "Memory : max allocatable block = " << call2_malloc << " Mbytes" << std::endl;
    memory_[ML_MEM_COARSE_MALLOC] = call1_malloc - call2_malloc;
    call1_malloc = call2_malloc;
#endif
  }

  ML_Gen_Solver(ml_, ML_MGV, LevelID_[0], LevelID_[NumLevels_-1]);

  // ====================================================================== //
  // Use of filtering functions, here called `filtering: enable'            //
  // If this option is true, the code detects the non-converging modes of   //
  // I - ML^{-1}A (where ML is the preconditioner we have just built), and  //
  // creates a new V cycle to be added to the preconditioner. This part is  //
  // equivalent to the GGB files of Haim Waisman (files ml_struct.c and     //
  // ml_ggb.c, in the Main subdirectory).                                   //
  // ====================================================================== //

  ML_CHK_ERR(SetFiltering());

  MatrixDumper();

  CreateLabel();

  SetPreconditioner();

  IsComputePreconditionerOK_ = true;

  // ====================================================================== //
  // Compute the rate of convergence (for reuse preconditioners)            //
  // ====================================================================== //

  if( List_.get("reuse: enable", false) == true )
    CheckPreconditionerKrylov();

  if (AnalyzeMemory_) {
    memory_[ML_MEM_FINAL] = ML_MaxMemorySize();
    memory_[ML_MEM_TOT1] = memory_[ML_MEM_FINAL] - memory_[ML_MEM_INITIAL];
#ifdef ML_MALLOC
    memory_[ML_MEM_FINAL_MALLOC] = ML_MaxAllocatableSize();
    memory_[ML_MEM_TOT1_MALLOC] = memory_[ML_MEM_INITIAL_MALLOC] - memory_[ML_MEM_FINAL_MALLOC];
#endif
  }

  // print unused parameters
  if (List_.isParameter("print unused")) {
    ProcID = List_.get("print unused",-2);
    if ((Comm().MyPID() == ProcID || ProcID == -1) && verbose_) PrintUnused();
  }
  if ((ProcID = List_.get("ML print final list",-2)) > -2) {
    if ((Comm().MyPID() == ProcID || ProcID == -1)) PrintList();
  }

  // ===================================================================== //
  // compute the coordinates for each level (that is, the center of        //
  // gravity, as no mesh is really available for coarser levels)           //
  // ===================================================================== //

  OutputList_.set("time: final setup", InitialTime.ElapsedTime()
                  + OutputList_.get("time: final setup", 0.0));
  InitialTime.ResetStartTime();

  if (ML_Get_PrintLevel() >= 10 && Comm().MyPID() == 0) {
    std::cout << std::endl;
    std::cout << "Cumulative timing for construction so far: " << std::endl;
    std::cout << PrintMsg_ << "- for initial setup   = "
         << OutputList_.get("time: initial phase", 0.0) << " (s)" << std::endl;
    std::cout << PrintMsg_ << "- for hierarchy setup = "
         << OutputList_.get("time: hierarchy", 0.0) << " (s)" << std::endl;
    std::cout << PrintMsg_ << "- for smoothers setup = "
         << OutputList_.get("time: smoothers setup", 0.0) << " (s)" << std::endl;
    std::cout << PrintMsg_ << "- for coarse setup    = "
         << OutputList_.get("time: coarse solver setup", 0.0) << " (s)" << std::endl;
    std::cout << PrintMsg_ << "- for final setup     = "
         << OutputList_.get("time: final setup", 0.0) << " (s)" << std::endl;
    std::cout << PrintMsg_ << "Total for this setup  = "
         << TotalTime.ElapsedTime() << " (s)" << std::endl;
  }


  if( verbose_ ) ML_print_line("-",78);

  ConstructionTime_ += Time.ElapsedTime();
  OutputList_.set("time: construction", ConstructionTime_);
  ++NumConstructions_;

  VisualizeAggregates();
 }
 catch(const std::exception& e)
 {
   if (Comm().MyPID() == 0) {
     const char * what = e.what();

     fprintf(stderr,"%s","\n*********************************************************\n");
     fprintf(stderr,"%s","ML failed to compute the multigrid preconditioner. The\n");
     fprintf(stderr,"%s","most common problem is an incorrect  data type in ML's\n");
     fprintf(stderr,"%s","parameter list (e.g. 'int' instead of 'bool').\n\n");
     fprintf(stderr,"%s","Note: List.set(\"ML print initial list\",X) might help\nfigure out the bad one on pid X.\n");
     fprintf(stderr,"%s","\nThe following exception was thrown:\n");
     fprintf(stderr,"%s",what);
     fprintf(stderr,"%s","*********************************************************\n\n");
   }
   ML_CHK_ERR(-1);
 }
 catch(...)
 {
   if (Comm().MyPID() == 0) {
     fprintf(stderr,"%s","\n*********************************************************\n");
     fprintf(stderr,"%s","ML failed to compute the multigrid preconditioner. The\n");
     fprintf(stderr,"%s","most common problem is an incorrect  data type in ML's\n");
     fprintf(stderr,"%s","parameter list (e.g. 'int' instead of 'bool').\n\n");
     fprintf(stderr,"%s","Note: List.set(\"ML print initial list\",X) might help\nfigure out the bad one on pid X.\n");
     fprintf(stderr,"%s","*********************************************************\n\n");
   }

   ML_CHK_ERR(-1);
 }

 return(0);
}

// ================================================ ====== ==== ==== == =

int ML_Epetra::MultiLevelPreconditioner::
ReComputePreconditioner(bool keepFineLevelSmoother)
{

 try{

  if (AMGSolver_ == ML_MAXWELL)
    ML_CHK_ERR(-1);

  if (IsPreconditionerComputed() == false)
    ML_CHK_ERR(-2);

  IsComputePreconditionerOK_ = false;

  // =========================== //
  // re-build the preconditioner //
  // =========================== //

  int OutputLevel = List_.get("ML output", -47);
  if (OutputLevel == -47) OutputLevel = List_.get("output", 0);
  ML_Set_PrintLevel(OutputLevel);

  Epetra_Time Time(Comm());
  Epetra_Time InitialTime(Comm());
  InitialTime.ResetStartTime();
  Time.ResetStartTime();

  {
    int NumCompute = OutputList_.get("number of construction phases", 0);
    OutputList_.set("number of construction phases", ++NumCompute);
  }

  for (int i = 0; i < ml_->ML_num_levels; i++)
  {
    if (i!=0 || keepFineLevelSmoother==false) {
      ML_Smoother_Clean(&(ml_->pre_smoother[i]));
      ML_Smoother_Init(&(ml_->pre_smoother[i]), &(ml_->SingleLevel[i]));
      ML_Smoother_Clean(&(ml_->post_smoother[i]));
      ML_Smoother_Init(&(ml_->post_smoother[i]), &(ml_->SingleLevel[i]));
      ML_CSolve_Clean(&(ml_->csolve[i]));
      ML_CSolve_Init(&(ml_->csolve[i]));
    }
  }

  if( verbose_ )
    ML_print_line("-",78);

  FirstApplication_ = true;

  if (verbose_) {
    std::cout << PrintMsg_ << "Re-computing the preconditioner..." << std::endl;
  }

  profileIterations_ = List_.get("profile: operator iterations", 0);
  ML_Operator_Profile_SetIterations(profileIterations_);
  ML_CHK_ERR(SetNullSpace());
  NumPDEEqns_ = List_.get("PDE equations", 1);
  ml_->Amat[LevelID_[0]].num_PDEs = NumPDEEqns_;
  ML_Gen_MultiLevelHierarchy_UsingSmoothedAggr_ReuseExistingAgg(ml_, agg_);

  if (verbose_)
    std::cout << PrintMsg_ << "Time to re-build the hierarchy = "
         << Time.ElapsedTime() << " (s)" << std::endl;
  Time.ResetStartTime();

  if (verbose_)
    std::cout << PrintMsg_ << "Number of actual levels : " << NumLevels_ << std::endl;

  OutputList_.set("time: hierarchy", Time.ElapsedTime()
                  + OutputList_.get("time: hierarchy", 0.0));
  Time.ResetStartTime();

  // ====================================================================== //
  // Generate all smoothers and coarse grid solver.                         //
  // ====================================================================== //

  try{SetSmoothers(keepFineLevelSmoother);}
  //try{SetSmoothers();}
  catch(...) {
    if (Comm().MyPID() == 0) {
      fprintf(stderr,"%s","\n**************************\n");
      fprintf(stderr,"%s","Problem setting smoothers.\n");
      fprintf(stderr,"%s","****************************\n\n");
      ML_CHK_ERR(-1);
    }
  }
  Time.ResetStartTime();

  ML_Gen_Solver(ml_, ML_MGV, LevelID_[0], LevelID_[NumLevels_-1]);

  IsComputePreconditionerOK_ = true;

  OutputList_.set("time: final setup", Time.ElapsedTime()
                  + OutputList_.get("time: final setup", 0.0));
  Time.ResetStartTime();

  if (ML_Get_PrintLevel() == 10 && Comm().MyPID() == 0) {
    std::cout << std::endl;
    std::cout << "Cumulative timing for construction so far: " << std::endl;
    std::cout << PrintMsg_ << "- for initial setup   = "
      << OutputList_.get("time: initial phase", 0.0) << " (s)" << std::endl;
    std::cout << PrintMsg_ << "- for hierarchy setup = "
      << OutputList_.get("time: hierarchy", 0.0) << " (s)" << std::endl;
    std::cout << PrintMsg_ << "- for smoothers setup = "
      << OutputList_.get("time: smoothers setup", 0.0) << " (s)" << std::endl;
    std::cout << PrintMsg_ << "- for coarse setup    = "
      << OutputList_.get("time: coarse solver setup", 0.0) << " (s)" << std::endl;
    std::cout << PrintMsg_ << "- for final setup     = "
      << OutputList_.get("time: final setup", 0.0) << " (s)" << std::endl;
  }

  /* ------------------- that's all folks --------------------------------- */

  if (verbose_)
    ML_print_line("-",78);

  ConstructionTime_ += InitialTime.ElapsedTime();
  OutputList_.set("time: construction", ConstructionTime_);
  ++NumConstructions_;
  OutputList_.set("number of constructions", NumConstructions_);

 }
 catch(...)
 {
   ML_CHK_ERR(-1);
 }

 return(0);

}

// ================================================ ====== ==== ==== == =

/*! Print the individual operators in the multigrid hierarchy.

 \param level (In) By default, this method prints the entire
                   multigrid hierarchy. If you desire only the operators
                   associated with a particular level, pass in the level number.
                   The fine level is 0, coarser levels are positive integers.
*/

void ML_Epetra::MultiLevelPreconditioner::
Print(int level)
{
  // ====================================================================== //
  // One may decide to print out the entire hierarchy (to be analyzed in    //
  // MATLAB, for instance).                                                 //
  // ====================================================================== //

  if ( (level < -1) || (level > NumLevels_-1) )
    return;

  if(Comm().MyPID()==0) {
    if (level == -1) {
      std::cout << std::endl;
      std::cout << PrintMsg_ << "You are printing the entire multigrid hierarchy," << std::endl
                << PrintMsg_ << "from finest level (" << LevelID_[0]
                << ") to coarsest (" << LevelID_[NumLevels_-1] << ")." << std::endl
                << PrintMsg_ << "MATLAB can be used to load the matrices, using spconvert()" << std::endl;
      std::cout << std::endl;
    } else {
      std::cout << PrintMsg_ << "You are printing the multigrid operators on level " << LevelID_[level]
                             << "." << std::endl
                << PrintMsg_ << "(The finest level is " << LevelID_[0] << ".)" << std::endl
                << PrintMsg_ << "MATLAB can be used to load the matrices, using spconvert()" << std::endl;
      std::cout << std::endl;
    }
  }

  ML* mlptr = ml_;
  char name[80];

  if (level > -1) {

    sprintf(name,"Amat_%d", LevelID_[level]);
    ML_Operator_Print_UsingGlobalOrdering(mlptr->Amat+LevelID_[level], name, NULL,NULL);
    if (level > 0) {
      sprintf(name,"Pmat_%d", LevelID_[level]);
      ML_Operator_Print_UsingGlobalOrdering(mlptr->Pmat+LevelID_[level+1], name, NULL,NULL);
    }
    if (level < NumLevels_-1) {
      sprintf(name,"Rmat_%d", LevelID_[level]);
      ML_Operator_Print_UsingGlobalOrdering(mlptr->Rmat+LevelID_[level], name, NULL,NULL);
    }

  } else {

    // Amat (one for each level)
    for( int i=0 ; i<NumLevels_ ; ++i ) {
      sprintf(name,"Amat_%d", LevelID_[i]);
      ML_Operator_Print_UsingGlobalOrdering(mlptr->Amat+LevelID_[i], name, NULL,NULL);
    }

    // Pmat (one for each level, except last)
    for( int i=1 ; i<NumLevels_ ; ++i ) {
      sprintf(name,"Pmat_%d", LevelID_[i]);
      ML_Operator_Print_UsingGlobalOrdering(mlptr->Pmat+LevelID_[i], name, NULL,NULL);
    }

    // Rmat (one for each level, except first)
    for( int i=0 ; i<NumLevels_-1 ; ++i ) {
      sprintf(name,"Rmat_%d", LevelID_[i]);
      ML_Operator_Print_UsingGlobalOrdering(mlptr->Rmat+LevelID_[i], name, NULL,NULL);
    }
   
    if(ml_nodes_) {
      for( int i=0 ; i<NumLevels_ ; ++i ) {
        sprintf(name,"Amat_nodes_%d", LevelID_[i]);
        ML_Operator_Print_UsingGlobalOrdering(ml_nodes_->Amat+LevelID_[i], name, NULL,NULL);
        sprintf(name,"Tmat_nodes_%d", LevelID_[i]);
        ML_Operator_Print_UsingGlobalOrdering(Tmat_array[LevelID_[i]], name, NULL,NULL);
      }
      for( int i=1 ; i<NumLevels_ ; ++i ) {
        sprintf(name,"Pmat_nodes_%d", LevelID_[i]);
        ML_Operator_Print_UsingGlobalOrdering(ml_nodes_->Pmat+LevelID_[i], name, NULL,NULL);
      }
      for( int i=0 ; i<NumLevels_-1 ; ++i ) {
        sprintf(name,"Rmat_nodes_%d", LevelID_[i]);
        ML_Operator_Print_UsingGlobalOrdering(ml_nodes_->Rmat+LevelID_[i], name, NULL,NULL);

      }
      
      // For the Maxwell preconditioner w/ Hiptmair Smoothing, the Amat_nodes is what we aggregate on, not
      // what we smooth on.  We need to print that as well. 
      /*
      for( int i=0 ; i<NumLevels_-1; ++i ) {
        ML_Sm_Hiptmair_Data * data = ml_->pre_smoother
          ? (ML_Sm_Hiptmair_Data *)(ml_->pre_smoother[i].smoother->data) 
          : (ML_Sm_Hiptmair_Data *)(ml_->post_smoother[i].smoother->data);
        
        printf("CMS DEBUG2:  data->TtATmat->invec_leng = %d\n", (data && data->TtATmat) ? data->TtATmat->invec_leng : -1);
        
        sprintf(name,"Amat_nodes_smoo_%d", LevelID_[i]);
        if(data && data->TtATmat) 
          ML_Operator_Print_UsingGlobalOrdering(data->TtATmat,name,NULL,NULL);
      }
      */

    }

  } //if-then-else

} //Print() method

// ============================================================================

void ML_Epetra::MultiLevelPreconditioner::PrintUnused(const int MyPID) const
{
  if( Comm().MyPID() == MyPID ) {
    ML_print_line("-",78);
    std::cout << PrintMsg_ << "Unused parameters:" << std::endl;
    PrintUnused();
    ML_print_line("-",78);
  }
}

// ============================================================================

void ML_Epetra::MultiLevelPreconditioner::PrintList()
{
  ML_print_line("+",78);
  std::cout << "+++ Printing ML parameter list \"" << List_.name()
       << "\" on pid " << Comm().MyPID() << std::endl;
  ML_print_line("+",78);
  List_.print(std::cout);
  ML_print_line("-",49);
  std::cout << "----------- end of ML parameter list ------------" << std::endl;
  ML_print_line("-",49);
  std::cout << std::endl;
}

// ============================================================================

int ML_Epetra::MultiLevelPreconditioner::
SetParameterList(const ParameterList & List)
{
  if( IsComputePreconditionerOK_ == true ) DestroyPreconditioner();
  List_ = List;
  return 0;

}

// ============================================================================

int ML_Epetra::MultiLevelPreconditioner::CreateLabel()
{

  char finest[160];
  char finest_tmp[80];
  char coarsest[160];
  char coarsest_tmp[80];
  finest[0] = '\0';
  coarsest[0] = '\0';
  char * label;

  int i = ml_->ML_finest_level;

  if (ml_->pre_smoother[i].smoother->func_ptr != NULL) {
    label = ml_->pre_smoother[i].label;
    if( strncmp(label,"PreS_",4) == 0 ) sprintf(finest_tmp, "%s", "~");
    else                                sprintf(finest_tmp, "%s", label);
  } else                                sprintf(finest_tmp, "%s", "~");

  if (ml_->post_smoother[i].smoother->func_ptr != NULL) {
    label = ml_->post_smoother[i].label;
    if( strncmp(label,"PostS_", 5) == 0 ) sprintf(finest,  "%s/~", finest_tmp);
    else                                  sprintf(finest, "%s/%s", finest_tmp, label);
  } else                                  sprintf(finest,  "%s/~", finest_tmp);

  if (i != ml_->ML_coarsest_level) {
    i = ml_->ML_coarsest_level;
    if ( ML_CSolve_Check( &(ml_->csolve[i]) ) == 1 ) {
    sprintf(coarsest_tmp, "%s", ml_->csolve[i].label);
    }

    else {
      if (ml_->pre_smoother[i].smoother->func_ptr != NULL) {
        label = ml_->pre_smoother[i].label;
        if( strncmp(label,"PreS_",4) == 0 ) sprintf(coarsest_tmp, "%s", "~");
        else                                sprintf(coarsest_tmp, "%s", label);
      } else                                sprintf(coarsest_tmp, "%s", "~");
      if (ml_->post_smoother[i].smoother->func_ptr != NULL) {
        label = ml_->post_smoother[i].label;
        if( strncmp(label,"PostS_", 5) == 0 ) sprintf(coarsest, "%s/~", coarsest_tmp);
        else                                  sprintf(coarsest, "%s/%s",coarsest_tmp, label);
      } else                                  sprintf(coarsest, "%s/~", coarsest_tmp);
    }
  }

  if (AMGSolver_ != ML_MAXWELL)
    sprintf(Label_, "ML (L=%d, %s, %s)",
     ml_->ML_num_actual_levels, finest, coarsest);
  else
    sprintf(Label_, "ML (Maxwell, L=%d, %s, %s)",
     ml_->ML_num_actual_levels, finest, coarsest);

  return 0;

} //MLP::CreateLabel()

// ============================================================================

int ML_Epetra::MultiLevelPreconditioner::
ApplyInverse(const Epetra_MultiVector& X,
         Epetra_MultiVector& Y) const
{

  int before = 0, after = 0;
#ifdef ML_MALLOC
  int before_malloc = 0, after_malloc = 0;
#endif

  if (AnalyzeMemory_) {
#ifdef ML_MALLOC
    before_malloc = ML_MaxAllocatableSize();
#endif
    before = ML_MaxMemorySize();
  }

  Epetra_Time Time(Comm());

  // ========================================================= //
  // I do not perfom checks on maps, like the following,       //
  // if (!X.Map().SameAs(OperatorDomainMap())) ML_CHK_ERR(-1)  //
  // if (!Y.Map().SameAs(OperatorRangeMap())) ML_CHK_ERR(-1)   //
  // because they can be expensive                             //
  //                                                           //
  // We allocate xtmp, needed in case X is scaled in solver or //
  // X = Y. We cannot pre-allocate xtmp, since the user might  //
  // give in input different number of vectors.                //
  //                                                           //
  // Finally, since does not handle multivectors, we need to   //
  // extract and iterate one at a time.                        //
  //                                                           //
  // FIXME: the Y.PutScalar(0.0) can probably be skipped.      //
  // ========================================================= //

  if (Y.NumVectors() != X.NumVectors())
    ML_CHK_ERR(-3);
  if( !IsPreconditionerComputed() )
    ML_CHK_ERR(-10);

  Epetra_MultiVector xtmp(X);

  if (ZeroStartingSolution_) Y.PutScalar(0.0);

  double** xvectors;
  double** yvectors;
  ML_CHK_ERR(xtmp.ExtractView(&xvectors));
  ML_CHK_ERR(Y.ExtractView(&yvectors));

  for (int i = 0; i < X.NumVectors(); ++i) {

    // ================================================== //
    // Added support for multiple cycles on 08-Mar-05     //
    // Tested for ML_Cycle_MG only                        //
    //                                                    //
    // note that all the DD stuff is "delicate"           //
    // in the sense that the coarse solver must be Amesos //
    //                                                    //
    // I am not sure if ML_NONZERO applies to something   //
    // else than ML_Cycle_MG().                           //
    //                                                    //
    // The flt_ml_ is the filtering, which requires a     //
    // suitable setup phase. Note that in the current     //
    // implementation the                                 //
    // resulting preconditioner is always non-symmetric   //
    // ================================================== //

    for (int ia = 0 ; ia < CycleApplications_ ; ++ia) {

      int StartingSolution;
      if (ia || !ZeroStartingSolution_)
        StartingSolution = ML_NONZERO;
      else
        StartingSolution = ML_ZERO;

      switch(ml_->ML_scheme) {
      case(ML_MGFULLV):
        ML_Solve_MGFull(ml_, xvectors[i], yvectors[i]);
        break;
      case(ML_SAAMG): //Marian Brezina's solver
        ML_Solve_AMGV(ml_, xvectors[i], yvectors[i]);
        break;
      case(ML_PAMGV): //V-cycle, where modes are projected out before & after
        ML_Solve_ProjectedAMGV(ml_, xvectors[i], yvectors[i]);
        break;
      case(ML_ONE_LEVEL_DD):
        ML_DD_OneLevel(&(ml_->SingleLevel[ml_->ML_finest_level]),
                       yvectors[i], xvectors[i],
                       ML_ZERO, ml_->comm, ML_NO_RES_NORM, ml_);
        break;
      case(ML_TWO_LEVEL_DD_ADD):
        ML_DD_Additive(&(ml_->SingleLevel[ml_->ML_finest_level]),
                       yvectors[i], xvectors[i],
                       ML_ZERO, ml_->comm, ML_NO_RES_NORM, ml_);
        break;
      case(ML_TWO_LEVEL_DD_HYBRID):
        ML_DD_Hybrid(&(ml_->SingleLevel[ml_->ML_finest_level]),
                     yvectors[i], xvectors[i],
                     ML_ZERO, ml_->comm, ML_NO_RES_NORM, ml_);
        break;
    case(ML_TWO_LEVEL_DD_HYBRID_2):
      ML_DD_Hybrid_2(&(ml_->SingleLevel[ml_->ML_finest_level]),
             yvectors[i], xvectors[i],
             ML_ZERO, ml_->comm, ML_NO_RES_NORM, ml_);
      break;
    default:
#ifdef ReverseOrder
       ML *ml_ggb = (ML *) ml_->void_options;
       throw "not done\n";
       /*some code would need to go here to change the order of the ML Cycles */
       /*there would probably also need to be some additional changes elsewhere*/
#else
      ML_Cycle_MG(&(ml_->SingleLevel[ml_->ML_finest_level]),
                  yvectors[i], xvectors[i], StartingSolution,
                  ml_->comm, ML_NO_RES_NORM, ml_);
#endif
      }
    }

    if (flt_ml_) {
      ML_Cycle_MG(&(flt_ml_->SingleLevel[flt_ml_->ML_finest_level]),
          yvectors[i], xvectors[i],
          ML_NONZERO, flt_ml_->comm, ML_NO_RES_NORM, flt_ml_);
    }
  }
  // ====== //
  // timing //
  // ====== //

  MultiLevelPreconditioner * This = const_cast<MultiLevelPreconditioner *>(this);

  if (AnalyzeMemory_) {
#ifdef ML_MALLOC
    after_malloc = ML_MaxAllocatableSize();
#endif
    after = ML_MaxMemorySize();
  }

  double t = Time.ElapsedTime();
  if (FirstApplication_) {
    This->FirstApplication_ = false;
    This->FirstApplicationTime_ += t;
    This->OutputList_.set("time: first application", This->FirstApplicationTime_);
    This->memory_[ML_MEM_PREC_FIRST] = after - before;
#ifdef ML_MALLOC
    This->memory_[ML_MEM_PREC_FIRST_MALLOC] = before_malloc - after_malloc;
#endif
  }
  else {
    This->memory_[ML_MEM_PREC_OTHER] = after - before;
#ifdef ML_MALLOC
    This->memory_[ML_MEM_PREC_OTHER_MALLOC] = before_malloc - after_malloc;
#endif
    This->ApplicationTime_ += t;
    This->OutputList_.set("time: total apply", This->FirstApplicationTime_+This->ApplicationTime_);
  }

  ++(This->NumApplications_);
  This->OutputList_.set("number of applications", This->NumApplications_);

  return 0;
} //MLP::ApplyInverse

// ============================================================================
/*! Values for \c "coarse: type"
 * - \c Jacobi
 * - \c Gauss-Seidel
 * - \c symmetric Gauss-Seidel
 * - \c MLS
 * - \c Hiptmair (Maxwell only)
 * - \c SuperLU (deprecated)
 * - \c Amesos-KLU
 * - \c Amesos-UMFPACK
 * - \c Amesos-Superludist
 * - \c Amesos-Superlu
 * - \c Amesos-MUMPS
 * - \c Amesos-ScALAPACK (under development in Amesos)
 * - \c do-nothing
 */
int ML_Epetra::MultiLevelPreconditioner::SetCoarse()
{

  std::string CoarseSolution = List_.get("coarse: type", "Amesos-KLU");
  int NumSmootherSteps = List_.get("coarse: sweeps", 2);
  double Omega = List_.get("coarse: damping factor", 1.0);
  double AddToDiag = List_.get("coarse: add to diag", 1e-12);
  std::string PreOrPostSmoother = List_.get("coarse: pre or post","post");
  int splitComm = (int) List_.get("coarse: split communicator",true);
  int pre_or_post;

  if( PreOrPostSmoother == "pre" ) pre_or_post = ML_PRESMOOTHER;
  else if( PreOrPostSmoother == "both" ) pre_or_post = ML_BOTH;
  else pre_or_post = ML_POSTSMOOTHER;

  // rst: Changing polynomial interface:
  //    1) polynomial degree is set from "coarse: sweeps"
  //    2) "coarse: Chebyshev" also calls ML's Chebyshev
  //    3) "coarse: Chebshev alpha" also sets alpha
  //    4) "coarse: node sweeps" and "coarse: edge sweeps" now set polynomial
  //                degree within Hiptmair
  //
  // For backward compatiblity, we still take the degree from
  // "coarse: MLS polynomial order" if set, still recognize MLS

  double ChebyshevAlpha = List_.get("coarse: MLS alpha",-2.0);
  if ( ChebyshevAlpha == -2.) ChebyshevAlpha = List_.get("coarse: Chebyshev alpha", 30.);

  int ChebyshevPolyOrder = List_.get("coarse: MLS polynomial order",-7);
  if (ChebyshevPolyOrder == -7) ChebyshevPolyOrder = NumSmootherSteps;

  char msg[80];
  sprintf(msg, "Coarse solve (level %d) : ", LevelID_[NumLevels_-1]);

  int MaxProcs = List_.get("coarse: max processes", -1);

  if( CoarseSolution == "Jacobi" ) {
    if( verbose_ ) std::cout << msg << "Jacobi (sweeps="
                        << NumSmootherSteps << ",omega=" << Omega
                        << "," << PreOrPostSmoother << ")" << std::endl;
    ML_Gen_Smoother_Jacobi(ml_, LevelID_[NumLevels_-1], pre_or_post,
               NumSmootherSteps, Omega);

  } else if( CoarseSolution == "Gauss-Seidel" ) {
    if( verbose_ ) std::cout << msg << "Gauss-Seidel (sweeps="
                        << NumSmootherSteps << ",omega=" << Omega
                        << "," << PreOrPostSmoother << ")" << std::endl;
#ifdef HAVE_ML_IFPACK
    if (ml_->Amat[LevelID_[NumLevels_-1]].type == ML_TYPE_CRS_MATRIX) {
      if (verbose_)
        std::cout << msg << "Epetra_CrsMatrix detected, using "
             << "Ifpack implementation" << std::endl;
      std::string IfpackType = "point relaxation stand-alone";
      ParameterList& IfpackList = List_.sublist("smoother: ifpack list");
      IfpackList.set("relaxation: type", "Gauss-Seidel");
      IfpackList.set("relaxation: sweeps", NumSmootherSteps);
      IfpackList.set("relaxation: damping factor", Omega);
      ML_Gen_Smoother_Ifpack(ml_, IfpackType.c_str(),
                             0, LevelID_[NumLevels_-1], pre_or_post,
                             (void*)(&IfpackList),(void *) Comm_);
    }
    else
#endif
      ML_Gen_Smoother_GaussSeidel(ml_, LevelID_[NumLevels_-1], pre_or_post,
               NumSmootherSteps, Omega);

  } else if( CoarseSolution == "ML Gauss-Seidel" ) {
    if( verbose_ ) std::cout << msg << "Gauss-Seidel (sweeps="
                        << NumSmootherSteps << ",omega=" << Omega
                        << "," << PreOrPostSmoother << ")" << std::endl;
    ML_Gen_Smoother_GaussSeidel(ml_, LevelID_[NumLevels_-1], pre_or_post,
                                NumSmootherSteps, Omega);

  } else if( CoarseSolution == "symmetric Gauss-Seidel" ) {
    if( verbose_ ) std::cout << msg << "symmetric Gauss-Seidel (sweeps="
                        << NumSmootherSteps << ",omega=" << Omega
                        << "," << PreOrPostSmoother << ")" << std::endl;
#ifdef HAVE_ML_IFPACK
    if (ml_->Amat[LevelID_[NumLevels_-1]].type == ML_TYPE_CRS_MATRIX) {
      if (verbose_)
        std::cout << msg << "Epetra_CrsMatrix detected, using "
             << "Ifpack implementation" << std::endl;
      std::string IfpackType = "point relaxation stand-alone";
      ParameterList& IfpackList = List_.sublist("smoother: ifpack list");
      IfpackList.set("relaxation: type", "symmetric Gauss-Seidel");
      IfpackList.set("relaxation: sweeps", NumSmootherSteps);
      IfpackList.set("relaxation: damping factor", Omega);
      ML_Gen_Smoother_Ifpack(ml_, IfpackType.c_str(),
                             0, LevelID_[NumLevels_-1], pre_or_post,
                             //IfpackList,*Comm_);
                             (void*)&IfpackList,(void*)Comm_);
    }
    else
#endif
      ML_Gen_Smoother_SymGaussSeidel(ml_, LevelID_[NumLevels_-1],
                     pre_or_post, NumSmootherSteps, Omega);

  } else if( CoarseSolution == "ML symmetric Gauss-Seidel" ) {
    if( verbose_ ) std::cout << msg << "symmetric Gauss-Seidel (sweeps="
                        << NumSmootherSteps << ",omega=" << Omega
                        << "," << PreOrPostSmoother << ")" << std::endl;
    ML_Gen_Smoother_SymGaussSeidel(ml_, LevelID_[NumLevels_-1],
                                   pre_or_post, NumSmootherSteps, Omega);

  } else if(( CoarseSolution == "MLS" ) || (CoarseSolution == "Chebyshev")) {
  if( verbose_ ) std::cout << msg << "Chebyshev (degree="
                        << ChebyshevPolyOrder << ",alpha=" << ChebyshevAlpha
                        << "," << PreOrPostSmoother << ")" << std::endl;
     ML_Gen_Smoother_Cheby(ml_, LevelID_[NumLevels_-1], pre_or_post,
                         ChebyshevAlpha, ChebyshevPolyOrder);

  } else if( CoarseSolution == "Hiptmair" ) {

      if (AMGSolver_ != ML_MAXWELL) {
        if (Comm().MyPID() == 0) {
          std::cerr << ErrorMsg_ << "Hiptmair smoothing is only supported" << std::endl;
          std::cerr << ErrorMsg_ << "for solving eddy current equations." << std::endl;
          std::cerr << ErrorMsg_ << "Choose another smoother." << std::endl;
        }
        ML_EXIT(EXIT_FAILURE);
      }

      std::string SubSmootherType = List_.get("coarse: subsmoother type","MLS");
      int nodal_its = List_.get("coarse: node sweeps", 2);
      int edge_its = List_.get("coarse: edge sweeps", 2);

      int logical_level = LevelID_[NumLevels_-1];
      void *edge_smoother = 0, *nodal_smoother = 0;

#if defined(__GNUC__) && defined(__GNUC_MINOR__) && defined(__GNUC_PATCHLEVEL__)
#define GCC_VERSION __GNUC__*100+__GNUC_MINOR__*10+__GNUC_PATCHLEVEL__
#endif

#if defined(GCC_VERSION) && GCC_VERSION >= 460
#pragma GCC diagnostic push
#pragma GCC diagnostic ignored "-pedantic"
#endif
      double omega;
      char subsmDetails[80];
      // only MLS and SGS are currently supported
      if ( (SubSmootherType == "MLS") || (SubSmootherType == "Chebyshev"))
      {
        nodal_smoother=(void *) ML_Gen_Smoother_Cheby;
        nodal_args_ = ML_Smoother_Arglist_Create(2);
        edge_args_ = ML_Smoother_Arglist_Create(2);
        // set polynomial degree
        ML_Smoother_Arglist_Set(nodal_args_, 0, &nodal_its);
        edge_smoother=(void *) ML_Gen_Smoother_Cheby;
        ML_Smoother_Arglist_Set(edge_args_, 0, &edge_its);

        // set alpha (lower bound of smoothing interval (alpha,beta) )

        ML_Smoother_Arglist_Set(edge_args_, 1, &ChebyshevAlpha);
        ML_Smoother_Arglist_Set(nodal_args_, 1, &ChebyshevAlpha);
        sprintf(subsmDetails,"edge sweeps=%d, node sweeps=%d,alpha=%3.1e",
                edge_its,nodal_its,ChebyshevAlpha);
      }
      else if (SubSmootherType == "symmetric Gauss-Seidel") {
        omega = List_.get("coarse: damping factor",1.0);
        nodal_smoother=(void *) ML_Gen_Smoother_SymGaussSeidel;
        nodal_args_ = ML_Smoother_Arglist_Create(2);
        edge_args_ = ML_Smoother_Arglist_Create(2);
        ML_Smoother_Arglist_Set(nodal_args_, 0, &nodal_its);
        ML_Smoother_Arglist_Set(nodal_args_, 1, &omega);
        edge_smoother=(void *) ML_Gen_Smoother_SymGaussSeidel;
        ML_Smoother_Arglist_Set(edge_args_, 0, &edge_its);
        ML_Smoother_Arglist_Set(edge_args_, 1, &omega);
        sprintf(subsmDetails,"edge sweeps=%d,node sweeps=%d,omega=%3.1e",
                edge_its,nodal_its,omega);
      }
      else if (Comm().MyPID() == 0)
        std::cerr << ErrorMsg_ << "Only Chebyshev(or MLS) and SGS are supported as "
             << "Hiptmair subsmoothers ... not " << SubSmootherType << std::endl;

      int hiptmair_type = (int)
             List_.get("smoother: Hiptmair efficient symmetric", true);

     if( verbose_ ) std::cout << msg << "Hiptmair " << "(outer sweeps="
                          << NumSmootherSteps << ","
                          << PreOrPostSmoother << "," << SubSmootherType
                          << "," << subsmDetails << ")" << std::endl;
     ML_Gen_Smoother_Hiptmair2(ml_, logical_level,pre_or_post,
                                NumSmootherSteps, Tmat_array, Tmat_trans_array, NULL,
                                MassMatrix_array,TtATMatrixML_,
                                edge_smoother, edge_args_, nodal_smoother, nodal_args_,
                                hiptmair_type);

      ML_Smoother_Arglist_Delete(&nodal_args_);
      ML_Smoother_Arglist_Delete(&edge_args_);

#if defined(GCC_VERSION) && GCC_VERSION >= 460
#pragma GCC diagnostic pop
#endif

  } else if( CoarseSolution == "SuperLU" )
    ML_Gen_CoarseSolverSuperLU( ml_, LevelID_[NumLevels_-1]);
  else if( CoarseSolution == "Amesos-LAPACK" ) {
    ML_Gen_Smoother_Amesos(ml_, LevelID_[NumLevels_-1],
                           ML_AMESOS_LAPACK, MaxProcs, AddToDiag, splitComm);
  }
  else if( CoarseSolution == "Amesos-KLU" ) {
    ML_Gen_Smoother_Amesos(ml_, LevelID_[NumLevels_-1],
                           ML_AMESOS_KLU, MaxProcs, AddToDiag, splitComm);
  } else if( CoarseSolution == "Amesos-UMFPACK" )
    ML_Gen_Smoother_Amesos(ml_, LevelID_[NumLevels_-1],
                           ML_AMESOS_UMFPACK, MaxProcs, AddToDiag, splitComm);
  else if(  CoarseSolution == "Amesos-Superludist" )
    ML_Gen_Smoother_Amesos(ml_, LevelID_[NumLevels_-1],
                           ML_AMESOS_SUPERLUDIST, MaxProcs, AddToDiag, splitComm);
  else if(  CoarseSolution == "Amesos-Superlu" )
    ML_Gen_Smoother_Amesos(ml_, LevelID_[NumLevels_-1],
                           ML_AMESOS_SUPERLU, MaxProcs, AddToDiag, splitComm);
  else if( CoarseSolution == "Amesos-MUMPS" )
    ML_Gen_Smoother_Amesos(ml_, LevelID_[NumLevels_-1],
                           ML_AMESOS_MUMPS, MaxProcs, AddToDiag, splitComm);
  else if( CoarseSolution == "Amesos-ScaLAPACK" )
    ML_Gen_Smoother_Amesos(ml_, LevelID_[NumLevels_-1],
                           ML_AMESOS_SCALAPACK, MaxProcs, AddToDiag, splitComm);

 else if( CoarseSolution == "block Gauss-Seidel" ) {
    if( verbose_ ) std::cout << msg << "block Gauss-Seidel (sweeps="
                        << NumSmootherSteps << ",omega=" << Omega
                        << "," << PreOrPostSmoother << "numPDEs="
                        << NumPDEEqns_ << ")" << std::endl;
    ML_Gen_Smoother_BlockGaussSeidel(ml_, LevelID_[NumLevels_-1], pre_or_post,
                                        NumSmootherSteps, Omega, NumPDEEqns_);

  } else if( CoarseSolution == "symmetric block Gauss-Seidel" ) {
    if( verbose_ ) std::cout << msg << "symmetric block Gauss-Seidel (sweeps="
                        << NumSmootherSteps << ",omega=" << Omega
                        << "," << PreOrPostSmoother << "numPDEs="
                        << NumPDEEqns_ << ")" << std::endl;
    ML_Gen_Smoother_SymBlockGaussSeidel(ml_, LevelID_[NumLevels_-1],pre_or_post,
                                        NumSmootherSteps, Omega, NumPDEEqns_);

  } else if(CoarseSolution == "user-defined"||CoarseSolution == "user defined"){
    // ============ //
    // user-defined //
    // ============ //

    int (*userSmootherPtr)(ML_Smoother *, int, double *, int, double *);
    userSmootherPtr = NULL;
    userSmootherPtr = List_.get("coarse: user-defined function",
                                userSmootherPtr);
    std::string userSmootherName;
    userSmootherName = List_.get("coarse: user-defined name", "User-defined");

    if( verbose_ ) std::cout << msg << userSmootherName << " (sweeps="
			 << NumSmootherSteps << ", " << PreOrPostSmoother << ")" << std::endl;

    if (userSmootherPtr == NULL) {
      if (Comm().MyPID() == 0)
        std::cerr << ErrorMsg_
             << "No pointer to user-defined smoother function found." << std::endl;
      ML_EXIT(EXIT_FAILURE);
    }
    ML_Operator *data;
    ML_Get_Amatrix(ml_, LevelID_[NumLevels_-1], &data);
    ML_Set_Smoother(ml_, LevelID_[NumLevels_-1], pre_or_post, data,
                    userSmootherPtr,
                    const_cast<char *>(userSmootherName.c_str()));

  } else if( CoarseSolution == "do-nothing" ) {
    if( verbose_ ) std::cout << msg << "No Coarse Solve" << std::endl;

    // do nothing, ML will not use any coarse solver
  } else {
    if( Comm().MyPID() == 0 ) {
      std::cout << ErrorMsg_ << "specified options for coarse solver ("
           << CoarseSolution << ") not valid. Should be:" << std::endl;
      std::cout << ErrorMsg_ << "<Jacobi> / <Gauss-Seidel> / <symmetric Gauss-Seidel /" << std::endl;
      std::cout << ErrorMsg_ << "<MLS> / <Hiptmair> / <Amesos-LAPACK> / <Amesos-KLU> /" << std::endl;
      std::cout << ErrorMsg_ << "<Amesos-UMFPACK> / <Amesos-Superludist> / <Amesos-Superlu> /" << std::endl;
      std::cout << ErrorMsg_ << "<Amesos-MUMPS> / <block Gauss-Seidel> /" << std::endl;
      std::cout << ErrorMsg_ << "<symmetric block Gauss-Seidel> / <user-defined>"
           << std::endl;
    }

    ML_EXIT(-1);
  }

  return 0;
}

// ============================================================================
/*! Values for \c "aggregation: type"
 * - \c Uncoupled-MIS
 * - \c METIS
 * - \c ParMETIS
 * - \c Uncoupled
 * - \c Coupled (deprecated)
 * - \c MIS
 * - \c user
 * - \c greedy
 */
#include "ml_agg_user.h"
int ML_Epetra::MultiLevelPreconditioner::SetAggregation()
{
  char aggListName[80];

  int value = -777; /* pagina 777 di televideo */
  std::string CoarsenScheme = List_.get("aggregation: type","Uncoupled");

  if (CoarsenScheme == "VBMETIS")   // Not advertised in manual
  {
     ML_Aggregate_Set_CoarsenScheme_VBMETIS(agg_);
     int  nblocks   = List_.get("aggregation: nblocks",0);
     int  blockdim  = List_.get("aggregation: length blocks",0);
     int* blocks    = List_.get("aggregation: blocks", (int*)NULL);
     int* block_pde = List_.get("aggregation: block_pde", (int*)NULL);
     ML_Aggregate_Set_Vblocks_CoarsenScheme_VBMETIS(agg_,0,NumLevels_,nblocks,
                                                    blocks,block_pde,blockdim);
     int nodesperagg = List_.get("aggregation: nodes per aggregate",0);
     if (!nodesperagg) {
       std::cout << "*ML*WRN* aggregation: nodes per aggregate no set, using 9\n";
       nodesperagg = 9;
     }
     for (int i=0; i<NumLevels_; ++i)
       ML_Aggregate_Set_NodesPerAggr(ml_,agg_,i,nodesperagg);
  }
  else {
     for( int level=0 ; level<NumLevels_-1 ; ++level ) {
       sprintf(aggListName,"aggregation: list (level %d)",LevelID_[level]);
       ParameterList &aggList = List_.sublist(aggListName);

       std::string MyCoarsenScheme = aggList.get("aggregation: type",CoarsenScheme);

       if (MyCoarsenScheme == "METIS")
         ML_Aggregate_Set_CoarsenSchemeLevel_METIS(level,NumLevels_,agg_);
       else if (MyCoarsenScheme == "ParMETIS")
         ML_Aggregate_Set_CoarsenSchemeLevel_ParMETIS(level,NumLevels_,agg_);
       else if (MyCoarsenScheme == "Zoltan")
         ML_Aggregate_Set_CoarsenSchemeLevel_Zoltan(level,NumLevels_,agg_);
       else if (MyCoarsenScheme == "MIS")
         ML_Aggregate_Set_CoarsenSchemeLevel_MIS(level,NumLevels_,agg_);
       else if (MyCoarsenScheme == "Uncoupled")
         ML_Aggregate_Set_CoarsenSchemeLevel_Uncoupled(level,NumLevels_,agg_);
       else if (MyCoarsenScheme == "Uncoupled-MIS")
         ML_Aggregate_Set_CoarsenSchemeLevel_UncoupledMIS(level,NumLevels_,agg_);
       else if (MyCoarsenScheme == "Coupled")
         ML_Aggregate_Set_CoarsenSchemeLevel_Coupled(level,NumLevels_,agg_);
       else if (MyCoarsenScheme == "user")
         ML_Aggregate_Set_CoarsenSchemeLevel_User(level,NumLevels_,agg_);
#ifdef MARZIO
       else if (MyCoarsenScheme == "greedy") {
         // MS // this is delicate as it burns the "user" aggregation,
         // MS // should we fix it?
         // MS // 05-Dec-04
         ML_SetUserLabel(ML_Aggregate_GreedyLabel);
         ML_SetUserPartitions(ML_Aggregate_Greedy);
         ML_Aggregate_Set_CoarsenSchemeLevel_User(level,NumLevels_,agg_);
       }
#endif
       else {
         TEUCHOS_TEST_FOR_EXCEPT_MSG(
             true,
             ErrorMsg_ << "specified options ("
             << MyCoarsenScheme << ") not valid. Should be:" << std::endl
             << ErrorMsg_ << "<METIS> / <ParMETIS> / <Zoltan> /<MIS> / <Uncoupled> / <Coupled> / <user>" << std::endl
             );
       }

       /* FIXME then DELETEME: check that user still works,
        * then delete this part
       if (CoarsenScheme == "Zoltan" || CoarsenScheme == "user") {
         // This copies the coordinates if the aggregation scheme
         // of at least one level is Zoltan. Coordinates will be
         // projected for ALL levels independently of the
         // aggregation scheme.

         double * coord = List_.get("aggregation: coordinates", (double *)0);
         int NumDimensions = List_.get("aggregation: dimensions", 0);

         ML_Aggregate_Set_NodalCoordinates(ml_, agg_, coord);
         ML_Aggregate_Set_Dimensions(agg_, NumDimensions);

       }
       */

       if( MyCoarsenScheme == "METIS" || MyCoarsenScheme == "ParMETIS" ||
           MyCoarsenScheme == "Zoltan" ) {

         bool isSet = false;

         // first look for parameters without any level specification

         if( List_.isParameter("aggregation: global aggregates") ){
           value = -777; // simply means not set
           value = List_.get("aggregation: global aggregates",value);
           if( value != -777 ) {
             ML_Aggregate_Set_GlobalNumber(ml_,agg_,LevelID_[level],value );
             isSet = true;
           }
         }

         if( List_.isParameter("aggregation: local aggregates") ){
           value = -777;
           value = List_.get("aggregation: local aggregates",value);
           if( value != -777 ) {
             ML_Aggregate_Set_LocalNumber(ml_,agg_,LevelID_[level],value );
             isSet = true;
           }
             }

         if( List_.isParameter("aggregation: nodes per aggregate") ){
           value = -777;
           value = List_.get("aggregation: nodes per aggregate",value);
           if( value != -777 ) {
             ML_Aggregate_Set_NodesPerAggr(ml_,agg_,LevelID_[level],value );
             isSet = true;
           }
         }

         // now for level-specific data

         if( aggList.isParameter("aggregation: global aggregates") ){
           value = -777; // simply means not set
           value = aggList.get("aggregation: global aggregates",value);
           if( value != -777 ) {
             ML_Aggregate_Set_GlobalNumber(ml_,agg_,LevelID_[level],value );
             isSet = true;
           }
         }

         if( aggList.isParameter("aggregation: local aggregates") ){
           value = -777;
           value = aggList.get("aggregation: local aggregates",value);
           if( value != -777 ) {
             ML_Aggregate_Set_LocalNumber(ml_,agg_,LevelID_[level],value );
             isSet = true;
           }
         }

         if( aggList.isParameter("aggregation: nodes per aggregate") ){
           value = -777;
           value = aggList.get("aggregation: nodes per aggregate",value);
           if( value != -777 ) {
             ML_Aggregate_Set_NodesPerAggr(ml_,agg_,LevelID_[level],value );
             isSet = true;
           }
         }

         if( isSet == false ) {
           // put default values
           value = aggList.get("aggregation: local aggregates",1);
           ML_Aggregate_Set_LocalNumber(ml_,agg_,LevelID_[level],value);
         }

       } // if( CoarsenScheme == "METIS" || CoarsenScheme == "ParMETIS" )

     } /* for */
  } /* else */

  return 0;
}

// ================================================ ====== ==== ==== == =

int ML_Epetra::MultiLevelPreconditioner::SetPreconditioner()
{
  std::string str = List_.get("prec type","MGV");

  if( str == "one-level-postsmoothing" ) {

    sprintf(Label_,  "%s","1-level postsmoothing only");
    ml_->ML_scheme = ML_ONE_LEVEL_DD;

  } else if( str == "two-level-additive" ) {

    sprintf(Label_,  "%s","two-level additive DD");
    ml_->ML_scheme = ML_TWO_LEVEL_DD_ADD;
    if( NumLevels_ != 2 ) {
      if( Comm().MyPID() == 0 ) {
    std::cerr << ErrorMsg_ << "You asked for `two-level additive DD' but you don't have" << std::endl
         << ErrorMsg_ << "exacty two levels. Now continue, but check you input..." << std::endl;
      }
    }

  } else if( str == "two-level-hybrid") {

    sprintf(Label_,  "%s","two-level hybrid DD");
    ml_->ML_scheme = ML_TWO_LEVEL_DD_HYBRID;
    if( NumLevels_ != 2 ) {
      if( Comm().MyPID() == 0 ) {
    std::cerr << ErrorMsg_ << "You asked for `two-level hybrid DD' but you don't have" << std::endl
         << ErrorMsg_ << "exacty two levels. Now continue, but check you input..." << std::endl;
      }
    }

  } else if( str == "two-level-hybrid2") {

    sprintf(Label_,  "%s","two-level hybrid DD (2)");
    ml_->ML_scheme = ML_TWO_LEVEL_DD_HYBRID_2;
    if( NumLevels_ != 2 ) {
      if( Comm().MyPID() == 0 ) {
    std::cerr << ErrorMsg_ << "You asked for `two-level hybrid DD (2)' but you don't have" << std::endl
         << ErrorMsg_ << "exacty two levels. Now continue, but check you input..." << std::endl;
      }
    }

  } else if( str == "full-MGV" ) {
    ml_->ML_scheme = ML_MGFULLV;

  } else if( str == "MGW" ) {
    ml_->ML_scheme = ML_MGW;

  } else if( str == "projected MGV" ) {
    sprintf(Label_,  "%s","projected MGV");
    ml_->ML_scheme = ML_PAMGV;

    int numModes = List_.get("number of projected modes",0);
    double **periodicModes = List_.get("projected modes", (double **) 0);

    // Check that the number of modes is 1-3, and that the modes are there.
    TEUCHOS_TEST_FOR_EXCEPT_MSG(
        numModes < 1 || numModes > 3,
        ErrorMsg_ <<
        "You have chosen `projected MGV', but `number of projected modes'\n"
        << ErrorMsg_ <<
        " has an incorrect value.  It should be 1, 2 or 3."
        );
    TEUCHOS_TEST_FOR_EXCEPT_MSG(
        periodicModes == 0,
        ErrorMsg_ << "You have chosen `projected MGV', but `projected modes' is NULL."
        );
    for (int i=0; i<numModes; i++) {
      TEUCHOS_TEST_FOR_EXCEPT_MSG(
          periodicModes[i] == 0,
          ErrorMsg_ << "You have chosen `projected MGV', but mode " << i+1 << " is NULL.\n"
          );
    }

    //JJH 7-22-05  I think NumMyRows is the right value...
    ML_Operator_SetSubspace(ml_, periodicModes, numModes,
                            RowMatrix_->NumMyRows());

  } else if( str == "MGV" ) {
    // it is the default
    ml_->ML_scheme = ML_MGV;
  } else {
    TEUCHOS_TEST_FOR_EXCEPT_MSG(
        true,
        ErrorMsg_ << "`prec type' has an incorrect value of '"
        << str << "'. It should be\n"
        << ErrorMsg_ << "<one-level-postsmoothing> / <two-level-additive>\n"
        << ErrorMsg_ << "<two-level-hybrid> / <two-level-hybrid2>"
        );
  }

  return 0;
}

// ================================================ ====== ==== ==== == =

int ML_Epetra::MultiLevelPreconditioner::SetSmoothingDamping()
{

  Epetra_Time Time(Comm());

  // Check for additional smoothing of prolongator.  This should be used in
  // conjunction with more aggressive coarsening.
  int PSmSweeps = List_.get("aggregation: smoothing sweeps", 1);
  char aggListName[80];
  for (int i=0; i<MaxLevels_; i++) {
    snprintf(aggListName, sizeof(aggListName), "aggregation: list (level %d)",LevelID_[i]);
    ParameterList &aggList = List_.sublist(aggListName);
    int MyPSmSweeps = aggList.get("aggregation: smoothing sweeps",PSmSweeps);
    ML_Aggregate_Set_DampingSweeps(agg_,MyPSmSweeps,LevelID_[i]);
  }
  //ML_Aggregate_Set_BlockDiagScaling(agg_);

  /* ********************************************************************** */
  /* Strategies to determine the field-of-values.                           */
  /* almost everything here is experimental ;)                              */
  /* ********************************************************************** */

  std::string RandPSmoothing = List_.get("R and P smoothing: type", "classic");

  /* start looping over different options */

  if( RandPSmoothing == "classic" ) {

    /* ********************************************************************** */
    /* For "classical" approach to determine lambda_max only.                 */
    /* ********************************************************************** */

    ML_CHK_ERR(SetSmoothingDampingClassic());

  } else if( RandPSmoothing == "advanced" ) {

    /* ********************************************************************** */
    /* This is the new way, based on Anasazi to compute eigen-widgets         */
    /* ********************************************************************** */

    //    if( verbose_ )
    //      std::cout << PrintMsg_ << "Use A to smooth restriction operator" << std::endl;
    agg_->Restriction_smoothagg_transpose = ML_TRUE;

    // fix default values in List_
    List_.set("eigen-analysis: use symmetric algorithm",false);
    List_.set("eigen-analysis: tolerance", 1e-2);
    List_.set("eigen-analysis: use diagonal scaling", true);
    List_.set("eigen-analysis: restart", 100);
    List_.set("eigen-analysis: length", 20);
    List_.set("field-of-values: tolerance", 1e-2);
    List_.set("field-of-values: use diagonal scaling", true);
    List_.set("field-of-values: restart", 100);
    List_.set("field-of-values: ", 20);
    List_.set("field-of-values: print current status", false);
    List_.set("ML output",0);

    struct ML_Field_Of_Values* field_of_values;

    // stick default values (undefined)
    field_of_values = (struct ML_Field_Of_Values *) ML_allocate( sizeof(struct ML_Field_Of_Values) );
    field_of_values->eta     = 0.0;
    field_of_values->real_max= -1.0;
    field_of_values->imag_max= -1.0;
    field_of_values->poly_order = 0;

    if( List_.get("aggregation: compute field of values",true) )
      field_of_values->compute_field_of_values = ML_YES;
    else
      field_of_values->compute_field_of_values = ML_NO;

    if( List_.get("aggreation: compute field of values for non-scaled",false) )
      field_of_values->compute_field_of_values_non_scaled = ML_YES;
    else
      field_of_values->compute_field_of_values_non_scaled = ML_NO;

    // following values for choice:
    // -1 : undefined
    //  0 : do nothing, put eta = 0 (used in non-smoothed aggregation)
    //  1 : compute the box of the field of values (eta = imag_max/real_max)
    //  2 : compute ||lambda_max|| (eta = std::sqrt(imag_max^2 + real_max^2))
    field_of_values->choice     = -1;
    // and this is a pointer for the object's interal ParameterList
    field_of_values->EigenList = (void *) &List_;

    // still to set up polynomial coeffiecients
    std::string DampingType =  List_.get("R and P smoothing: damping", "default");

    if( DampingType == "non-smoothed" ) {

      if( verbose_ )
    std::cout << PrintMsg_ << "R and P smoothing : non-smoothed aggregation" << std::endl;

      field_of_values->choice     =  0;
      field_of_values->poly_order =  0;
      // I don't really need them, smoothing will be set to zero
      field_of_values->R_coeff[0] =  0.0;
      field_of_values->R_coeff[1] =  0.0;
      field_of_values->R_coeff[2] =  0.0;

      field_of_values->P_coeff[0] =  0.0;
      field_of_values->P_coeff[1] =  0.0;
      field_of_values->P_coeff[2] =  0.0;

      ML_Aggregate_Set_DampingFactor(agg_,0.0);

      agg_->Restriction_smoothagg_transpose = ML_FALSE;

    } else if( DampingType == "almost-non-smoothed" ) {

      if( verbose_ )
    std::cout << PrintMsg_ << "R and P smoothing : almost non-smoothed aggregation" << std::endl;

      field_of_values->choice     =  1;
      field_of_values->poly_order =  0;
      // I don't really need them, smoothing will be set to zero
      field_of_values->R_coeff[0] =  0.000000001;
      field_of_values->R_coeff[1] =  0.0;
      field_of_values->R_coeff[2] =  0.0;

      field_of_values->P_coeff[0] =  0.000000001;
      field_of_values->P_coeff[1] =  0.0;
      field_of_values->P_coeff[2] =  0.0;

      ML_Aggregate_Set_DampingFactor(agg_,0.0);

    } else if( DampingType == "fov-1" ) {

      // those are the coefficients proposed by Ray
      if( verbose_ )
    std::cout << PrintMsg_ << "R and P smoothing : Using `fov-1' values" << std::endl;

      field_of_values->choice     =  1;
      field_of_values->poly_order =  2;

      field_of_values->R_coeff[0] =  1.107;
      field_of_values->R_coeff[1] =  0.285;
      field_of_values->R_coeff[2] =  0.718;

      field_of_values->P_coeff[0] =  1.878;
      field_of_values->P_coeff[1] = -2.515;
      field_of_values->P_coeff[2] =  0.942;

      ML_Aggregate_Set_DampingFactor(agg_,0.0);

    } else if( DampingType == "fov-2" ) {

      if( verbose_ )
    std::cout << PrintMsg_ << "R and P smoothing : Using `fov-2' values" << std::endl;

      field_of_values->choice     =  1;
      field_of_values->poly_order =  2;

      field_of_values->R_coeff[0] =  1.138;
      field_of_values->R_coeff[1] =  1.162;
      field_of_values->R_coeff[2] = -2.384;

      field_of_values->P_coeff[0] =  2.143;
      field_of_values->P_coeff[1] = -2.179;
      field_of_values->P_coeff[2] =  0.101;

      ML_Aggregate_Set_DampingFactor(agg_,0.0);

    } else if( DampingType == "fov-5" ) {

      if( verbose_ )
    std::cout << PrintMsg_ << "R and P smoothing : Using `fov-5' values" << std::endl;

      field_of_values->choice     =  1;
      field_of_values->poly_order =  2;

      field_of_values->R_coeff[0] = 1.631;
      field_of_values->R_coeff[1] = -3.9015;
      field_of_values->R_coeff[2] = 2.5957;

      field_of_values->P_coeff[0] = 1.00145;
      field_of_values->P_coeff[1] = -1.4252;
      field_of_values->P_coeff[2] = 0.6627;

      ML_Aggregate_Set_DampingFactor(agg_,0.0);

    } else if( DampingType == "fov-10" ) {

      // those are Marzio's best values ;^)
      if( verbose_ )
    std::cout << PrintMsg_ << "R and P smoothing : Using `fov-10' values" << std::endl;

      field_of_values->choice     =  1;
      field_of_values->poly_order =  2;


      field_of_values->R_coeff[0] = 1.768909e+00;
      field_of_values->R_coeff[1] = -4.132227e+00;
      field_of_values->R_coeff[2] = 2.669318e+00;
      field_of_values->P_coeff[0] = 1.619455e+00;
      field_of_values->P_coeff[1] = -2.347773e+00;
      field_of_values->P_coeff[2] = 8.652273e-01;

      ML_Aggregate_Set_DampingFactor(agg_,0.0);

    } else if( DampingType == "random" ) {

      // only to play with
      if( verbose_ )
        std::cout << PrintMsg_ << "R and P smoothing : Using `random' values" <<std::endl;

      field_of_values->choice     =  1;
      field_of_values->poly_order =  2;

      // initialize seed
      unsigned int s = (int)(Time.ElapsedTime()*10000);
      srand(s);

      // put random values
      field_of_values->R_coeff[0] =  (double)rand()/RAND_MAX;
      field_of_values->R_coeff[1] =  (double)rand()/RAND_MAX;
      field_of_values->R_coeff[2] =  (double)rand()/RAND_MAX;

      field_of_values->P_coeff[0] =  (double)rand()/RAND_MAX;
      field_of_values->P_coeff[1] =  (double)rand()/RAND_MAX;
      field_of_values->P_coeff[2] =  (double)rand()/RAND_MAX;

      if( verbose_ ) {
        std::cout << PrintMsg_ << "Random coefficients for R and P:" << std::endl
             << PrintMsg_ << field_of_values->R_coeff[0] << "   "
             << field_of_values->R_coeff[1] << "   "
             << field_of_values->R_coeff[2] << std::endl
             << PrintMsg_ << field_of_values->P_coeff[0] << "   "
             << field_of_values->P_coeff[1] << "   "
             << field_of_values->P_coeff[2] << "   (seed = "
             << s << ")" << std::endl;
      }

      ML_Aggregate_Set_DampingFactor(agg_,0.0);

    } else if( DampingType == "classic" ) {

      // This must be as with classic ML approach.
      // It can be used to estimate the field of value, tough.

      if( verbose_ )
        std::cout << PrintMsg_ << "R and P smoothing : Using `classic'" << std::endl;

      // First set damping as usual
      SetSmoothingDampingClassic();

      agg_->Restriction_smoothagg_transpose = ML_FALSE;

    }  else if( DampingType == "classic-use-A" ) {

      if( verbose_ )
        std::cout << PrintMsg_ << "R and P smoothing : Using `classic-use-A'" <<std::endl;

      field_of_values->choice     =  2;
      field_of_values->poly_order =  2;

      field_of_values->R_coeff[0] =  1.333;
      field_of_values->R_coeff[1] =  0.0;
      field_of_values->R_coeff[2] =  0.0;

      field_of_values->P_coeff[0] =  1.333;
      field_of_values->P_coeff[1] =  0.0;
      field_of_values->P_coeff[2] =  0.0;

      ML_Aggregate_Set_DampingFactor(agg_,0.0);

    } else if( DampingType == "user-defined") {

      if( verbose_ )
    std::cout << PrintMsg_ << "R and P smoothing : Using `user-defined'" << std::endl;

      // user may specify each coefficient. Default values as for fov-1
      field_of_values->choice     =  1;
      field_of_values->poly_order =  2;

      // get them from parameters' list.
      field_of_values->R_coeff[0] =  List_.get("R and P smoothing: c_0",  1.107);
      field_of_values->R_coeff[1] =  List_.get("R and P smoothing: c_1",  0.285);
      field_of_values->R_coeff[2] =  List_.get("R and P smoothing: c_2",  0.718);

      field_of_values->P_coeff[0] =  List_.get("R and P smoothing: g_0",  1.878);
      field_of_values->P_coeff[1] =  List_.get("R and P smoothing: g_1", -2.515);
      field_of_values->P_coeff[2] =  List_.get("R and P smoothing: g_2",  0.942);

      ML_Aggregate_Set_DampingFactor(agg_,0.0);

    } else {

      if( Comm().MyPID() == 0 ) {
    std::cerr << std::endl;
    std::cerr << ErrorMsg_ << "Parameter for `R and P smoothing : damping' not recognized" << std::endl
         << ErrorMsg_ << "It is: `" << DampingType << "'. It should be one of:" << std::endl
         << ErrorMsg_ << "<fov-1> / <fov-2> / <fov-5> / <fov-10> / <user-defined>" << std::endl;
      }

      ML_EXIT(-10); // wrong input parameter
    }

    agg_->field_of_values = (void*) field_of_values;

  } else {

    if( Comm().MyPID() == 0 ) {
      std::cerr << std::endl;
      std::cerr << ErrorMsg_ << "Parameter for `R and P smoothing : type' not recognized" << std::endl
       << ErrorMsg_ << "It is: `" << RandPSmoothing << "'. It should be one of:" << std::endl
       << ErrorMsg_ << "<classic> / <advanced>" << std::endl;
    }

    ML_EXIT(-11); // wrong input parameter

  }

  return 0;
}

// ============================================================================

int ML_Epetra::MultiLevelPreconditioner::SetSmoothingDampingClassic()
{

  double DampingFactor = 1.333;
  if (AMGSolver_ == ML_MAXWELL) DampingFactor = 0.0;

  DampingFactor = List_.get("aggregation: damping factor",
                DampingFactor);
  ML_Aggregate_Set_DampingFactor( agg_, DampingFactor );

  if( verbose_ ) {
    std::cout << PrintMsg_ << "R and P smoothing : P = (I-\\omega A) P_t, R = P^T" << std::endl;
    std::cout << PrintMsg_ << "R and P smoothing : \\omega = " << DampingFactor << "/lambda_max" <<std::endl;
  }

#ifdef no_longer_done_here
  /*********************************************************************/
  /* Changed the code so that the eigen-analysis type is no longer     */
  /* connected to aggregates but is instead connected to matrices. This*/
  /* means that the eigen-analysis stuff is parsed and set elsewhere.  */
  /*********************************************************************/

  std::string str = List_.get("eigen-analysis: type","cg");

  if( verbose_ ) std::cout << PrintMsg_ << "Using `" << str << "' scheme for eigen-computations" << std::endl;

  if( str == "cg" )                ML_Aggregate_Set_SpectralNormScheme_Calc(agg_);
  else if( str == "Anorm" )        ML_Aggregate_Set_SpectralNormScheme_Anorm(agg_);
  else if( str == "Anasazi" )      ML_Aggregate_Set_SpectralNormScheme_Anasazi(agg_);
  else if( str == "power-method" ) ML_Aggregate_Set_SpectralNormScheme_PowerMethod(agg_);
  else {
    if( Comm().MyPID() == 0 ) {
      std::cerr << ErrorMsg_ << "parameter `eigen-analysis: type' has an incorrect value"
       << "(" << str << ")" << std::endl;
      std::cerr << ErrorMsg_ << "It should be: " << std::endl
       << ErrorMsg_ << "<cg> / <Anorm> / <Anasazi> / <power-method>" << std::endl;
    }
    ML_EXIT(-10); // wrong input parameter
  }
#endif

  return 0;
}

// ============================================================================

int ML_Epetra::MultiLevelPreconditioner::
PrintStencil2D(const int nx, const int ny,
           int NodeID,
           const int EquationID)
{

  if (nx <= 0)
    ML_CHK_ERR(-1); // need nodes along the X-axis

  if (ny <= 0)
    ML_CHK_ERR(-2); // need nodes along Y-axis


  if (RowMatrix_ == 0)
    ML_CHK_ERR(-3); // matrix still not set

  // automatically compute NodeID, somewhere in the middle of the grid
  if (NodeID == -1) {
    if (ny == 1)
      NodeID = (int)(nx/2);
    else
      NodeID = (int)(ny*(nx/2) + nx/2);
  }

  // need to convert from NodeID (BlockRowID) to PointRowID
  int GID = NodeID * NumPDEEqns_;

  int LID = RowMatrix_->RowMatrixRowMap().LID(GID);

  // only processor having this node will go on
  if (LID == -1)
    return(0);

  int MaxPerRow = RowMatrix_->MaxNumEntries();
  int NumEntriesRow;   // local entries on each row
  std::vector<double> Values;  Values.resize(MaxPerRow);
  std::vector<int>    Indices; Indices.resize(MaxPerRow);

  int ierr = RowMatrix_->ExtractMyRowCopy(LID, MaxPerRow, NumEntriesRow,
                      &Values[0], &Indices[0]);

  if (ierr)
    ML_CHK_ERR(-4);

  // cycle over nonzero elements, look for elements in positions that we
  // can understand

  Epetra_IntSerialDenseMatrix StencilInd(3,3);
  Epetra_SerialDenseMatrix StencilVal(3,3);
  for( int i=0 ; i<3 ; ++i )
    for( int j=0 ; j<3 ; ++j ) {
      StencilVal(i,j) = 0.0;
    }

  // look for the following positions
  StencilInd(0,0) = RowMatrix_->RowMatrixColMap().LID(NodeID-1-nx);
  StencilInd(1,0) = RowMatrix_->RowMatrixColMap().LID(NodeID-nx);
  StencilInd(2,0) = RowMatrix_->RowMatrixColMap().LID(NodeID+1-nx);
  StencilInd(0,1) = RowMatrix_->RowMatrixColMap().LID(NodeID-1);
  StencilInd(1,1) = RowMatrix_->RowMatrixColMap().LID(NodeID);
  StencilInd(2,1) = RowMatrix_->RowMatrixColMap().LID(NodeID+1);
  StencilInd(0,2) = RowMatrix_->RowMatrixColMap().LID(NodeID-1+nx);
  StencilInd(1,2) = RowMatrix_->RowMatrixColMap().LID(NodeID+nx);
  StencilInd(2,2) = RowMatrix_->RowMatrixColMap().LID(NodeID+1+nx);

  for( int i=0 ; i<NumEntriesRow ; ++i ) {
    // get only the required equation
    if( Indices[i]%NumPDEEqns_ ) continue;
    // convert into block row
    int LocalColID = Indices[i]/NumPDEEqns_;
    // look for known positions
    for( int ix=0 ; ix<3 ; ++ix ) {
      for( int iy=0 ; iy<3 ; ++iy ) {
    if( StencilInd(ix,iy) == LocalColID ) {
      StencilVal(ix,iy) = Values[i];
    }
      }
    }
  }

  std::cout << "2D computational stencil for equation " << EquationID << " at node " << NodeID
       << " (grid is " << nx << " x " << ny << ")" << std::endl;
  std::cout << std::endl;
  for( int iy=0 ; iy<3 ; ++iy ) {
    std::cout << "\t";
    for( int ix=0 ; ix<3 ; ++ix ) {
      std::cout << " " << std::setw(15) << StencilVal(ix,iy);
    }
    std::cout << std::endl;
  }
  std::cout << std::endl;

  return 0;
}

// ============================================================================

void ML_Epetra::MultiLevelPreconditioner::Apply_BCsToGradient(
             const Epetra_RowMatrix & iEdgeMatrix,
             const Epetra_RowMatrix & iGrad)
{
  /* This function zeros out *rows* of T that correspond to Dirichlet rows in
     the curl-curl matrix.  It mimics what was done previously in
     ML_Tmat_applyDirichletBC().
     Input:
         EdgeMatrix         curl-curl matrix
         Grad               gradient matrix
     Output:
         Grad               gradient matrix with *rows* zeroed out

     Comments: The graph of Grad is unchanged.
  */

  const Epetra_CrsMatrix *EdgeMatrix = dynamic_cast<const Epetra_CrsMatrix*>
                                           (&iEdgeMatrix );
  const Epetra_CrsMatrix *Grad = dynamic_cast<const Epetra_CrsMatrix*>(&iGrad );

  if (EdgeMatrix == 0 || Grad == 0) {
    if (verbose_)
      std::cout << "Not applying Dirichlet boundary conditions to gradient "
           << "because cast failed." << std::endl;
    return;
  }

  // locate Dirichlet edges
  int *dirichletEdges = new int[EdgeMatrix->NumMyRows()];
  int numBCEdges = 0;
  for (int i=0; i<EdgeMatrix->NumMyRows(); i++) {
    int numEntries, *cols;
    double *vals;
    int ierr = EdgeMatrix->ExtractMyRowView(i,numEntries,vals,cols);
    if (ierr == 0) {
      int nz=0;
      for (int j=0; j<numEntries; j++) if (vals[j] != 0.0) nz++;
      if (nz == 1) {
        dirichletEdges[numBCEdges++] = i;
      }
    }
  }
  // -------------------------
  // now zero out the rows
  // -------------------------
  for (int i=0; i < numBCEdges; i++) {
    int numEntries;
    double *vals;
    int *cols;
    Grad->ExtractMyRowView(dirichletEdges[i],numEntries,vals,cols);
    for (int j=0; j < numEntries; j++)
      vals[j] = 0.0;
  }
  delete [] dirichletEdges;
} //Apply_BCsToGradient

#ifdef ML_VERSION_THAT_ZEROS_COLUMNS
// ============================================================================

void ML_Epetra::MultiLevelPreconditioner::Apply_BCsToGradient(
             const Epetra_RowMatrix & iEdgeMatrix,
             const Epetra_RowMatrix & iGrad)
{
  /* This function zeros out columns of T that are no longer in the null space
     of the curl-curl matrix because of Dirichlet boundary conditions.
     Input:
         EdgeMatrix         curl-curl matrix
         Grad               gradient matrix
     Output:
         Grad               gradient matrix with columns zeroed out

     Comments: The graph of Grad is unchanged.
  */

  const Epetra_CrsMatrix *EdgeMatrix = dynamic_cast<const Epetra_CrsMatrix*>
                                           (&iEdgeMatrix );
  const Epetra_CrsMatrix *Grad = dynamic_cast<const Epetra_CrsMatrix*>(&iGrad );

  if (EdgeMatrix == 0 || Grad == 0) {
    if (verbose_)
      std::cout << "Not applying Dirichlet boundary conditions to gradient "
           << "because cast failed." << std::endl;
    return;
  }

  // locate Dirichlet edges
  int *dirichletEdges = new int[EdgeMatrix->NumMyRows()];
  int numBCEdges = 0;
  for (int i=0; i<EdgeMatrix->NumMyRows(); i++) {
    int numEntries, *cols;
    double *vals;
    int ierr = EdgeMatrix->ExtractMyRowView(i,numEntries,vals,cols);
    if (ierr == 0) {
      int nz=0;
      for (int j=0; j<numEntries; j++) if (vals[j] != 0.0) nz++;
      if (nz == 1) {
        dirichletEdges[numBCEdges++] = i;
      }
    }
  }

  const Epetra_Map & ColMap = Grad->ColMap();
  int indexBase = ColMap.IndexBase();
  Epetra_Map globalMap(Grad->NumGlobalCols(),indexBase,EdgeMatrix->Comm());

  // create the exporter from this proc's column map to global 1-1 column map
  Epetra_Export Exporter(ColMap,globalMap);

  // create a std::vector of global column indices that we will export to
  Epetra_Vector globColsToZero(globalMap);
  // create a std::vector of local column indices that we will export from
  Epetra_Vector myColsToZero(ColMap);
  myColsToZero.PutScalar(0);

  // for each local column j in a local dirichlet row, set myColsToZero[j]=1
  for (int i=0; i < numBCEdges; i++) {
    int numEntries;
    double *vals;
    int *cols;
    Grad->ExtractMyRowView(dirichletEdges[i],numEntries,vals,cols);
    for (int j=0; j < numEntries; j++)
      myColsToZero[ cols[j] ] = 1;
  }

  // export to the global column map
  globColsToZero.Export(myColsToZero,Exporter,Add);
  // now import from the global column map to the local column map
  myColsToZero.Import(globColsToZero,Exporter,Insert);

  // -------------------------
  // now zero out the columns
  // -------------------------

  for (int i=0; i < Grad->NumMyRows(); i++) {
    int numEntries;
    double *vals;
    int *cols;
    Grad->ExtractMyRowView(i,numEntries,vals,cols);
    for (int j=0; j < numEntries; j++) {
      if (myColsToZero[ cols[j] ] > 0) {
        vals[j] = 0.0;
      }
    }
  }
  delete [] dirichletEdges;
} //Apply_BCsToGradient
#endif //ifdef ML_VERSION_THAT_ZEROS_COLUMNS

// ============================================================================

void ML_Epetra::MultiLevelPreconditioner::
CheckNullSpace()
{
  // Check that the null space is correct.
  Epetra_Vector XXX(TMatrix_->OperatorDomainMap());
  Epetra_Vector YYY(TMatrix_->OperatorRangeMap());
  Epetra_Vector ZZZ(TMatrix_->OperatorRangeMap());
  XXX.Random();
  double norm;
  XXX.Norm2(&norm);
  XXX.Scale(1.0/norm);
  TMatrix_->Multiply(false,XXX,YYY);
  CurlCurlMatrix_->Multiply(false,YYY,ZZZ);
  ZZZ.Norm2(&norm);
  int mypid = CurlCurlMatrix_->Comm().MyPID();
  if (mypid ==0 && ML_Get_PrintLevel() > 0)
    std::cout << "Checking curl/gradient relationship" << std::endl;
  double norminf = CurlCurlMatrix_->NormInf();
  if (mypid ==0 && ML_Get_PrintLevel() > 0) {
    if (norm > (1e-12 * norminf))
      std::cout << std::endl
           << "**WARNING** ||curlcurl * grad * vrand||_2 = " << norm << std::endl
           << "**WARNING** Either the curl-curl or the null space may be wrong."
           << std::endl << std::endl;
    else {
      std::cout << "||curlcurl||_inf              = " << norminf << std::endl;
      std::cout << "||curlcurl * grad * vrand||_2 = " << norm << std::endl;
    }
  }
} //CheckNullSpace()

// ============================================================================

#ifdef HAVE_ML_EPETRAEXT
Epetra_RowMatrix* ML_Epetra::MultiLevelPreconditioner::
ModifyEpetraMatrixColMap(const Epetra_RowMatrix &A,
                         EpetraExt::CrsMatrix_SolverMap &transform,
                         const char *matrixLabel)
{
    Epetra_RowMatrix *B;
    Epetra_CrsMatrix *Acrs;

    const Epetra_CrsMatrix *Atmp = dynamic_cast<const Epetra_CrsMatrix*>(&A);
    if (Atmp != 0) {
      Acrs = const_cast<Epetra_CrsMatrix*>(Atmp);
      B = &(transform(*Acrs));
    }
    else {
      B = const_cast<Epetra_RowMatrix *>(&A);
      //Some classes may not implement the Importer method, e.g., Ifpack_LocalFilter
      if (A.RowMatrixImporter() != 0) {
        //Even if the matrix cannot be cast to an Epetra_CrsMatrix, we
        //still test for missing column indices and warn if any are found.
        const Epetra_BlockMap & DomainMap = A.RowMatrixImporter()->SourceMap();
        const Epetra_Map & ColMap = A.RowMatrixColMap();
        int NumCols = DomainMap.NumMyElements();
        int Match = 0;
        for( int i = 0; i < NumCols; ++i )
          if( DomainMap.GID(i) != ColMap.GID(i) ) {
            Match = 1;
            break;
          }
        int MatchAll = 0;
        A.Comm().SumAll( &Match, &MatchAll, 1 );
        if( MatchAll ) {
          if (verbose_ && !A.Comm().MyPID())
            printf("WARNING: Matrix %s is missing local column indices, but is not an Epetra_CrsMatrix, so doing nothing.\n",matrixLabel);
        }
        else if (verbose_ && !A.Comm().MyPID())
          printf("** Matrix is not an Epetra_CrsMatrix; column map is not missing any entries.\n");
      } //if (A.RowMatrixImporter() != 0)
    }

    if (verbose_ && !A.Comm().MyPID()) {
      if (B != &A)
        printf("** Transforming column map of %s matrix\n", matrixLabel);
      else
        printf("** Leaving column map of %s matrix unchanged\n",matrixLabel);
    }

    return B;
} //ModifyEpetraMatrixColMap()
#endif

// ============================================================================

void ML_Epetra::MultiLevelPreconditioner::
ReportTime()
{
  ML_print_line("-",78);
  double TotalTime = FirstApplicationTime_ + ApplicationTime_;
  std::cout << PrintMsg_ << "   ML time information (seconds)          total          avg" << std::endl << std::endl
   << PrintMsg_ << "   1- Construction                  = "
       << setw(10) << ConstructionTime_ << "  "
       << setw(10) << ConstructionTime_ / NumConstructions_ << std::endl;
  std::cout << PrintMsg_ << "   2- Preconditioner apply          = "
       << setw(10) << TotalTime << std::endl;
  std::cout << PrintMsg_ << "     a- first application(s) only   = "
       << setw(10) << FirstApplicationTime_ << "  "
       << setw(10) << FirstApplicationTime_ / NumConstructions_
       << std::endl;
  std::cout << PrintMsg_ << "     b- remaining applications      = "
       << setw(10) << ApplicationTime_ << "  "
       << setw(10) << ApplicationTime_ / NumApplications_ << std::endl;
  std::cout << std::endl;
  std::cout << PrintMsg_ << "   3- Total time required by ML so far is "
       << ConstructionTime_ + TotalTime << " seconds" << std::endl;
  std::cout << PrintMsg_ << "      (constr + all applications)" << std::endl;
} //MLP::ReportTime()

// ============================================================================

/*
void ML_Epetra::MultiLevelPreconditioner::
ResetTime()
{
  FirstApplicationTime_ = 0.0;
  ApplicationTime_      = 0.0;
  NumApplications_      = 0;
} //MLP::ResetTime()
*/

#ifdef NewStuff
// All of these functions are used by the multiphysics variable dof per node
// precondiitoner. They should be made as private functions of this class.

int MLcolGlobalIds(struct wrappedCommStruct& framework, MLVec<int>& myGids)
{
   /***************************************************************************
    Gets global column ids from an epetra matrx.
   ***************************************************************************/

   int nLocal;

   if (framework.whichOne == mlType) {
       std::cout << "MLcolGlobalIds not implemented for mlType " << std::endl;
   }
   else {
      Epetra_CrsMatrix *Amat = (Epetra_CrsMatrix *) framework.data;
      nLocal = Amat->ColMap().NumMyPoints();

      myGids.resize(nLocal);
      int *iptr = myGids.getptr();
      Amat->ColMap().MyGlobalElements( iptr );
      return(nLocal);
   }
   return 0;
}



int dofCommUsingMlNodalMatrix(double *data, void *widget)
{
   /***************************************************************************
    Performs communication to update an unamalgamated/dof vector using
    an ML style amalgamated/nodal matrix to define the
    communication/import pattern. It assumes that all nodes have
    maxDofPerNode dofs and repeatedly employs the nodal matrix's
    communication function to update each the 1st dof within all
    nodes, the 2nd dof within all nodes, ...
   ***************************************************************************/

    struct wrappedCommStruct *framework = (struct wrappedCommStruct *) widget;
    int n = framework->vecSize;

    MLVec<double> vector(data,data+n);

    int maxDofPerNode = framework->maxDofPerNode;
    ML_Operator *Amat = (ML_Operator *) framework->data;
    if (Amat == NULL) return 0;
    if (Amat->getrow == NULL) return 0;
    if (Amat->getrow->pre_comm == NULL) return 0;

    MLVec<double> temp(vector.size()/maxDofPerNode);

    for (int j = 0; j < maxDofPerNode; j++) {
       for (int i = 0; i < vector.size()/maxDofPerNode; i++)
          temp[i] = vector[i*maxDofPerNode+j];

       ML_exchange_bdry(temp.getptr(),Amat->getrow->pre_comm,
                 Amat->invec_leng,Amat->comm,ML_OVERWRITE,NULL);

       for (int i = 0; i < vector.size()/maxDofPerNode; i++)
          vector[i*maxDofPerNode+j] = temp[i];
    }



    return 0;
}

int MLnMyGhost(struct wrappedCommStruct& framework)
{
   /***************************************************************************
    Determine the number of ghost nodes based on either an ML matrix or an
    epetra matrix.
   ***************************************************************************/

   if (framework.whichOne == mlType) {
      ML_Operator *Amat = (ML_Operator *) framework.data;
      if (Amat == NULL) return 0;
      if (Amat->getrow == NULL) return 0;
      if (Amat->getrow->pre_comm == NULL) return 0;
      return( ML_CommInfoOP_Compute_TotalRcvLength(Amat->getrow->pre_comm));
   }
   else {
      Epetra_CrsMatrix *Amat = (Epetra_CrsMatrix *) framework.data;
      return( Amat->RowMatrixColMap().NumMyElements() -
              Amat->OperatorDomainMap().NumMyElements());
   }
}

/*!
  @brief Take Crs std::vec's, make arrays and shove them into an ML Operator

  This includes allocating double arrays and a widget to point to them and
  calling all the appropriate ML functions to clean out what used to be in the
  operator before inserting the new matrix.

  @param[in] rowPtr,cols,vals    Crs matrix std:vectors
  @param     Mat                 On input, a populated ML Operator. On output, old ML Operator is cleaned and a new Crs matrix is filled into the operator
*/
int MLShove(ML_Operator *Mat, MLVec<int>& rowPtr, MLVec<int>& cols, MLVec<double>& vals, int invec_leng, int (*commfunc  )(double *vec, void *data), struct wrappedCommStruct& framework, int nGhost)
{
    int outvec_leng = rowPtr.size() - 1;

    struct ML_CSR_MSRdata* ptr = (struct ML_CSR_MSRdata *) ML_allocate(sizeof(struct ML_CSR_MSRdata));
    if (ptr == NULL) pr_error("ML_Operator_Add: no space for temp\n");

    ptr->rowptr = rowPtr.getptr();         // getptr() + relinquishData
    rowPtr.relinquishData();               // effectively pulls data
    ptr->columns = cols.getptr();          // out of a MLVec and empties
    cols.relinquishData();                 // MLVec's contents
    ptr->values = vals.getptr();
    vals.relinquishData();

    ML_Comm * temp_comm = Mat->comm;

    // Need to create new communication widget before cleaning out Mat
    // as Mat may be used within commfunc.

    ML_CommInfoOP *newPrecComm = NULL;
    if (commfunc != NULL) {
        ML_CommInfoOP_Generate( &newPrecComm, commfunc, (void *) &framework,
                              Mat->comm, invec_leng, nGhost);
    }
    ML_Operator_Clean(Mat);
    ML_Operator_Init(Mat, temp_comm);
    ML_Operator_Set_ApplyFuncData(Mat, invec_leng, outvec_leng,
                                  ptr, outvec_leng, NULL,0);
    ML_Operator_Set_Getrow(Mat, outvec_leng, CSR_getrow);
    ML_Operator_Set_ApplyFunc(Mat, CSR_matvec);
    Mat->data_destroy = ML_CSR_MSRdata_Destroy;
    Mat->N_nonzeros     = cols.size();

    Mat->getrow->pre_comm = newPrecComm;

  return(0);
}
/******************************************************************************
 *****************************************************************************/
int MLextractDiag(const MLVec<int>& rowPtr, const MLVec<int>& cols, const MLVec<double>& vals, MLVec<double>& diagonal, struct wrappedCommStruct &framework)
{
/******************************************************************************
 * extract matrix diagonal and store in diagonal.
 *****************************************************************************/

   for (int i = 0; i < (int) rowPtr.size()-1; i++) {
      for (int j = rowPtr[i]; j < rowPtr[i+1]; j++) {
         if (i == cols[j])  diagonal[i] = vals[j];
      }
   }
   dofComm(diagonal, framework);
   return(0);
}
/******************************************************************************
 *  *****************************************************************************/
int MLfindDirichlets(const MLVec<int>& rowPtr, const MLVec<int>& cols, const MLVec<double>& vals, const MLVec<double>& diagonal, double tol, MLVec<bool>& dirOrNot, struct wrappedCommStruct &framework)
{
/******************************************************************************
 * Look at each matrix row and mark it as Dirichlet if there is only one
 * "not small" nonzero on the diagonal. In determining whether a nonzero is
 * "not small" use
 *           abs(A(i,j))/sqrt(abs(diag[i]*diag[j])) > tol
 *
 * On output,  dirOrNot is set to to true for Dirichlet rows, false for non-
 * Dirichlet rows
 *****************************************************************************/
  int zeroOnDiag = 0,hasDiag, count;

  for (int i = 0; i < (int) rowPtr.size()-1; i++) {
     dirOrNot[i] = false;
     count   = 0;
     hasDiag = 0;
     for (int j = rowPtr[i]; j < rowPtr[i+1]; j++) {
        if (i != cols[j]) {
           if (fabs(vals[j]/sqrt(fabs(diagonal[i]*diagonal[cols[j]]))) >tol)
              count++;
        }
        else hasDiag = 1;
      }
      if (hasDiag == 0)    { zeroOnDiag = 1; }
      else if (count == 0) dirOrNot[i] = true;
   }
   dofComm(dirOrNot, framework);

   return(zeroOnDiag);
}
/******************************************************************************
 *  *****************************************************************************/
int MLrmDirichletCols(MLVec<int>& rowPtr, MLVec<int>& cols, MLVec<double>& vals, const MLVec<double>& diagonal, bool squeeze, MLVec<double>& solution, MLVec<double>& rhs, const MLVec<bool>& dirOrNot, struct wrappedCommStruct &framework)
{
/******************************************************************************
 *  Remove any matrix col entries associated Dirichlet boundary conditions.
 *  In doing this the right hand side must be properly adjusted to take into
 *  account that the Dirichlet bcs are no longer in the matrix. Additionally,
 *  the solution at Dirichlet points is also set if a solution is provided.
 *  When removing matrix entries, we can either set a zero in vals[k] or
 *  if squeeze == 1 we can actually really remove the entries and change
 *  rowPtr to reflect the removal.
 *
 *  On output:  rowPtr, cols, vals, rhs, and possible solution
 *    are updated to reflect the removed entries.
 *
 *  ******************************************************************************/

  if (!solution.empty()) {
    for (int i = 0; i < (int) rowPtr.size()-1; i++)
       if (dirOrNot[i]) solution[i] = rhs[i]/diagonal[i];
  }
  MLVec<double> rhsCopy(dirOrNot.size());
  for (int i = 0; i < (int) rowPtr.size()-1; i++) rhsCopy[i] = rhs[i];
  dofComm(rhsCopy, framework);

  for (int i = 0; i < (int) rowPtr.size()-1; i++) {
     for (int j = rowPtr[i]; j < rowPtr[i+1]; j++) {
        if (i != cols[j]) {
            if (dirOrNot[cols[j]]) {
               rhs[i] = rhs[i] - vals[j]*rhsCopy[cols[j]]/diagonal[cols[j]];
               vals[j] = 0.0;
            }
        }
     }
  }
  /* squeeze out zeros */

  MLVec<bool> empty;
  if (squeeze) MLsqueezeOutNnzs(rowPtr, cols, vals, empty);

  return(0);
}
/******************************************************************************
 *  *****************************************************************************/
int MLsqueezeOutNnzs(MLVec<int>& rowPtr, MLVec<int>& cols, MLVec<double>& vals, const MLVec<bool>& keep)
{
/******************************************************************************
 * Get rid of nonzero entries that have 0's in them and properly change
 * rowPtr to reflect this removal (either vals == NULL & vals != NULL
 * or the contrary)
 *
 *****************************************************************************/
  int count, newStart;

  count = 0;
  int nRows = rowPtr.size()-1;

  if (!vals.empty()) {
     for (int i = 0; i < nRows; i++) {
        newStart = count;
        for (int j = rowPtr[i]; j < rowPtr[i+1]; j++) {
           if (vals[j] != 0.0) {
              cols[count  ] = cols[j];
              vals[count++] = vals[j];
           }
        }
        rowPtr[i] = newStart;
     }
   }
   else {
     for (int i = 0; i < nRows; i++) {
        newStart = count;
        for (int j = rowPtr[i]; j < rowPtr[i+1]; j++) {
           if (keep[j]) {
              cols[count++] = cols[j];
           }
        }
        rowPtr[i] = newStart;
     }
   }

   rowPtr[nRows] = count;

  return(0);
}
/******************************************************************************
 *****************************************************************************/
int MLbuildMap(const MLVec<bool>& dofPresent, MLVec<int>& map, int nDofs)
{
/******************************************************************************
 *  Compute map that maps dofs in a variable dof matrix to dofs in a padded
 *  matrix. Specifically, on input:
 *     dofPresent[ i*maxDofPerNode+j] indicates whether or not the jth dof
 *                                    at the ith node is present in the
 *                                    variable dof matrix (e.g., the ith node
 *                                    has an air pressure dof). true means the
 *                                    dof is present while false means it is not
 *
 *
 * On output:
 *    map[k]                          indicates that the kth dof in the variable
 *                                    dof matrix would correspond to the
 *                                    map[k]th dof in a padded system. This
 *                                    padded system is not ever created but
 *                                    would be the associated matrix if every
 *                                    node had maxDofPerNode dofs.
 *
 *    nDofs                           length of map that should equal the
 *                                    dimension of the variable dof matrix.
 *                                    It is returned here to double check this.
 *  NOTE: in parallel we would want to do something so that map[j] also
 *  has padded dofs for j's associated with ghost information.
 *****************************************************************************/
   int count;

   count = 0;
   for (int i = 0; i < (int) dofPresent.size(); i++) {
     if (dofPresent[i]) map[count++] = i;
   }

   TEUCHOS_TEST_FOR_EXCEPTION(nDofs != count,std::logic_error,
      "MLbuildMap error, # dofs in dofPresent does not match expected value:"
      << nDofs << " vs. " << count << "\n" );

   return(0);
}


int MLassignGhostLocalNodeIds(MLVec<int> &myLocalNodeIds, int nLocalDofs, int nLocalPlusGhostDofs, struct wrappedCommStruct &framework, int &nLocalNodes, int &nLocalPlusGhostNodes)
{
/******************************************************************************
    Assign the ghost portion of myLocalNodeIds[], which will be the local
    amalgamated node id associated with the kth local non-amalgamated dof.
    It is assumed that the non-ghost portion is properly set.

    For ghosts, we assign a "unique" number from nLocalNodes to
    nLocalNodes+nGhostNodes-1 (which is actually nLocalPlusGhostNodes-1
    in the code). Here, nLocalNodes refers to the number of mesh nodes owned
    by the processor. nGhostNodes is the total number of ghost mesh nodes
    associated with all of its ghost dofs. When I say "unique", I mean that
    I get to pick any local numbering of the ghost nodes so long as the
    following is true:
       a) no two ghost dofs that are associated with different
          mesh nodes have the same nodal id.
       b) all ghost nodes that are associated with a processor
          have consecutive numbering

    This is done is as follows:

       a) communicate so that for each ghost dof, a processor knows the local
          node id on the owning proc and knows the processor that owns it

       b) for each owning proc ...
            i) copy the owning proc local node id into a new array, and record
               as well where this information came from. That is,

                  tempId[  j] = myLocalNodeIds[i];
                  location[j] = i;

            ii) sort tempId to make it easier to determine whether two ghosts
                belong to the same node. Also shuffle location[] in the same
                way as tempId[] so tempId[j] corresonds to myLocalNodeIds[ location[j] ].

       c) go through tempId[] and assign a unique ghost node id to tempId[k] if
          it has a different owning proc or a different local node id on the
          owning proc. That is, increment the number of ghost node ids when
          tempId[k] is a different node from tempId[k-1]
*****************************************************************************/

   MLVec<int> myProc(nLocalPlusGhostDofs);
   for (int i = 0; i < nLocalDofs; i++) myProc[i] = framework.myPid;

   dofComm(myLocalNodeIds, framework);
   dofComm(myProc, framework);

   // At this point, the ghost part of myLocalNodeIds corresponds to the
   // local ids associated with the owning processor. We want to convert
   // these to local ids associated with the processor on which these are
   // ghosts. Thus, we have to re-number them. In doing this re-numbering
   // we must make sure that we find all ghosts with the same id & proc
   // and assign a unique local id to this group. To do this find, we sort
   // sort all ghost myLocalNodeIds that are owned by the same processor.
   // Then we can look for duplicates (i.e. several ghost entries
   // corresponding to dofs with the same node id) easily and make sure these
   // are all assigned the same local id. To do the sorting
   // we'll make a temporary copy of the ghosts via tempId and tempProc and
   // sort this multiple times for each group owned by the same processor

   int* location= (int *) ML_allocate(sizeof(int)*(nLocalPlusGhostDofs - nLocalDofs + 1));
   int* tempId  = (int *) ML_allocate(sizeof(int)*(nLocalPlusGhostDofs - nLocalDofs + 1));
   int* tempProc= (int *) ML_allocate(sizeof(int)*(nLocalPlusGhostDofs - nLocalDofs + 1));

   TEUCHOS_TEST_FOR_EXCEPTION(tempProc == NULL,std::logic_error,
   "poo error, not enough space for vector of size " << nLocalPlusGhostDofs-nLocalDofs << "\n");

   int notProcessed = nLocalDofs;
   int tempIndex = 0;
   int first, neighbor;

   while ( notProcessed < nLocalPlusGhostDofs ) {

     neighbor = myProc[notProcessed];
     first = tempIndex;
     location[tempIndex  ] = notProcessed;
     tempId[  tempIndex++] = myLocalNodeIds[notProcessed];
     myProc[notProcessed]  = -1 - neighbor; // temporarily mark by negative # to
                                           // indicate this guy has been visited

     for (int i = notProcessed+1; i < nLocalPlusGhostDofs; i++) {
        if ( myProc[i] == neighbor ) {
           location[tempIndex  ] = i;
           tempId[  tempIndex++] = myLocalNodeIds[i];
           myProc[     i       ]= -1; // mark as visited
        }
     }
     ML_az_sort(&(tempId[first]), tempIndex-first, &(location[first]), NULL);

     for (int i = first; i < tempIndex; i++) tempProc[i] = neighbor;

     // find next notProcessed corresponding to first non-visited guy

     notProcessed++;
     while ( (notProcessed < nLocalPlusGhostDofs) && (myProc[notProcessed] < 0) )
       notProcessed++;
   }
   TEUCHOS_TEST_FOR_EXCEPTION(tempIndex != nLocalPlusGhostDofs-nLocalDofs,std::logic_error,
   "poo error, number of nonzero ghosts is not consistent\n");


   // now assign ids to all ghost nodes (giving the same id to those with
   // the same myProc[] and the same local id (on the proc
   // that actually owns the variable associated with the ghost)

   int lagged = -1;
   nLocalNodes = 0;

   if (nLocalDofs > 0) nLocalNodes = myLocalNodeIds[nLocalDofs-1] + 1;
   nLocalPlusGhostNodes = nLocalNodes;

   if (nLocalDofs < nLocalPlusGhostDofs) nLocalPlusGhostNodes++; // 1st ghost node is unique
                                               // (not already accounted for)

   // check if two adjacent ghost dofs correspond to different nodes. To do
   // this, check if they are from different processors or whether they have
   // different local node ids

   for (int i = nLocalDofs+1; i < nLocalPlusGhostDofs; i++) {

      lagged = nLocalPlusGhostNodes-1;

      // i is a new unique ghost node (not already accounted for)
      if ((tempId[i-nLocalDofs] != tempId[i-1-nLocalDofs]) ||
          (tempProc[i-nLocalDofs]         != tempProc[i-1-nLocalDofs]))
         nLocalPlusGhostNodes++;

      tempId[i-1-nLocalDofs] = lagged;
   }
   if (nLocalPlusGhostDofs > nLocalDofs)
      tempId[nLocalPlusGhostDofs-1-nLocalDofs] = nLocalPlusGhostNodes-1;


   // now copy the nodal ids to the proper spot in myLocalNodeIds[]

   for (int i = nLocalDofs; i < nLocalPlusGhostDofs; i++)
      myLocalNodeIds[location[i-nLocalDofs]] = tempId[i-nLocalDofs];

   ML_free(location);
   ML_free(tempProc);
   ML_free(tempId);

   return 0;
}

int MLfillNodalMaps(MLVec<int> &amalgRowMap, MLVec<int> &amalgColMap,
        MLVec<int> &myLocalNodeIds, int nLocalDofs,
        struct wrappedCommStruct &framework,
        int nLocalNodes, int nLocalPlusGhostNodes)
{
/*
    Fill amalgRowMap and amalgColMap.

    amalgRowMap is easy. It corresponds to the global id of the 1st dof of each node
    (owned by this processor). It is easy because it doesn't involve communication.

    amalgColMap is essentially the colmap version of amalgRowMap. We basically
    assign the local portion of amalgColMap in the same way as amalgRowMap. To
    get the ghost part of amalgColMap, we use nodalComm(). This routine uses
    myLocalNodeIds[] in conjunction with a function to perform amalgamated dof
    communication.
*/

   MLVec<int> myGids;

   MLcolGlobalIds(framework, myGids);

   amalgRowMap.resize(nLocalNodes);
   amalgColMap.resize(nLocalPlusGhostNodes);

   int count = 0;
   if (nLocalDofs > 0) {
      amalgRowMap[count] = myGids[0];
      amalgColMap[count] = myGids[0];
      count++;
   }
   // dofs belonging to same node must be consecutive only for the local
   // part of myLocalNodeIds[]

   for (int i = 1; i < nLocalDofs; i++) {
      if (myLocalNodeIds[i] != myLocalNodeIds[i-1]) {
         amalgRowMap[count] = myGids[i];
         amalgColMap[count] = myGids[i];
         count++;
      }
   }
   nodalComm(amalgColMap,  myLocalNodeIds, framework);

   return 0;
}

/******************************************************************************
 *****************************************************************************/
int MLvariableDofAmalg(int nCols, const MLVec<int>& rowPtr,
                     const MLVec<int>& cols, const MLVec<double>& vals,
                     int nNodes, int maxDofPerNode, const MLVec<int>& map,
                     const MLVec<double>& diag, double tol,
                     MLVec<int>& amalgRowPtr, MLVec<int>& amalgCols,
                     struct wrappedCommStruct &/* framework */,
                     MLVec<int>& myLocalNodeIds)
{
/******************************************************************************
 *  Amalgmate crs matrix (rowPtr,cols,vals) and store result in
 *  amalgRowPtr, amalgCols.  Optionally, small vals in the non-amalgamated
 *  matrix can be dropped when performing this amalgamation  when
 *
 *           abs(A(i,j))/sqrt(abs(diag[i]*diag[j])) < tol
 *
 *  Here, the local non-amalgamated matrix is of size nRows x nCols and the
 *  resulting amalgamated matrix should have nNodes local rows.  On input,
 *  map(i) indicates that the ith dof in the non-amalgamated matrix corresponds
 *  to the map(i)th dof in a padded version of the non-amalgamated matrix.
 *  A padded version of the matrix would have maxDofPerNode dofs at every grid
 *  node.
 *****************************************************************************/
   int  blockRow = 0, blockColumn, newNzs, oldBlockRow;
   int  nNonZeros, doNotDrop;
   int  nLocal = rowPtr.size()-1;



   amalgRowPtr.resize(nNodes+1);
   amalgCols.resize(rowPtr[nLocal]);
   nNonZeros   = 0;
   MLVec<bool> isNonZero(nCols);
   MLVec<int> nonZeroList(nCols);
   for (int i = 0; i < nCols; i++) isNonZero[i] = false;

   oldBlockRow = 0;
   newNzs = 0;
   amalgRowPtr[0] = newNzs;

   doNotDrop = 0;
   if  (tol ==     0.0) doNotDrop = 1;
   if  (vals.empty())  doNotDrop = 1;

   for (int i = 0; i < nLocal; i++ ) {
      blockRow = (int) floor( map[i]/maxDofPerNode);
      if (blockRow != oldBlockRow) {
         /* zero out info recording nonzeros in oldBlockRow */

         for (int j = 0; j < nNonZeros; j++) isNonZero[nonZeroList[j]] = false;
         nNonZeros = 0;

        amalgRowPtr[blockRow] = newNzs;  /* record start of next row */
      }

      for (int j = rowPtr[i]; j < rowPtr[i+1]; j++) {
        if (doNotDrop ||
            ( fabs(vals[j]/sqrt(fabs(diag[i]*diag[cols[j]]))) >= tol)) {
           blockColumn = myLocalNodeIds[cols[j]];
           if  (isNonZero[blockColumn] == false) {
              isNonZero[blockColumn]    = true;
              nonZeroList[nNonZeros++ ] = blockColumn;
              amalgCols[newNzs++] = blockColumn;
           }
        }
      }
      oldBlockRow = blockRow;
   }
   amalgRowPtr[blockRow+1] = newNzs;

   TEUCHOS_TEST_FOR_EXCEPTION((blockRow+1 != nNodes)&&(nNodes != 0),std::logic_error,
      "MLvariableDofAmalg error, computed # block rows (" << blockRow+1 <<
      ") != nNodes (" << nNodes << ")\n");

   amalgCols.resize(amalgRowPtr[nNodes]);

   return(0);
}
/******************************************************************************
 *****************************************************************************/
int MLrmDifferentDofsCrossings(const MLVec<bool>& dofPresent, int maxDofPerNode, MLVec<int>& rowPtr, MLVec<int>& cols, int nCols, struct wrappedCommStruct& framework, MLVec<int> &myLocalNodeIds)
{
/******************************************************************************
 *  Remove matrix entries (i,j) where the ith node and the jth node
 *  have different dofs that are 'present'.
 *
 *  Specifically, on input:
 *    dofPresent[ i*maxDofPerNode+k] indicates whether or not the kth dof
 *                                   at the ith node is present in the
 *                                   variable dof matrix (e.g., the ith node
 *                                   has an air pressure dof). true means the
 *                                   dof is present while false means it is not
 *
 *  We create a unique id for the ith node (i.e. uniqueId[i]) via
 *      sum_{k=0 to maxDofPerNode-1} dofPresent[i*maxDofPerNode+k]*2^k
 *  and use this unique idea to remove entries (i,j) when
 *  uniqueId[i] != uniqueId[j]
 *
 *****************************************************************************/
   int temp, ii;
   int nRows = rowPtr.size()-1;


   MLVec<int> uniqueId(nCols);
   MLVec<bool> keep(rowPtr[nRows]);

   for (int i = 0; i < rowPtr[nRows]; i++) keep[i] = true;
   ii = 0;
   for (int i = 0; i < nRows; i++) {
       temp = 1;
       uniqueId[i] = 0;
       for (int j = 0; j < maxDofPerNode; j++) {
          if (dofPresent[ii++]) uniqueId[i] += temp;
          temp = temp*2;
       }
   }
   nodalComm(uniqueId, myLocalNodeIds, framework);

   for (int i = 0; i < nRows; i++) {
      for (int j = rowPtr[i]; j < rowPtr[i+1]; j++) {
         if  (uniqueId[i] !=  uniqueId[cols[j]])  keep[j] = false;
      }
   }

   MLVec<double>   empty;
   MLsqueezeOutNnzs(rowPtr, cols, empty, keep);

   return(0);
}


/******************************************************************************
 *****************************************************************************/
int MLbuildLaplacian(const MLVec<int>& rowPtr, const MLVec<int>& cols, MLVec<double>& vals, const MLVec<double>& x, const MLVec<double>& y, const MLVec<double>& z)
{
/******************************************************************************
 *  Given an inputMatrix (rowPtr,cols) Build a Laplacian matrix defined by
 *
 *  L(i,j)  = 0                     if  inputMatrix(i,j) = 0
 *  L(i,j)  = 1/nodalDistance(i,j)  otherwise
 *
 *  RST: MIGHT WANT TO DO SOMETHING WITH ALL DIRICHLETS SO THAT ROWSUMS THAT
 *  WERE PREVIOUSLY NONZERO REMAIN THAT WAY?
 *****************************************************************************/
   int    diag;
   double sum;

   if ( z.empty() ) {

      for (int i= 0 ; i < (int) rowPtr.size()-1; i++) {
         sum = 0.0;
         diag = -1;
         for (int j= rowPtr[i] ; j < rowPtr[i+1]; j++) {
            if ( cols[j] != i ) {
               vals[j] = sqrt( (x[i]-x[cols[j]])*(x[i]-x[cols[j]]) +
                                 (y[i]-y[cols[j]])*(y[i]-y[cols[j]]));

               TEUCHOS_TEST_FOR_EXCEPTION(vals[j] == 0.0,std::logic_error,
               "MLbuildLaplacian error, " << i << " and " << cols[j] <<
               " have same coordinates: " << x[i] << ", " << y[i] << "\n");

               vals[j] = -1./vals[j];
               sum = sum - vals[j];
            }
            else diag = j;
         }
         if (sum == 0.0) sum = 1.0;

         TEUCHOS_TEST_FOR_EXCEPTION(diag == -1,std::logic_error,
               "MLbuildLaplacian error, row " << i << " has zero diagonal\n");

         vals[diag] = sum;
      }
   }
   else {
      for (int i= 0 ; i < (int) rowPtr.size()-1; i++) {
         sum = 0.0;
         diag = -1;
         for (int j= rowPtr[i] ; j < rowPtr[i+1]; j++) {
            if ( cols[j] != i ) {
               vals[j] = sqrt( (x[i]-x[cols[j]])*(x[i]-x[cols[j]]) +
                                 (y[i]-y[cols[j]])*(y[i]-y[cols[j]]) +
                                 (z[i]-z[cols[j]])*(z[i]-z[cols[j]]));
               TEUCHOS_TEST_FOR_EXCEPTION(vals[j] == 0.0,std::logic_error,
               "MLbuildLaplacian error, " << i << " and " << cols[j] <<
               " have same coordinates\n");
               vals[j] = -1./vals[j];
               sum = sum - vals[j];
            }
            else diag = j;
         }
         if (sum == 0.0) sum = 1.0;
         TEUCHOS_TEST_FOR_EXCEPTION(diag == -1,std::logic_error,
               "MLbuildLaplacian error, row " << i << " has zero diagonal\n");
         vals[diag] = sum;
      }
   }
   return(0);
}


/*! @brief Unamalgamate prolongator so that it is suitable for PDE systems
 *

Unamalgamate Pmat (represented as a CRS matrix via amalgRowPtr, amalgCols, amalgVals
for two different situations:
  Case 1:  Fine level matrix is padded
           In this case, we basically replicate the unamalgamated
           operator, except that padded dofs and Dirichlet points use
           injection. Thus, PUnAmalg is equivalent to something like
                       (  Pmat      0       0  )
                       (    0     Pmat      0  )
                       (    0       0     Pmat )
           where entries associated with fine level padded dofs or Dir. BCs
           are replaced by rows with a single nonzero (whose
           value equals one) and the entire matrix is instead ordered
           so that dofs associated with nodes are consecutive.

  Case 2:  Fine level matrix is not padded.
           Thus, PUnAmalg is equivalent to
                       (  Pmat      0       0  )
                       (    0     Pmat      0  )
                       (    0       0     Pmat )
           where rows associated with dofs not present on finest level (e.g.,
           an air pressure dof within water region) are removed and rows
           associated with Dir. BCs are replaced by rows with a single
           nonzero (whose value equals one) and the entire matrix is
           instead ordered so dofs associated with nodes are consecutive.

In both of the above cases, the coarse level discretization matrix is assumed to be padded.

@params amalgNRows local number of rows for amalgamted prolongator
@params amalgRowPtr  CRS local row pointer for amalgamted prolongator
@params amalgCols  CRS local cols for amalgamted prolongator
@params amalgVals  CRS vals for amalgamted prolongator
@params maxDofPerNode maximum number of degrees-of-freedom at any mesh node
@params status    status[i*maxDofPerNode+j] refers to the jth dof at the ith node.  status()==s ==> standard element: present in fine operator and not a Dirichlet BC. status()==d ==> element corresponds to Dirichlet BC.  status()==p ==> element not present or is padded dof.
@params fineIsPadded Indicates whether fine grid matrix includes padded dofs for those not really present in the PDE system
@params rowPtr   CRS local row pointer for resulting unamalgamated prolongator
@params cols   CRS local cols for resulting unamalgamated prolongator
@params vals   CRS vals for resulting unamalgamated prolongator
*/

int MLunamalgP(const MLVec<int>& amalgRowPtr, const MLVec<int>& amalgCols, const MLVec<double>& amalgVals,
 int maxDofPerNode, const MLVec<char>& status, bool fineIsPadded, MLVec<int>& rowPtr, MLVec<int>& cols, MLVec<double>& vals)
{

   int paddedNrows;
   int Cnt, rowLength, rowCount = 0;

   paddedNrows = (amalgRowPtr.size()-1)*maxDofPerNode;

   if (fineIsPadded) {
      /* Build Pmat for padded fine level matrices. Note: padded fine level */
      /* dofs are transfered by injection. That is, these interpolation     */
      /* stencils do not take averages of coarse level variables. Further,  */
      /* fine level Dirichlet points also use injection.                    */

      Cnt  = 0;
      for (int i=0; i < (int) amalgRowPtr.size()-1; i++) {
       rowLength = amalgRowPtr[i+1] -  amalgRowPtr[i];
       for (int j = 0; j < maxDofPerNode; j++) {
          rowPtr[i*maxDofPerNode+j] = Cnt;
          if (status[i*maxDofPerNode+j] == 's') {
             for (int k = 0; k < rowLength; k++) {
                cols[Cnt  ] = amalgCols[k+amalgRowPtr[i]]*maxDofPerNode+j;
                vals[Cnt++] = amalgVals[k+amalgRowPtr[i]];
             }
          }
       }

      }
      rowPtr[paddedNrows] = Cnt;
      rowCount = paddedNrows;

   }
   else {
      /* Build Pmat for non-padded fine level matrices.  Need to map from   */
      /* non-padded dofs to padded dofs. For this, look at status array and */
      /* skip padded dofs.                                                  */

     Cnt = 0;
     for (int i=0; i < (int) amalgRowPtr.size()-1; i++) {
        rowLength = amalgRowPtr[i+1] -  amalgRowPtr[i];

        for (int j = 0; j < maxDofPerNode; j++) {
           /* no interpolation for padded fine nodes (as these don't exist) */

          if (status[i*maxDofPerNode+j] == 's') {
             rowPtr[rowCount++] = Cnt;
             for (int k = 0; k < rowLength; k++) {
                cols[Cnt  ] = amalgCols[k+amalgRowPtr[i]]*maxDofPerNode+j;
                vals[Cnt++] = amalgVals[k+amalgRowPtr[i]];
             }
          }
          if (status[i*maxDofPerNode+j] == 'd')
             rowPtr[rowCount++] = Cnt;
        }
     }
     rowPtr[rowCount] = Cnt;

   }


   return(rowCount);
}

int MLfindEmptyRows(const MLVec<int>& rowPtr, const MLVec<int>& /* cols */, const MLVec<double>& vals, MLVec<bool>& rowEmpty)
{
/******************************************************************************
  Find rows that have no nonzero entries.

  Padded matrices might give rise to empty rows (e.g., after RAP) that we want
  to replace with Dirichlet rows (where the Dirichlet point has no connections
  to the rest of the matrix).

 *****************************************************************************/

   rowEmpty.resize(rowPtr.size()-1);

   for (int i = 0; i < (int) rowPtr.size()-1; i++) {
      rowEmpty[i] = true;
      for (int j = rowPtr[i]; j < rowPtr[i+1]; j++) {
         if (vals[j] != 0.0) {
            rowEmpty[i] = false;
            break;
         }
      }
   }
   return(0);
}
int MLreplaceEmptyByDirichlet(MLVec<int>& rowPtr, MLVec<int>& cols, MLVec<double>& vals, const MLVec<bool>& rowEmpty)
{
/*****************************************************************************

  Take any empty rows and stuff a Dirichlet condition into the row.

  Padded matrices might give rise to empty rows (e.g., after RAP) that we want
  to replace with Dirichlet rows (where the Dirichlet point has no connections
  to the rest of the matrix).

 *****************************************************************************/
   int nEmpties, rowStart, rowEnd, lastMoved;
   int nRows = rowPtr.size()-1;


   /* count empties */

   nEmpties = 0;

   for (int i = 0; i < nRows; i++)
      if (rowEmpty[i]) nEmpties++;

   /* allocate extra space for empties */

   cols.resize(rowPtr[nRows]+nEmpties);
   vals.resize(rowPtr[nRows]+nEmpties);

   lastMoved   = rowPtr[nRows]+nEmpties;
   rowEnd = rowPtr[nRows]-1;
   rowPtr[nRows] = lastMoved;
   for (int i = nRows ; i > 0; i--) {
      rowStart = rowPtr[i-1];
      /* first copy row */
      for (int j = rowEnd; j >= rowStart; j--) {
           lastMoved--;
           cols[lastMoved] = cols[j];
           vals[lastMoved] = vals[j];
      }
      /* now see if we need to add someone */
      if (rowEmpty[i-1]) {
         lastMoved--;
         cols[lastMoved] = i-1;
         vals[ lastMoved] = 1.0;
      }
      rowPtr[i-1] = lastMoved;
      rowEnd    = rowStart-1;
   }
   TEUCHOS_TEST_FOR_EXCEPTION(lastMoved != 0,std::logic_error,
               "MLreplaceEmptyByDirichlet error, number of empties"
               " seems to be wrong\n");
   return(0);
}

int MLfineStatus(const MLVec<bool>& dofPresent, const MLVec<int>& map, const MLVec<bool>& dirOrNot, MLVec<char>& status)
{
/*****************************************************************************
  Fill the status array on the finest level based on the information in both
  dofPresent and dirOrNot.  status[i*maxDofPerNode+j] refers to the jth dof
  at the ith node.  status()==s ==> standard element: present in fine operator
                                    and not a Dirichlet BC.
                    status()==d ==> element corresponds to Dirichlet BC.
                    status()==p ==> element not present (or on coarse levels
                                                         is padded)
 ****************************************************************************/

   for (int i = 0; i < (int) status.size(); i++) status[i] = 's';
   for (int i = 0; i < (int) status.size(); i++) {
      if (dofPresent[i] == false) status[i] = 'p';
   }
   if (!dirOrNot.empty()) {
      for (int i = 0; i < (int) map.size(); i++) {
         if (dirOrNot[i]) status[map[i]] = 'd';
      }
   }
   return(0);
}
int MLcoarseStatus(const MLVec<bool>& rowEmpty, const MLVec<bool>& dirOrNot, MLVec<char>& status)
{
/*****************************************************************************
  Fill the status array on a coarse level based on the information in dirOrNot.
  status[i*maxDofPerNode+j] refers to the jth dof at the ith node.

                    status()==s ==> standard element: present in fine operator
                                    and not a Dirichlet BC.
                    status()==p ==> element is padded dof.

  The main difference with MLfineStatus() is that it is assumed that the
  dofsPerNode at all nodes is equal to maxDofsPerNode (that is padding
  has already been used so that this is true) and that no Dirichlet
  points remain.
 ****************************************************************************/

   status.resize(rowEmpty.size());
   for (int i = 0; i < (int) rowEmpty.size(); i++) {
      status[i] = 's';
      if (rowEmpty[i]) status[i] = 'p';
   }
   if (!dirOrNot.empty()) {
      for (int i = 0; i < (int) rowEmpty.size(); i++) {
         if (dirOrNot[i]) status[i] = 'p';
      }
   }

   return(0);
}

int MLsortCols(const MLVec<int>& ARowPtr, MLVec<int>& ACols, MLVec<double>& AVals)
{
   int i,j;

   for (i = 0; i < (int) ARowPtr.size()-1; i++) {
      j = ARowPtr[i];
      ML_az_sort(&(ACols[j]), ARowPtr[i+1]-j, NULL, &(AVals[j]));
   }
   return(0);
}

/****************************************************************************/
/* Given arrays denoting pairwise vertices that are shared, make a set of
 * linked lists that groups all shared vertices together. For example,
 * consider
 *     rowZeros[0] = i; colZeros[0] = j;  // indicates i and j are shared
 *     rowZeros[1] = j; colZeros[1] = k;  // indicates j and k are shared
 *     rowZeros[2] = k; colZeros[2] = m;  // indicates k and m are shared
 *
 * Create a linked list indicated that i,j,k, and m are all shared. More
 * generally, we might have several linked lists indicating different
 * sets of shared vertices. On output groupHead[] and groupNext[] encode
 * all of the linked lists. groupHead[] and groupNext[] are described in
 * the comments to buildCompressedA().
 */
/****************************************************************************/
int MergeShared(MLVec<int>& /* cols */, MLVec<int>& rowZeros, MLVec<int>& colZeros,
                MLVec<int>& groupHead, MLVec<int>& groupNext)
{
   int vertOne, vertTwo, vertOneHead;
   int secondGuy, currentListTwo;
   int prior;

   for (int i = 0; i < groupHead.size(); i++) groupHead[i] = -1;
   for (int i = 0; i < groupNext.size(); i++) groupNext[i] = -1;


   for (int i = 0; i < rowZeros.size(); i++) {
      vertOne = rowZeros[i];
      vertTwo = colZeros[i];

      if (groupHead[vertOne] == -1) {
         if (groupHead[vertTwo] != -1) {
           // group already exists, so add vertOne to the list
           // of vertices already shared with vertTwo
            groupHead[vertOne] = groupHead[vertTwo];
            groupNext[vertOne] = groupNext[groupHead[vertTwo]];
            groupNext[groupHead[vertTwo]] = vertOne;
         }
         else { // new group found
            groupHead[vertOne] = vertOne;
            groupHead[vertTwo] = vertOne;
            groupNext[vertOne] = vertTwo;
         }
      }
      else {
         if (groupHead[vertTwo] == -1) {
            // group already exists, so we need to add vertTwo to the list
            // of vertices already shared with vertOne
            groupHead[vertTwo] = groupHead[vertOne];
            groupNext[vertTwo] = groupNext[groupHead[vertOne]];
            groupNext[groupHead[vertOne]] = vertTwo;
         }
         else {
            // both vertOne and vertTwo belong to a shared group.
            // if these are the same shared group, then there is nothing
            // else to do. If they are different groups, we must merge
            // the two lists together into a single group.

            if (groupHead[vertOne] != groupHead[vertTwo]) {
               // insert all of vertTwo's list just after the head of
               // vertOne's list

               vertOneHead = groupHead[vertOne];
               secondGuy   = groupNext[vertOneHead];
               currentListTwo = groupHead[vertTwo];
               groupNext[vertOneHead] = currentListTwo;

               while (currentListTwo != -1) {
                  groupHead[currentListTwo] = vertOneHead;
                  prior          = currentListTwo;
                  currentListTwo = groupNext[currentListTwo];
               }
               groupNext[prior] = secondGuy;
            } // if groupHead(vertOne) ~= groupHead(vertTwo)
         }
      }
   }
   return 0;
}
/****************************************************************************/
/* Look at the graph described by (rowPtr,cols,vals) and calculate the
 * distance between any two adjacent vertices. If any of these distances
 * are less than a tol, then record these two vertices in
 * rowZeros and colZeros.
 *
 * Note: adjacent vertices that have small values are ignored. Specifically,
 * dropped entries correspond to
 *           a(i,j) <= a(i,i)*a(j,j)*tol^2
 */
/****************************************************************************/

int ZeroDist(MLVec<double>& xxx, MLVec<double>& yyy, MLVec<double>& zzz,
             MLVec<int>& rowPtr, MLVec<int>& cols, MLVec<double>& vals,
             MLVec<double>& diagonal, double tol, MLVec<int>& rowZeros,  MLVec<int>& colZeros,
             double disttol)
{
   double tol2 = tol*tol, disttol2 = disttol*disttol, normsq, dtemp;
   int    vertTwo;
   int count = 0;

   for (int vertOne = 0; vertOne < rowPtr.size()-1; vertOne++) {
     for (int j = rowPtr[vertOne]; j < rowPtr[vertOne+1]; j++) {
       vertTwo = cols[j];
       if ((vertOne != vertTwo) && (vals[j]*vals[j] > diagonal[vertOne]*diagonal[vertTwo]*tol2)) {
         dtemp = xxx[vertOne] - xxx[vertTwo];
         normsq = dtemp*dtemp;
         if (yyy.empty() == false) { dtemp = yyy[vertOne] - yyy[vertTwo]; normsq += (dtemp*dtemp);}
         if (zzz.empty() == false) { dtemp = zzz[vertOne] - zzz[vertTwo]; normsq += (dtemp*dtemp);}

         if ( normsq <= disttol2) {
            if (count >= rowZeros.size()) {
               int itemp = (int) ceil(count*1.4);
               rowZeros.resize(itemp);
               colZeros.resize(itemp);
            }
            rowZeros[count  ] = vertOne; colZeros[count++] = vertTwo;
         }
       }
     }
   }
   rowZeros.resize(count);
   colZeros.resize(count);

   return 0;
}

/****************************************************************************/
/* Given a list of shared dofs (encoded within groupHead and groupNext),
 * compute an array that maps original rows to a compressed set of rows
 * where all shared dofs correspond to the same row in the compressed set.
 * The list of shared dofs is given by a strange linked list that is described
 * in the comments for buildCompressedA().
 */
/****************************************************************************/
int BuildNonSharedMap(MLVec<int>& newMap, MLVec<int>& groupHead, MLVec<int>& groupNext) {

    for (int i = 0; i < newMap.size(); i++) newMap[i] = 0;

    int Ncols = 0, current;

    for (int i = 0; i < newMap.size(); i++) {
       if  (groupHead[i] == -1) {
          newMap[i] = Ncols;
          Ncols++;
       }
       else {
          if  (groupHead[i] >= 0) {  // first time a new group is encountered
             current = groupHead[i];
             while (current != -1) {
                newMap[current] = Ncols;
                groupHead[current] = -2 - groupHead[current]; // encode as visited
                current = groupNext[current];
             }
             Ncols++;
          }
       }
    }
    // restore groupHead

    for (int i = 0; i < groupHead.size(); i++) {
       if (groupHead[i] < -1) groupHead[i] = -2 - groupHead[i];
    }
    return Ncols;
}

/****************************************************************************/
/*
Given a set of shared dofs, build a compressed graph of the matrix. This
compressed version is equivalent to taking any rows or columns that are
shared and merging them together into a single row or a single column
within a compressed matrix. However, small entries in the original matrix
are dropped when building the compressed graph. Specifically, dropped entries
correspond to
             a(i,j) <= a(i,i)*a(j,j)*tol^2

The list of shared dofs is given by a strange linked list. In particular,
if groupHead[i] == -1, then i is not a shared dof. If groupHead[i] > -1,
then i is shared. All the other dofs that are shared with i are given
by the linked list whose head is groupHead[i]. For example, we might have
the following when four nodes are shared (i,j,k,m):

    ______________      ______________     ______________     ______________
   | groupHead[i] |    | groupHead[j] |   | groupHead[k] |   | groupHead[m] |
   | groupNext[i]-|--->| groupNext[j]-|-->| groupNext[k]-|-->| groupNext[m] |
    --------------      --------------     --------------      --------------
where
    groupHead[i] =    groupHead[j] =    groupHead[k] = groupHead[m]
    groupNext[i] = j; groupNext[j] = k; groupNext[k] = m;
    groupNext[m] = -1;

Additionally, it is assumed that map[] has already been computed such that
map[ii] gives the row/col number in the compressed matrix corresponding to ii.
Thus, in the above example  map[i]=map[j]=map[k]=map[m] as i,j,k,m all map
to the same row. Such a map can be computed by invoking int BuildNonSharedMap()
given groupHead[] and groupNext[].  Finally, newN is also given on input and
it corresponds to the total number of rows in the compressed matrix.
*/
/****************************************************************************/
int buildCompressedA(MLVec<int>& inputRowPtr, MLVec<int>& inputCols,
                     MLVec<double>& inputVals, MLVec<double>& diagonal,
                     MLVec<int>& groupHead, MLVec<int>& groupNext,
                     MLVec<int>& outputRowPtr, MLVec<int>& outputCols,
                     MLVec<int>& map, int newN, double tol)
{
   MLVec<int>   result(newN);
   MLVec<bool>  filled(newN);

   int    count = 0, nFilled, current = 0, newRow = -1, newCol;
   double tol2  = tol*tol;
   int oldRow = 0;


   for (int i=0; i < filled.size() ; i++) filled[i] = false;

   outputRowPtr[0] = 0;
   for (int i=0; i < inputRowPtr.size()-1 ; i++) {
      nFilled = 0;
      current = i;
      if (groupHead[i] > -1) current = groupHead[i];
      if (groupHead[i] < -1) current = -1;

      while (current != -1) {
         newRow = map[current];
         for (int j=inputRowPtr[current]; j < inputRowPtr[current+1]; j++) {
            newCol = map[inputCols[j]];
            // remove connections between shared dofs and nonshared dofs

           if  ( ((groupHead[current]==-1)&&(groupHead[inputCols[j]] == -1)) ||
                 ((groupHead[current]!=-1)&&(groupHead[inputCols[j]] != -1))) {

              if (inputVals[j]*inputVals[j] > diagonal[current]*diagonal[inputCols[j]]*tol2) {
                 if (filled[newCol] == false) {
                    filled[newCol] = true;
                    result[nFilled] = newCol;
                    nFilled++;
                    if (newRow < oldRow) printf("bad\n");
                    for (int k = oldRow; k < newRow; k++) {outputRowPtr[k+1] = count; oldRow = newRow;}
                    outputCols[count] = newCol;
                    count++;
                 } // if filled(newCol) == 0,
              }
           }
         } // for (int j=inputRowPtr[current]; ...

         if (groupHead[current] > -1) groupHead[current]= -2 - groupHead[current]; // visited
         current = groupNext[current];
      } // while (current != -1)
      for (int k=0; k < nFilled; k++)  filled[result[k]] = 0;
      nFilled = 0;
   }
   outputRowPtr[outputRowPtr.size()-1] = count;

   outputCols.resize(count);
   // restore groupHead

   for (int i = 0; i < groupHead.size(); i++) {
      if (groupHead[i] < -1) groupHead[i] = -2 - groupHead[i];
   }
   return 0;
}
#endif
#endif /*ifdef HAVE_ML_EPETRA && HAVE_ML_TEUCHOS */<|MERGE_RESOLUTION|>--- conflicted
+++ resolved
@@ -2244,12 +2244,9 @@
 
   if (List_.get("RAP: sort columns",0)){                                     //
     ml_->sortColumnsAfterRAP = 1;
-<<<<<<< HEAD
-
-=======
     if(ml_nodes_) ml_nodes_->sortColumnsAfterRAP = 1;
->>>>>>> c126ea59
-  }
+  }
+
   // ========================================================================//
   //               Setting Repartitioning                                    //
   // ========================================================================//
