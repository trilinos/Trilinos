--- conflicted
+++ resolved
@@ -140,12 +140,8 @@
 
 [rhel]
 gcc
-<<<<<<< HEAD
 cuda-gcc-openmpi
-=======
 clang-openmpi
-
->>>>>>> a72b39f0
 
 [rhel7]
 sems-gnu-7.2.0-anaconda3-serial:
