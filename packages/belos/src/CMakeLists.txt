--- conflicted
+++ resolved
@@ -109,16 +109,8 @@
   Belos_Details_registerSolverFactory.hpp
   BelosUtils.hpp
   BelosGlobalComm.hpp
-<<<<<<< HEAD
-<<<<<<< HEAD
   BelosGCRIter.hpp
   BelosGCRSolMgr.hpp
-=======
->>>>>>> develop
-=======
-  BelosGCRIter.hpp
-  BelosGCRSolMgr.hpp
->>>>>>> e1b8682c
   )
 
 # UTIL
