--- conflicted
+++ resolved
@@ -39,11 +39,8 @@
     "--verbose --filename=A.hb"
     "--verbose --filename=A.hb --pseudo"
     "--verbose --filename=A.hb --use-single-red"
-<<<<<<< HEAD
-=======
     "--verbose --filename=A.hb --combine-conv-inner"
     "--verbose --filename=A.hb --pseudo --combine-conv-inner"
->>>>>>> 4103bf6c
     "--verbose --filename=A.hb --use-single-red --combine-conv-inner"
     )
 
